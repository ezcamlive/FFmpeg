--- conflicted
+++ resolved
@@ -15,19 +15,15 @@
 
 API changes, most recent first:
 
-<<<<<<< HEAD
-
-2013-05-24 - xxxxxxx - lavu 52.34.100 - cpu.h
-=======
-2013-05-xx - xxxxxxx - lavfi 3.10.0 - avfilter.h
+
+2013-05-24 - xxxxxxx - lavfi 3.70.100 - avfilter.h
   Add support for slice multithreading to lavfi. Filters supporting threading
   are marked with AVFILTER_FLAG_SLICE_THREADS.
   New fields AVFilterContext.thread_type, AVFilterGraph.thread_type and
   AVFilterGraph.nb_threads (accessible directly or through AVOptions) may be
   used to configure multithreading.
 
-2013-xx-xx - xxxxxxx - lavu 52.12.0 - cpu.h
->>>>>>> 129bb238
+2013-05-24 - xxxxxxx - lavu 52.34.100 - cpu.h
   Add av_cpu_count() function for getting the number of logical CPUs.
 
 2013-05-24 - xxxxxxx - lavc 55.12.100 - avcodec.h
