--- conflicted
+++ resolved
@@ -943,13 +943,7 @@
 @item Vorbis                 @tab  E  @tab  X
     @tab A native but very primitive encoder exists.
 @item Voxware MetaSound      @tab     @tab  X
-<<<<<<< HEAD
-    @tab imperfect and incomplete support
 @item WavPack                @tab  X  @tab  X
-=======
-@item WavPack                @tab  E  @tab  X
-    @tab supported through external library libwavpack
->>>>>>> 56d061ce
 @item Westwood Audio (SND1)  @tab     @tab  X
 @item Windows Media Audio 1  @tab  X  @tab  X
 @item Windows Media Audio 2  @tab  X  @tab  X
