#!/bin/sh
#
# FFmpeg configure script
#
# Copyright (c) 2000-2002 Fabrice Bellard
# Copyright (c) 2005-2008 Diego Biurrun
# Copyright (c) 2005-2008 Mans Rullgard
#

# Prevent locale nonsense from breaking basic text processing.
LC_ALL=C
export LC_ALL

# make sure we are running under a compatible shell
# try to make this part work with most shells

try_exec(){
    echo "Trying shell $1"
    type "$1" > /dev/null 2>&1 && exec "$@"
}

unset foo
(: ${foo%%bar}) 2> /dev/null
E1="$?"

(: ${foo?}) 2> /dev/null
E2="$?"

if test "$E1" != 0 || test "$E2" = 0; then
    echo "Broken shell detected.  Trying alternatives."
    export FF_CONF_EXEC
    if test "0$FF_CONF_EXEC" -lt 1; then
        FF_CONF_EXEC=1
        try_exec bash "$0" "$@"
    fi
    if test "0$FF_CONF_EXEC" -lt 2; then
        FF_CONF_EXEC=2
        try_exec ksh "$0" "$@"
    fi
    if test "0$FF_CONF_EXEC" -lt 3; then
        FF_CONF_EXEC=3
        try_exec /usr/xpg4/bin/sh "$0" "$@"
    fi
    echo "No compatible shell script interpreter found."
    echo "This configure script requires a POSIX-compatible shell"
    echo "such as bash or ksh."
    echo "THIS IS NOT A BUG IN FFMPEG, DO NOT REPORT IT AS SUCH."
    echo "Instead, install a working POSIX-compatible shell."
    echo "Disabling this configure test will create a broken FFmpeg."
    if test "$BASH_VERSION" = '2.04.0(1)-release'; then
        echo "This bash version ($BASH_VERSION) is broken on your platform."
        echo "Upgrade to a later version if available."
    fi
    exit 1
fi

test -d /usr/xpg4/bin && PATH=/usr/xpg4/bin:$PATH

show_help(){
    cat <<EOF
Usage: configure [options]
Options: [defaults in brackets after descriptions]

Help options:
  --help                   print this message
  --list-decoders          show all available decoders
  --list-encoders          show all available encoders
  --list-hwaccels          show all available hardware accelerators
  --list-demuxers          show all available demuxers
  --list-muxers            show all available muxers
  --list-parsers           show all available parsers
  --list-protocols         show all available protocols
  --list-bsfs              show all available bitstream filters
  --list-indevs            show all available input devices
  --list-outdevs           show all available output devices
  --list-filters           show all available filters

Standard options:
  --logfile=FILE           log tests and output to FILE [config.log]
  --disable-logging        do not log configure debug information
  --fatal-warnings         fail if any configure warning is generated
  --prefix=PREFIX          install in PREFIX [$prefix]
  --bindir=DIR             install binaries in DIR [PREFIX/bin]
  --datadir=DIR            install data files in DIR [PREFIX/share/ffmpeg]
  --libdir=DIR             install libs in DIR [PREFIX/lib]
  --shlibdir=DIR           install shared libs in DIR [PREFIX/lib]
  --incdir=DIR             install includes in DIR [PREFIX/include]
  --mandir=DIR             install man page in DIR [PREFIX/share/man]

Licensing options:
  --enable-gpl             allow use of GPL code, the resulting libs
                           and binaries will be under GPL [no]
  --enable-version3        upgrade (L)GPL to version 3 [no]
  --enable-nonfree         allow use of nonfree code, the resulting libs
                           and binaries will be unredistributable [no]

Configuration options:
  --disable-static         do not build static libraries [no]
  --enable-shared          build shared libraries [no]
  --enable-small           optimize for size instead of speed
  --disable-runtime-cpudetect disable detecting cpu capabilities at runtime (smaller binary)
  --enable-gray            enable full grayscale support (slower color)
  --disable-swscale-alpha  disable alpha channel support in swscale

Program options:
  --disable-programs       do not build command line programs
  --disable-ffmpeg         disable ffmpeg build
  --disable-ffplay         disable ffplay build
  --disable-ffprobe        disable ffprobe build
  --disable-ffserver       disable ffserver build

Documentation options:
  --disable-doc            do not build documentation
  --disable-htmlpages      do not build HTML documentation pages
  --disable-manpages       do not build man documentation pages
  --disable-podpages       do not build POD documentation pages
  --disable-txtpages       do not build text documentation pages

Component options:
  --disable-avdevice       disable libavdevice build
  --disable-avcodec        disable libavcodec build
  --disable-avformat       disable libavformat build
  --disable-avutil         disable libavutil build
  --disable-swresample     disable libswresample build
  --disable-swscale        disable libswscale build
  --disable-postproc       disable libpostproc build
  --disable-avfilter       disable libavfilter build
  --enable-avresample      enable libavresample build [no]
  --disable-pthreads       disable pthreads [auto]
  --disable-w32threads     disable Win32 threads [auto]
  --disable-os2threads     disable OS/2 threads [auto]
  --enable-x11grab         enable X11 grabbing [no]
  --disable-network        disable network support [no]
  --disable-dct            disable DCT code
  --disable-dwt            disable DWT code
  --disable-lsp            disable LSP code
  --disable-lzo            disable LZO decoder code
  --disable-mdct           disable MDCT code
  --disable-rdft           disable RDFT code
  --disable-fft            disable FFT code
  --enable-dxva2           enable DXVA2 code
  --enable-vaapi           enable VAAPI code [autodetect]
  --enable-vda             enable VDA code   [autodetect]
  --enable-vdpau           enable VDPAU code [autodetect]

Individual component options:
  --disable-everything     disable all components listed below
  --disable-encoder=NAME   disable encoder NAME
  --enable-encoder=NAME    enable encoder NAME
  --disable-encoders       disable all encoders
  --disable-decoder=NAME   disable decoder NAME
  --enable-decoder=NAME    enable decoder NAME
  --disable-decoders       disable all decoders
  --disable-hwaccel=NAME   disable hwaccel NAME
  --enable-hwaccel=NAME    enable hwaccel NAME
  --disable-hwaccels       disable all hwaccels
  --disable-muxer=NAME     disable muxer NAME
  --enable-muxer=NAME      enable muxer NAME
  --disable-muxers         disable all muxers
  --disable-demuxer=NAME   disable demuxer NAME
  --enable-demuxer=NAME    enable demuxer NAME
  --disable-demuxers       disable all demuxers
  --enable-parser=NAME     enable parser NAME
  --disable-parser=NAME    disable parser NAME
  --disable-parsers        disable all parsers
  --enable-bsf=NAME        enable bitstream filter NAME
  --disable-bsf=NAME       disable bitstream filter NAME
  --disable-bsfs           disable all bitstream filters
  --enable-protocol=NAME   enable protocol NAME
  --disable-protocol=NAME  disable protocol NAME
  --disable-protocols      disable all protocols
  --enable-indev=NAME      enable input device NAME
  --disable-indev=NAME     disable input device NAME
  --disable-indevs         disable input devices
  --enable-outdev=NAME     enable output device NAME
  --disable-outdev=NAME    disable output device NAME
  --disable-outdevs        disable output devices
  --disable-devices        disable all devices
  --enable-filter=NAME     enable filter NAME
  --disable-filter=NAME    disable filter NAME
  --disable-filters        disable all filters

External library support:
  --enable-avisynth        enable reading of AVISynth script files [no]
  --enable-bzlib           enable bzlib [autodetect]
  --enable-fontconfig      enable fontconfig
  --enable-frei0r          enable frei0r video filtering
  --enable-gnutls          enable gnutls [no]
  --enable-libaacplus      enable AAC+ encoding via libaacplus [no]
  --enable-libass          enable libass subtitles rendering [no]
  --enable-libbluray       enable BluRay reading using libbluray [no]
  --enable-libcaca         enable textual display using libcaca
  --enable-libcelt         enable CELT decoding via libcelt [no]
  --enable-libcdio         enable audio CD grabbing with libcdio
  --enable-libdc1394       enable IIDC-1394 grabbing using libdc1394
                           and libraw1394 [no]
  --enable-libfaac         enable AAC encoding via libfaac [no]
  --enable-libfdk-aac      enable AAC encoding via libfdk-aac [no]
  --enable-libflite        enable flite (voice synthesis) support via libflite [no]
  --enable-libfreetype     enable libfreetype [no]
  --enable-libgsm          enable GSM de/encoding via libgsm [no]
  --enable-libiec61883     enable iec61883 via libiec61883 [no]
  --enable-libilbc         enable iLBC de/encoding via libilbc [no]
  --enable-libmodplug      enable ModPlug via libmodplug [no]
  --enable-libmp3lame      enable MP3 encoding via libmp3lame [no]
  --enable-libnut          enable NUT (de)muxing via libnut,
                           native (de)muxer exists [no]
  --enable-libopencore-amrnb enable AMR-NB de/encoding via libopencore-amrnb [no]
  --enable-libopencore-amrwb enable AMR-WB decoding via libopencore-amrwb [no]
  --enable-libopencv       enable video filtering via libopencv [no]
  --enable-libopenjpeg     enable JPEG 2000 de/encoding via OpenJPEG [no]
  --enable-libopus         enable Opus decoding via libopus [no]
  --enable-libpulse        enable Pulseaudio input via libpulse [no]
  --enable-librtmp         enable RTMP[E] support via librtmp [no]
  --enable-libschroedinger enable Dirac de/encoding via libschroedinger [no]
  --enable-libspeex        enable Speex de/encoding via libspeex [no]
  --enable-libstagefright-h264  enable H.264 decoding via libstagefright [no]
  --enable-libtheora       enable Theora encoding via libtheora [no]
  --enable-libtwolame      enable MP2 encoding via libtwolame [no]
  --enable-libutvideo      enable Ut Video encoding and decoding via libutvideo [no]
  --enable-libv4l2         enable libv4l2/v4l-utils [no]
  --enable-libvo-aacenc    enable AAC encoding via libvo-aacenc [no]
  --enable-libvo-amrwbenc  enable AMR-WB encoding via libvo-amrwbenc [no]
  --enable-libvorbis       enable Vorbis en/decoding via libvorbis,
                           native implementation exists [no]
  --enable-libvpx          enable VP8 de/encoding via libvpx [no]
  --enable-libx264         enable H.264 encoding via x264 [no]
  --enable-libxavs         enable AVS encoding via xavs [no]
  --enable-libxvid         enable Xvid encoding via xvidcore,
                           native MPEG-4/Xvid encoder exists [no]
  --enable-openal          enable OpenAL 1.1 capture support [no]
  --enable-openssl         enable openssl [no]
  --enable-zlib            enable zlib [autodetect]

Advanced options (experts only):
  --cross-prefix=PREFIX    use PREFIX for compilation tools [$cross_prefix]
  --enable-cross-compile   assume a cross-compiler is used
  --sysroot=PATH           root of cross-build tree
  --sysinclude=PATH        location of cross-build system headers
  --target-os=OS           compiler targets OS [$target_os]
  --target-exec=CMD        command to run executables on target
  --target-path=DIR        path to view of build directory on target
  --toolchain=NAME         set tool defaults according to NAME
  --nm=NM                  use nm tool NM [$nm_default]
  --ar=AR                  use archive tool AR [$ar_default]
  --as=AS                  use assembler AS [$as_default]
  --yasmexe=EXE            use yasm-compatible assembler EXE [$yasmexe_default]
  --cc=CC                  use C compiler CC [$cc_default]
  --cxx=CXX                use C compiler CXX [$cxx_default]
  --dep-cc=DEPCC           use dependency generator DEPCC [$cc_default]
  --ld=LD                  use linker LD [$ld_default]
  --host-cc=HOSTCC         use host C compiler HOSTCC
  --host-cflags=HCFLAGS    use HCFLAGS when compiling for host
  --host-ld=HOSTLD         use host linker HOSTLD
  --host-ldflags=HLDFLAGS  use HLDFLAGS when linking for host
  --host-libs=HLIBS        use libs HLIBS when linking for host
  --host-os=OS             compiler host OS [$target_os]
  --extra-cflags=ECFLAGS   add ECFLAGS to CFLAGS [$CFLAGS]
  --extra-cxxflags=ECFLAGS add ECFLAGS to CXXFLAGS [$CXXFLAGS]
  --extra-ldflags=ELDFLAGS add ELDFLAGS to LDFLAGS [$LDFLAGS]
  --extra-libs=ELIBS       add ELIBS [$ELIBS]
  --extra-version=STRING   version string suffix []
  --optflags=OPTFLAGS      override optimization-related compiler flags
  --build-suffix=SUFFIX    library name suffix []
  --malloc-prefix=PREFIX   prefix malloc and related names with PREFIX
  --progs-suffix=SUFFIX    program name suffix []
  --arch=ARCH              select architecture [$arch]
  --cpu=CPU                select the minimum required CPU (affects
                           instruction selection, may crash on older CPUs)
  --enable-pic             build position-independent code
  --enable-sram            allow use of on-chip SRAM
  --enable-thumb           compile for Thumb instruction set
  --disable-symver         disable symbol versioning
  --enable-hardcoded-tables use hardcoded tables instead of runtime generation
  --disable-safe-bitstream-reader
                           disable buffer boundary checking in bitreaders
                           (faster, but may crash)
  --enable-memalign-hack   emulate memalign, interferes with memory debuggers
  --enable-lto             use link-time optimization

Optimization options (experts only):
  --disable-asm            disable all assembler optimizations
  --disable-altivec        disable AltiVec optimizations
  --disable-amd3dnow       disable 3DNow! optimizations
  --disable-amd3dnowext    disable 3DNow! extended optimizations
  --disable-mmx            disable MMX optimizations
  --disable-mmxext         disable MMXEXT optimizations
  --disable-sse            disable SSE optimizations
  --disable-sse2           disable SSE2 optimizations
  --disable-sse3           disable SSE3 optimizations
  --disable-ssse3          disable SSSE3 optimizations
  --disable-sse4           disable SSE4 optimizations
  --disable-sse42          disable SSE4.2 optimizations
  --disable-avx            disable AVX optimizations
  --disable-fma4           disable FMA4 optimizations
  --disable-armv5te        disable armv5te optimizations
  --disable-armv6          disable armv6 optimizations
  --disable-armv6t2        disable armv6t2 optimizations
  --disable-armvfp         disable ARM VFP optimizations
  --disable-neon           disable NEON optimizations
  --disable-vis            disable VIS optimizations
  --disable-inline-asm     disable use of inline assembler
  --disable-yasm           disable use of yasm assembler
  --disable-mips32r2       disable MIPS32R2 optimizations
  --disable-mipsdspr1      disable MIPS DSP ASE R1 optimizations
  --disable-mipsdspr2      disable MIPS DSP ASE R2 optimizations
  --disable-mipsfpu        disable floating point MIPS optimizations
  --disable-fast-unaligned consider unaligned accesses slow
  --postproc-version=V     build libpostproc version V.
                           Where V can be '$ALT_PP_VER_MAJOR.$ALT_PP_VER_MINOR.$ALT_PP_VER_MICRO' or 'current'. [$postproc_version_default]

Developer options (useful when working on FFmpeg itself):
  --enable-coverage        build with test coverage instrumentation
  --disable-debug          disable debugging symbols
  --enable-debug=LEVEL     set the debug level [$debuglevel]
  --disable-optimizations  disable compiler optimizations
  --enable-extra-warnings  enable more compiler warnings
  --disable-stripping      disable stripping of executables and shared libraries
  --assert-level=level     0(default), 1 or 2, amount of assertion testing,
                           2 causes a slowdown at runtime.
  --enable-memory-poisoning fill heap uninitialized allocated space with arbitrary data
  --valgrind=VALGRIND      run "make fate" tests through valgrind to detect memory
                           leaks and errors, using the specified valgrind binary.
                           Cannot be combined with --target-exec
  --enable-ftrapv          Trap arithmetic overflows
  --samples=PATH           location of test samples for FATE, if not set use
                           \$FATE_SAMPLES at make invocation time.
  --enable-xmm-clobber-test check XMM registers for clobbering (Win64-only;
                           should be used only for debugging purposes)
  --enable-random          randomly enable/disable components
  --disable-random
  --enable-random=LIST     randomly enable/disable specific components or
  --disable-random=LIST    component groups. LIST is a comma-separated list
                           of NAME[:PROB] entries where NAME is a component
                           (group) and PROB the probability associated with
                           NAME (default 0.5).
  --random-seed=VALUE      seed value for --enable/disable-random

NOTE: Object files are built at the place where configure is launched.
EOF
  exit 0
}

quotes='""'

log(){
    echo "$@" >> $logfile
}

log_file(){
    log BEGIN $1
    pr -n -t $1 >> $logfile
    log END $1
}

echolog(){
    log "$@"
    echo "$@"
}

warn(){
    log "WARNING: $*"
    WARNINGS="${WARNINGS}WARNING: $*\n"
}

die(){
    echolog "$@"
    cat <<EOF

If you think configure made a mistake, make sure you are using the latest
version from Git.  If the latest version fails, report the problem to the
ffmpeg-user@ffmpeg.org mailing list or IRC #ffmpeg on irc.freenode.net.
EOF
    if disabled logging; then
        cat <<EOF
Rerun configure with logging enabled (do not use --disable-logging), and
include the log this produces with your report.
EOF
    else
        cat <<EOF
Include the log file "$logfile" produced by configure as this will help
solving the problem.
EOF
    fi
    exit 1
}

# Avoid locale weirdness, besides we really just want to translate ASCII.
toupper(){
    echo "$@" | tr abcdefghijklmnopqrstuvwxyz ABCDEFGHIJKLMNOPQRSTUVWXYZ
}

tolower(){
    echo "$@" | tr ABCDEFGHIJKLMNOPQRSTUVWXYZ abcdefghijklmnopqrstuvwxyz
}

c_escape(){
    echo "$*" | sed 's/["\\]/\\\0/g'
}

sh_quote(){
    v=$(echo "$1" | sed "s/'/'\\\\''/g")
    test "x$v" = "x${v#*[!A-Za-z0-9_/.+-]}" || v="'$v'"
    echo "$v"
}

cleanws(){
    echo "$@" | sed 's/^ *//;s/  */ /g;s/ *$//'
}

filter(){
    pat=$1
    shift
    for v; do
        eval "case $v in $pat) echo $v ;; esac"
    done
}

filter_out(){
    pat=$1
    shift
    for v; do
        eval "case $v in $pat) ;; *) echo $v ;; esac"
    done
}

map(){
    m=$1
    shift
    for v; do eval $m; done
}

add_suffix(){
    suffix=$1
    shift
    for v; do echo ${v}${suffix}; done
}

set_all(){
    value=$1
    shift
    for var in $*; do
        eval $var=$value
    done
}

set_weak(){
    value=$1
    shift
    for var; do
        eval : \${$var:=$value}
    done
}

set_safe(){
    var=$1
    shift
    eval $(echo "$var" | sed 's/[^A-Za-z0-9_]/_/g')='$*'
}

get_safe(){
    eval echo \$$(echo "$1" | sed 's/[^A-Za-z0-9_]/_/g')
}

pushvar(){
    for var in $*; do
        eval level=\${${var}_level:=0}
        eval ${var}_${level}="\$$var"
        eval ${var}_level=$(($level+1))
    done
}

popvar(){
    for var in $*; do
        eval level=\${${var}_level:-0}
        test $level = 0 && continue
        eval level=$(($level-1))
        eval $var="\${${var}_${level}}"
        eval ${var}_level=$level
        eval unset ${var}_${level}
    done
}

enable(){
    set_all yes $*
}

disable(){
    set_all no $*
}

enable_weak(){
    set_weak yes $*
}

disable_weak(){
    set_weak no $*
}

enable_safe(){
    for var; do
        enable $(echo "$var" | sed 's/[^A-Za-z0-9_]/_/g')
    done
}

disable_safe(){
    for var; do
        disable $(echo "$var" | sed 's/[^A-Za-z0-9_]/_/g')
    done
}

do_enable_deep(){
    for var; do
        enabled $var && continue
        eval sel="\$${var}_select"
        eval sgs="\$${var}_suggest"
        pushvar var sgs
        enable_deep $sel
        popvar sgs
        enable_deep_weak $sgs
        popvar var
    done
}

enable_deep(){
    do_enable_deep $*
    enable $*
}

enable_deep_weak(){
    do_enable_deep $*
    enable_weak $*
}

enabled(){
    test "${1#!}" = "$1" && op== || op=!=
    eval test "x\$${1#!}" $op "xyes"
}

disabled(){
    test "${1#!}" = "$1" && op== || op=!=
    eval test "x\$${1#!}" $op "xno"
}

enabled_all(){
    for opt; do
        enabled $opt || return 1
    done
}

disabled_all(){
    for opt; do
        disabled $opt || return 1
    done
}

enabled_any(){
    for opt; do
        enabled $opt && return 0
    done
}

disabled_any(){
    for opt; do
        disabled $opt && return 0
    done
    return 1
}

set_default(){
    for opt; do
        eval : \${$opt:=\$${opt}_default}
    done
}

is_in(){
    value=$1
    shift
    for var in $*; do
        [ $var = $value ] && return 0
    done
    return 1
}

check_deps(){
    for cfg; do
        cfg="${cfg#!}"
        enabled ${cfg}_checking && die "Circular dependency for $cfg."
        disabled ${cfg}_checking && continue
        enable ${cfg}_checking

        eval dep_all="\$${cfg}_deps"
        eval dep_any="\$${cfg}_deps_any"
        eval dep_sel="\$${cfg}_select"
        eval dep_sgs="\$${cfg}_suggest"
        eval dep_ifa="\$${cfg}_if"
        eval dep_ifn="\$${cfg}_if_any"

        pushvar cfg dep_all dep_any dep_sel dep_sgs dep_ifa dep_ifn
        check_deps $dep_all $dep_any $dep_sel $dep_sgs $dep_ifa $dep_ifn
        popvar cfg dep_all dep_any dep_sel dep_sgs dep_ifa dep_ifn

        [ -n "$dep_ifa" ] && { enabled_all $dep_ifa && enable_weak $cfg; }
        [ -n "$dep_ifn" ] && { enabled_any $dep_ifn && enable_weak $cfg; }
        enabled_all  $dep_all || disable $cfg
        enabled_any  $dep_any || disable $cfg
        disabled_any $dep_sel && disable $cfg

        if enabled $cfg; then
            eval dep_extralibs="\$${cfg}_extralibs"
            test -n "$dep_extralibs" && add_extralibs $dep_extralibs
            enable_deep $dep_sel
            enable_deep_weak $dep_sgs
        fi

        disable ${cfg}_checking
    done
}

print_config(){
    pfx=$1
    files=$2
    shift 2
    map 'eval echo "$v \${$v:-no}"' "$@" |
    awk "BEGIN { split(\"$files\", files) }
        {
            c = \"$pfx\" toupper(\$1);
            v = \$2;
            sub(/yes/, 1, v);
            sub(/no/,  0, v);
            for (f in files) {
                file = files[f];
                if (file ~ /\\.h\$/) {
                    printf(\"#define %s %d\\n\", c, v) >>file;
                } else if (file ~ /\\.asm\$/) {
                    printf(\"%%define %s %d\\n\", c, v) >>file;
                } else if (file ~ /\\.mak\$/) {
                    n = -v ? \"\" : \"!\";
                    printf(\"%s%s=yes\\n\", n, c) >>file;
                }
            }
        }"
}

print_enabled(){
    suf=$1
    shift
    for v; do
        enabled $v && printf "%s\n" ${v%$suf};
    done
}

append(){
    var=$1
    shift
    eval "$var=\"\$$var $*\""
}

prepend(){
    var=$1
    shift
    eval "$var=\"$* \$$var\""
}

add_cppflags(){
    append CPPFLAGS "$@"
}

add_cflags(){
    append CFLAGS $($cflags_filter "$@")
}

add_cxxflags(){
    append CXXFLAGS $($cflags_filter "$@")
}

add_asflags(){
    append ASFLAGS $($asflags_filter "$@")
}

add_ldflags(){
    append LDFLAGS $($ldflags_filter "$@")
}

add_extralibs(){
    prepend extralibs $($ldflags_filter "$@")
}

add_host_cflags(){
    append host_cflags $($host_cflags_filter "$@")
}

add_host_ldflags(){
    append host_ldflags $($host_ldflags_filter "$@")
}

add_compat(){
    append compat_objs $1
    shift
    map 'add_cppflags -D$v' "$@"
}

check_cmd(){
    log "$@"
    "$@" >> $logfile 2>&1
}

cc_o(){
    eval printf '%s\\n' $CC_O
}

cc_e(){
    eval printf '%s\\n' $CC_E
}

check_cc(){
    log check_cc "$@"
    cat > $TMPC
    log_file $TMPC
    check_cmd $cc $CPPFLAGS $CFLAGS "$@" $CC_C $(cc_o $TMPO) $TMPC
}

check_cxx(){
    log check_cxx "$@"
    cat > $TMPCPP
    log_file $TMPCPP
    check_cmd $cxx $CPPFLAGS $CFLAGS $CXXFLAGS "$@" $CXX_C -o $TMPO $TMPCPP
}

check_cpp(){
    log check_cpp "$@"
    cat > $TMPC
    log_file $TMPC
    check_cmd $cc $CPPFLAGS $CFLAGS "$@" $(cc_e $TMPO) $TMPC
}

as_o(){
    eval printf '%s\\n' $AS_O
}

check_as(){
    log check_as "$@"
    cat > $TMPC
    log_file $TMPC
    check_cmd $as $CPPFLAGS $ASFLAGS "$@" $AS_C $(as_o $TMPO) $TMPC
}

check_inline_asm(){
    log check_inline_asm "$@"
    name="$1"
    code="$2"
    shift 2
    disable $name
    check_as "$@" <<EOF && enable $name
void foo(void){ __asm__ volatile($code); }
EOF
}

check_yasm(){
    log check_yasm "$@"
    echo "$1" > $TMPS
    log_file $TMPS
    shift 1
    check_cmd $yasmexe $YASMFLAGS -Werror "$@" -o $TMPO $TMPS
}

ld_o(){
    eval printf '%s\\n' $LD_O
}

check_ld(){
    log check_ld "$@"
    type=$1
    shift 1
    flags=$(filter_out '-l*' $@)
    libs=$(filter '-l*' $@)
    check_$type $($cflags_filter $flags) || return
    flags=$($ldflags_filter $flags)
    libs=$($ldflags_filter $libs)
    check_cmd $ld $LDFLAGS $flags $(ld_o $TMPE) $TMPO $libs $extralibs
}

check_code(){
    log check_code "$@"
    check=$1
    headers=$2
    code=$3
    shift 3
    {
        for hdr in $headers; do
            echo "#include <$hdr>"
        done
        echo "int main(void) { $code; return 0; }"
    } | check_$check "$@"
}

check_cppflags(){
    log check_cppflags "$@"
    check_cc "$@" <<EOF && append CPPFLAGS "$@"
int x;
EOF
}

check_cflags(){
    log check_cflags "$@"
    set -- $($cflags_filter "$@")
    check_cc "$@" <<EOF && append CFLAGS "$@"
int x;
EOF
}

check_cxxflags(){
    log check_cxxflags "$@"
    set -- $($cflags_filter "$@")
    check_cxx "$@" <<EOF && append CXXFLAGS "$@"
int x;
EOF
}

test_ldflags(){
    log test_ldflags "$@"
    check_ld "cc" "$@" <<EOF
int main(void){ return 0; }
EOF
}

check_ldflags(){
    log check_ldflags "$@"
    test_ldflags "$@" && add_ldflags "$@"
}

check_header(){
    log check_header "$@"
    header=$1
    shift
    disable_safe $header
    check_cpp "$@" <<EOF && enable_safe $header
#include <$header>
int x;
EOF
}

check_func(){
    log check_func "$@"
    func=$1
    shift
    disable $func
    check_ld "cc" "$@" <<EOF && enable $func
extern int $func();
int main(void){ $func(); }
EOF
}

check_mathfunc(){
    log check_mathfunc "$@"
    func=$1
    narg=$2
    shift 2
    test $narg = 2 && args="f, g" || args="f"
    disable $func
    check_ld "cc" "$@" <<EOF && enable $func
#include <math.h>
float foo(float f, float g) { return $func($args); }
int main(void){ return (int) foo; }
EOF
}

check_func_headers(){
    log check_func_headers "$@"
    headers=$1
    funcs=$2
    shift 2
    {
        for hdr in $headers; do
            echo "#include <$hdr>"
        done
        for func in $funcs; do
            echo "long check_$func(void) { return (long) $func; }"
        done
        echo "int main(void) { return 0; }"
    } | check_ld "cc" "$@" && enable $funcs && enable_safe $headers
}

check_class_headers_cpp(){
    log check_class_headers_cpp "$@"
    headers=$1
    classes=$2
    shift 2
    {
        for hdr in $headers; do
            echo "#include <$hdr>"
        done
        echo "int main(void) { "
        i=1
        for class in $classes; do
            echo "$class obj$i;"
            i=$(expr $i + 1)
        done
        echo "return 0; }"
    } | check_ld "cxx" "$@" && enable $funcs && enable_safe $headers
}

check_cpp_condition(){
    log check_cpp_condition "$@"
    header=$1
    condition=$2
    shift 2
    check_cpp "$@" <<EOF
#include <$header>
#if !($condition)
#error "unsatisfied condition: $condition"
#endif
EOF
}

check_lib(){
    log check_lib "$@"
    header="$1"
    func="$2"
    shift 2
    check_header $header && check_func $func "$@" && add_extralibs "$@"
}

check_lib2(){
    log check_lib2 "$@"
    headers="$1"
    funcs="$2"
    shift 2
    check_func_headers "$headers" "$funcs" "$@" && add_extralibs "$@"
}

check_lib_cpp(){
    log check_lib_cpp "$@"
    headers="$1"
    classes="$2"
    shift 2
    check_class_headers_cpp "$headers" "$classes" "$@" && add_extralibs "$@"
}

check_pkg_config(){
    log check_pkg_config "$@"
    pkg="$1"
    headers="$2"
    funcs="$3"
    shift 3
    $pkg_config --exists $pkg 2>/dev/null || return
    pkg_cflags=$($pkg_config --cflags $pkg)
    pkg_libs=$($pkg_config --libs $pkg)
    check_func_headers "$headers" "$funcs" $pkg_cflags $pkg_libs "$@" &&
        set_safe ${pkg}_cflags $pkg_cflags   &&
        set_safe ${pkg}_libs   $pkg_libs
}

check_exec(){
    check_ld "cc" "$@" && { enabled cross_compile || $TMPE >> $logfile 2>&1; }
}

check_exec_crash(){
    code=$(cat)

    # exit() is not async signal safe.  _Exit (C99) and _exit (POSIX)
    # are safe but may not be available everywhere.  Thus we use
    # raise(SIGTERM) instead.  The check is run in a subshell so we
    # can redirect the "Terminated" message from the shell.  SIGBUS
    # is not defined by standard C so it is used conditionally.

    (check_exec "$@") >> $logfile 2>&1 <<EOF
#include <signal.h>
static void sighandler(int sig){
    raise(SIGTERM);
}
int func(void){
    $code
}
int (*func_ptr)(void) = func;
int main(void){
    signal(SIGILL, sighandler);
    signal(SIGFPE, sighandler);
    signal(SIGSEGV, sighandler);
#ifdef SIGBUS
    signal(SIGBUS, sighandler);
#endif
    return func_ptr();
}
EOF
}

check_type(){
    log check_type "$@"
    headers=$1
    type=$2
    shift 2
    disable_safe "$type"
    check_code cc "$headers" "$type v" "$@" && enable_safe "$type"
}

check_struct(){
    log check_type "$@"
    headers=$1
    struct=$2
    member=$3
    shift 3
    disable_safe "${struct}_${member}"
    check_code cc "$headers" "const void *p = &(($struct *)0)->$member" "$@" &&
        enable_safe "${struct}_${member}"
}

require(){
    name="$1"
    header="$2"
    func="$3"
    shift 3
    check_lib $header $func "$@" || die "ERROR: $name not found"
}

require2(){
    name="$1"
    headers="$2"
    func="$3"
    shift 3
    check_lib2 "$headers" $func "$@" || die "ERROR: $name not found"
}

require_cpp(){
    name="$1"
    headers="$2"
    classes="$3"
    shift 3
    check_lib_cpp "$headers" "$classes" "$@" || die "ERROR: $name not found"
}

require_pkg_config(){
    pkg="$1"
    check_pkg_config "$@" || die "ERROR: $pkg not found"
    add_cflags    $(get_safe ${pkg}_cflags)
    add_extralibs $(get_safe ${pkg}_libs)
}

hostcc_o(){
    eval printf '%s\\n' $HOSTCC_O
}

check_host_cc(){
    log check_host_cc "$@"
    cat > $TMPC
    log_file $TMPC
    check_cmd $host_cc $host_cflags "$@" $HOSTCC_C $(hostcc_o $TMPO) $TMPC
}

check_host_cflags(){
    log check_host_cflags "$@"
    set -- $($host_cflags_filter "$@")
    check_host_cc "$@" <<EOF && append host_cflags "$@"
int x;
EOF
}

apply(){
    file=$1
    shift
    "$@" < "$file" > "$file.tmp" && mv "$file.tmp" "$file" || rm "$file.tmp"
}

cp_if_changed(){
    cmp -s "$1" "$2" && echo "$2 is unchanged" && return
    mkdir -p "$(dirname $2)"
    $cp_f "$1" "$2"
}

# CONFIG_LIST contains configurable options, while HAVE_LIST is for
# system-dependent things.

COMPONENT_LIST="
    bsfs
    decoders
    demuxers
    encoders
    filters
    hwaccels
    indevs
    muxers
    outdevs
    parsers
    protocols
"

DOCUMENT_LIST="
    doc
    htmlpages
    manpages
    podpages
    txtpages
"

LIBRARY_LIST="
    avcodec
    avdevice
    avfilter
    avformat
    avresample
    avutil
    swresample
    swscale
"

PROGRAM_LIST="
    ffplay
    ffprobe
    ffserver
    ffmpeg
"

CONFIG_LIST="
    $COMPONENT_LIST
    $DOCUMENT_LIST
    $LIBRARY_LIST
    $PROGRAM_LIST
    avisynth
    bzlib
    crystalhd
    dct
    dwt
    dxva2
    fast_unaligned
    fft
    fontconfig
    frei0r
    ftrapv
    gnutls
    gpl
    gray
    hardcoded_tables
    incompatible_fork_abi
    libaacplus
    libass
    libbluray
    libcaca
    libcdio
    libcelt
    libdc1394
    libfaac
    libfdk_aac
    libflite
    libfreetype
    libgsm
    libiec61883
    libilbc
    libmodplug
    libmp3lame
    libnut
    libopencore_amrnb
    libopencore_amrwb
    libopencv
    libopenjpeg
    libopus
    libpulse
    librtmp
    libschroedinger
    libspeex
    libstagefright_h264
    libtheora
    libtwolame
    libutvideo
    libv4l2
    libvo_aacenc
    libvo_amrwbenc
    libvorbis
    libvpx
    libx264
    libxavs
    libxvid
    lsp
    lzo
    mdct
    memalign_hack
    memory_poisoning
    network
    nonfree
    openal
    openssl
    pic
    postproc
    rdft
    runtime_cpudetect
    safe_bitstream_reader
    shared
    small
    sram
    static
    swscale_alpha
    thumb
    vaapi
    vda
    vdpau
    version3
    xmm_clobber_test
    x11grab
    zlib
"

THREADS_LIST='
    pthreads
    w32threads
    os2threads
'

ARCH_LIST='
    aarch64
    alpha
    arm
    avr32
    avr32_ap
    avr32_uc
    bfin
    ia64
    m68k
    mips
    mips64
    parisc
    ppc
    ppc64
    s390
    sh4
    sparc
    sparc64
    tilegx
    tilepro
    tomi
    x86
    x86_32
    x86_64
'

ARCH_EXT_LIST_ARM='
    armv5te
    armv6
    armv6t2
    armvfp
    neon
    vfpv3
'

ARCH_EXT_LIST_X86='
    amd3dnow
    amd3dnowext
    avx
    fma4
    mmx
    mmxext
    sse
    sse2
    sse3
    sse4
    sse42
    ssse3
'

ARCH_EXT_LIST="
    $ARCH_EXT_LIST_ARM
    $ARCH_EXT_LIST_X86
    altivec
    ppc4xx
    vis
    mipsfpu
    mips32r2
    mipsdspr1
    mipsdspr2
"

HAVE_LIST_CMDLINE='
    inline_asm
    symver
    yasm
'

HAVE_LIST_PUB='
    bigendian
    fast_unaligned
    incompatible_fork_abi
'

MATH_FUNCS="
    atanf
    atan2f
    cbrtf
    cosf
    exp2
    exp2f
    expf
    isinf
    isnan
    ldexpf
    llrint
    llrintf
    log2
    log2f
    log10f
    lrint
    lrintf
    powf
    rint
    round
    roundf
    sinf
    trunc
    truncf
"

HAVE_LIST="
    $ARCH_EXT_LIST
    $(add_suffix _external $ARCH_EXT_LIST)
    $(add_suffix _inline   $ARCH_EXT_LIST)
    $HAVE_LIST_CMDLINE
    $HAVE_LIST_PUB
    $THREADS_LIST
    $MATH_FUNCS
    access
    aligned_malloc
    aligned_stack
    alsa_asoundlib_h
    altivec_h
    arpa_inet_h
    asm_mod_q
    asm_mod_y
    asm_types_h
    attribute_may_alias
    attribute_packed
    clock_gettime
    closesocket
    cmov
    CommandLineToArgvW
    cpunop
    CryptGenRandom
    dcbzl
    dev_bktr_ioctl_bt848_h
    dev_bktr_ioctl_meteor_h
    dev_ic_bt8xx_h
    dev_video_bktr_ioctl_bt848_h
    dev_video_meteor_ioctl_meteor_h
    direct_h
    dlfcn_h
    dlopen
    dos_paths
    dxva_h
    ebp_available
    ebx_available
    fast_64bit
    fast_clz
    fast_cmov
    fcntl
    fork
    getaddrinfo
    gethrtime
    getopt
    GetProcessAffinityMask
    GetProcessMemoryInfo
    GetProcessTimes
    GetSystemTimeAsFileTime
    getrusage
    getservbyport
    gettimeofday
    glob
    gnu_as
    ibm_asm
    inet_aton
    io_h
    isatty
    jack_port_get_latency_range
    kbhit
    ldbrx
    libdc1394_1
    libdc1394_2
    local_aligned_16
    local_aligned_8
    localtime_r
    loongson
    lzo1x_999_compress
    machine_ioctl_bt848_h
    machine_ioctl_meteor_h
    makeinfo
    malloc_h
    MapViewOfFile
    memalign
    mkstemp
    mm_empty
    mmap
    mprotect
    msvcrt
    nanosleep
    PeekNamedPipe
    perl
    pod2man
    poll_h
    posix_memalign
    pthread_cancel
    rdtsc
    sched_getaffinity
    sdl
    sdl_video_size
    SetConsoleTextAttribute
    setmode
    setrlimit
    Sleep
    sndio_h
    socklen_t
    soundcard_h
    strerror_r
    struct_addrinfo
    struct_group_source_req
    struct_ip_mreq_source
    struct_ipv6_mreq
    struct_pollfd
    struct_rusage_ru_maxrss
    struct_sctp_event_subscribe
    struct_sockaddr_in6
    struct_sockaddr_sa_len
    struct_sockaddr_storage
    struct_v4l2_frmivalenum_discrete
    symver_asm_label
    symver_gnu_asm
    sysconf
    sysctl
    sys_mman_h
    sys_param_h
    sys_resource_h
    sys_select_h
    sys_soundcard_h
    sys_time_h
    sys_videoio_h
    termios_h
    texi2html
    threads
    unistd_h
    usleep
    vfp_args
    VirtualAlloc
    windows_h
    winsock2_h
    xform_asm
    xmm_clobbers
"

# options emitted with CONFIG_ prefix but not available on command line
CONFIG_EXTRA="
    aandcttables
    ac3dsp
    error_resilience
    gcrypt
    golomb
    gplv3
    h264chroma
    h264dsp
    h264pred
    h264qpel
    huffman
    lgplv3
    lpc
    mpegaudio
    mpegaudiodsp
    mpegvideo
    mpegvideoenc
    nettle
    rangecoder
    rtpdec
    sinewin
    vp3dsp
"

CMDLINE_SELECT="
    $ARCH_EXT_LIST
    $CONFIG_LIST
    $HAVE_LIST_CMDLINE
    $THREADS_LIST
    asm
    coverage
    cross_compile
    debug
    extra_warnings
    logging
    lto
    optimizations
    stripping
"

PATHS_LIST='
    bindir
    datadir
    incdir
    libdir
    mandir
    prefix
    shlibdir
'

CMDLINE_SET="
    $PATHS_LIST
    ar
    arch
    as
    assert_level
    build_suffix
    cc
    cpu
    cross_prefix
    cxx
    dep_cc
    extra_version
    host_cc
    host_cflags
    host_ld
    host_ldflags
    host_libs
    host_os
    install
    ld
    logfile
    malloc_prefix
    nm
    optflags
    pkg_config
    postproc_version
    progs_suffix
    random_seed
    samples
    strip
    sysinclude
    sysroot
    target_exec
    target_os
    target_path
    toolchain
    valgrind
    yasmexe
"

CMDLINE_APPEND="
    extra_cflags
    extra_cxxflags
"

# code dependency declarations

# architecture extensions

armv5te_deps="arm"
armv6_deps="arm"
armv6t2_deps="arm"
armvfp_deps="arm"
neon_deps="arm"
vfpv3_deps="armvfp"

mipsfpu_deps="mips"
mips32r2_deps="mips"
mipsdspr1_deps="mips"
mipsdspr2_deps="mips"

altivec_deps="ppc"
ppc4xx_deps="ppc"

vis_deps="sparc"

x86_64_suggest="cmov fast_cmov"

amd3dnow_deps="mmx"
amd3dnowext_deps="amd3dnow"
mmx_deps="x86"
mmxext_deps="mmx"
sse_deps="mmxext"
sse2_deps="sse"
sse3_deps="sse2"
ssse3_deps="sse3"
sse4_deps="ssse3"
sse42_deps="sse4"
avx_deps="sse42"
fma4_deps="avx"

mmx_external_deps="yasm"
mmx_inline_deps="inline_asm"
mmx_suggest="mmx_external mmx_inline"

for ext in $(filter_out mmx $ARCH_EXT_LIST_X86); do
    eval dep=\$${ext}_deps
    eval ${ext}_external_deps='"${dep}_external"'
    eval ${ext}_inline_deps='"${dep}_inline"'
    eval ${ext}_suggest='"${ext}_external ${ext}_inline"'
done

aligned_stack_if_any="ppc x86"
fast_64bit_if_any="alpha ia64 mips64 parisc64 ppc64 sparc64 x86_64"
fast_clz_if_any="alpha armv5te avr32 mips ppc x86"
fast_unaligned_if_any="armv6 ppc x86"

inline_asm_deps="!tms470"
need_memalign="altivec neon sse"

symver_if_any="symver_asm_label symver_gnu_asm"

log2_deps="!msvcrt"

# subsystems
dct_select="rdft"
mdct_select="fft"
rdft_select="fft"
mpegaudio_select="mpegaudiodsp"
mpegaudiodsp_select="dct"
mpegvideoenc_select="mpegvideo"

# decoders / encoders / hardware accelerators
aac_decoder_select="mdct sinewin"
aac_encoder_select="mdct sinewin"
aac_latm_decoder_select="aac_decoder aac_latm_parser"
ac3_decoder_select="mdct ac3dsp ac3_parser"
ac3_encoder_select="mdct ac3dsp"
ac3_fixed_encoder_select="mdct ac3dsp"
alac_encoder_select="lpc"
amrnb_decoder_select="lsp"
amrwb_decoder_select="lsp"
amv_encoder_select="aandcttables"
atrac1_decoder_select="mdct sinewin"
atrac3_decoder_select="mdct"
binkaudio_dct_decoder_select="mdct rdft dct sinewin"
binkaudio_rdft_decoder_select="mdct rdft sinewin"
cavs_decoder_select="golomb mpegvideo"
comfortnoise_encoder_select="lpc"
cook_decoder_select="mdct sinewin"
cscd_decoder_select="lzo"
cscd_decoder_suggest="zlib"
dca_decoder_select="mdct"
dirac_decoder_select="dwt golomb"
dnxhd_encoder_select="aandcttables mpegvideoenc"
dxa_decoder_select="zlib"
eac3_decoder_select="ac3_decoder"
eac3_encoder_select="ac3_encoder"
eamad_decoder_select="aandcttables error_resilience mpegvideo"
eatgq_decoder_select="aandcttables"
eatqi_decoder_select="aandcttables error_resilience mpegvideo"
exr_decoder_select="zlib"
ffv1_decoder_select="golomb rangecoder"
ffv1_encoder_select="rangecoder"
ffvhuff_encoder_select="huffman"
flac_decoder_select="golomb"
flac_encoder_select="golomb lpc"
flashsv_decoder_select="zlib"
flashsv_encoder_select="zlib"
flashsv2_encoder_select="zlib"
flashsv2_decoder_select="zlib"
flv_decoder_select="h263_decoder"
flv_encoder_select="h263_encoder"
fraps_decoder_select="huffman"
h261_decoder_select="error_resilience mpegvideo"
h261_encoder_select="aandcttables mpegvideoenc"
h263_decoder_select="error_resilience h263_parser mpegvideo"
h263_encoder_select="aandcttables error_resilience mpegvideoenc"
h263_vaapi_hwaccel_select="vaapi h263_decoder"
h263i_decoder_select="h263_decoder"
h263p_encoder_select="h263_encoder"
h264_crystalhd_decoder_select="crystalhd h264_mp4toannexb_bsf h264_parser"
h264_decoder_select="error_resilience golomb h264chroma h264dsp h264pred h264qpel mpegvideo"
h264_dxva2_hwaccel_deps="dxva2api_h"
h264_dxva2_hwaccel_select="dxva2 h264_decoder"
h264_vaapi_hwaccel_select="vaapi h264_decoder"
h264_vda_decoder_select="vda h264_parser h264_decoder"
h264_vda_hwaccel_deps="VideoDecodeAcceleration_VDADecoder_h pthreads"
h264_vda_hwaccel_select="vda h264_decoder"
h264_vdpau_decoder_select="vdpau h264_decoder"
huffyuv_encoder_select="huffman"
iac_decoder_select="fft mdct sinewin"
imc_decoder_select="fft mdct sinewin"
jpegls_decoder_select="golomb"
jpegls_encoder_select="golomb"
ljpeg_encoder_select="aandcttables mpegvideoenc"
loco_decoder_select="golomb"
mdec_decoder_select="error_resilience mpegvideo"
mjpeg_encoder_select="aandcttables mpegvideoenc"
mlp_decoder_select="mlp_parser"
mp1_decoder_select="mpegaudio"
mp1float_decoder_select="mpegaudio"
mp2_decoder_select="mpegaudio"
mp2float_decoder_select="mpegaudio"
mp3_decoder_select="mpegaudio"
mp3adu_decoder_select="mpegaudio"
mp3adufloat_decoder_select="mpegaudio"
mp3float_decoder_select="mpegaudio"
mp3on4_decoder_select="mpegaudio"
mp3on4float_decoder_select="mpegaudio"
mpc7_decoder_select="mpegaudiodsp"
mpc8_decoder_select="mpegaudiodsp"
mpeg_vdpau_decoder_select="vdpau mpegvideo_decoder"
mpeg_xvmc_decoder_deps="X11_extensions_XvMClib_h"
mpeg_xvmc_decoder_select="mpegvideo_decoder"
mpeg1_vdpau_decoder_select="vdpau mpeg1video_decoder"
mpeg1_vdpau_hwaccel_select="vdpau mpeg1video_decoder"
mpeg1video_decoder_select="error_resilience mpegvideo"
mpeg1video_encoder_select="aandcttables error_resilience mpegvideoenc"
mpeg2_crystalhd_decoder_select="crystalhd"
mpeg2_dxva2_hwaccel_deps="dxva2api_h"
mpeg2_dxva2_hwaccel_select="dxva2 mpeg2video_decoder"
mpeg2_vdpau_hwaccel_select="vdpau mpeg2video_decoder"
mpeg2_vaapi_hwaccel_select="vaapi mpeg2video_decoder"
mpeg2video_decoder_select="error_resilience mpegvideo"
mpeg2video_encoder_select="aandcttables error_resilience mpegvideoenc"
mpeg4_crystalhd_decoder_select="crystalhd"
mpeg4_decoder_select="h263_decoder mpeg4video_parser"
mpeg4_encoder_select="h263_encoder"
mpeg4_vaapi_hwaccel_select="vaapi mpeg4_decoder"
mpeg4_vdpau_decoder_select="vdpau mpeg4_decoder"
msmpeg4_crystalhd_decoder_select="crystalhd"
msmpeg4v1_decoder_select="h263_decoder"
msmpeg4v1_encoder_select="h263_encoder"
msmpeg4v2_decoder_select="h263_decoder"
msmpeg4v2_encoder_select="h263_encoder"
msmpeg4v3_decoder_select="h263_decoder"
msmpeg4v3_encoder_select="h263_encoder"
mss2_decoder_select="vc1_decoder"
nellymoser_decoder_select="mdct sinewin"
nellymoser_encoder_select="mdct sinewin"
nuv_decoder_select="lzo"
png_decoder_select="zlib"
png_encoder_select="zlib"
qcelp_decoder_select="lsp"
qdm2_decoder_select="mdct rdft mpegaudiodsp"
ra_144_encoder_select="lpc"
ralf_decoder_select="golomb"
rv10_decoder_select="h263_decoder"
rv10_encoder_select="h263_encoder"
rv20_decoder_select="h263_decoder"
rv20_encoder_select="h263_encoder"
rv30_decoder_select="error_resilience golomb h264chroma h264pred h264qpel mpegvideo"
rv40_decoder_select="error_resilience golomb h264chroma h264pred h264qpel mpegvideo"
shorten_decoder_select="golomb"
sipr_decoder_select="lsp"
snow_decoder_select="dwt rangecoder"
snow_encoder_select="aandcttables dwt error_resilience mpegvideoenc rangecoder"
sonic_decoder_select="golomb"
sonic_encoder_select="golomb"
sonic_ls_encoder_select="golomb"
svq1_decoder_select="error_resilience mpegvideo"
svq1_encoder_select="aandcttables error_resilience mpegvideoenc"
svq3_decoder_select="error_resilience golomb h264chroma h264dsp h264pred h264qpel mpegvideo"
svq3_decoder_suggest="zlib"
theora_decoder_select="vp3_decoder"
tiff_decoder_suggest="zlib"
tiff_encoder_suggest="zlib"
truehd_decoder_select="mlp_parser"
tscc_decoder_select="zlib"
twinvq_decoder_select="mdct lsp sinewin"
utvideo_encoder_select="huffman"
vc1_crystalhd_decoder_select="crystalhd"
vc1_decoder_select="h263_decoder h264chroma h264qpel"
vc1_dxva2_hwaccel_deps="dxva2api_h"
vc1_dxva2_hwaccel_select="dxva2 vc1_decoder"
vc1_vaapi_hwaccel_select="vaapi vc1_decoder"
vc1_vdpau_decoder_select="vdpau vc1_decoder"
vc1image_decoder_select="vc1_decoder"
vorbis_decoder_select="mdct"
vorbis_encoder_select="mdct"
vp3_decoder_select="vp3dsp"
vp5_decoder_select="vp3dsp"
vp6_decoder_select="huffman vp3dsp"
vp6a_decoder_select="vp6_decoder"
vp6f_decoder_select="vp6_decoder"
vp8_decoder_select="h264pred h264qpel"
wmapro_decoder_select="mdct sinewin"
wmav1_decoder_select="mdct sinewin"
wmav1_encoder_select="mdct sinewin"
wmav2_decoder_select="mdct sinewin"
wmav2_encoder_select="mdct sinewin"
wmavoice_decoder_select="lsp rdft dct mdct sinewin"
wmv1_decoder_select="h263_decoder"
wmv1_encoder_select="h263_encoder"
wmv2_decoder_select="h263_decoder"
wmv2_encoder_select="h263_encoder"
wmv3_decoder_select="vc1_decoder"
wmv3_crystalhd_decoder_select="crystalhd"
wmv3_dxva2_hwaccel_select="vc1_dxva2_hwaccel"
wmv3_vaapi_hwaccel_select="vc1_vaapi_hwaccel"
wmv3_vdpau_decoder_select="vc1_vdpau_decoder"
wmv3image_decoder_select="wmv3_decoder"
zerocodec_decoder_select="zlib"
zlib_decoder_select="zlib"
zlib_encoder_select="zlib"
zmbv_decoder_select="zlib"
zmbv_encoder_select="zlib"

crystalhd_deps="libcrystalhd_libcrystalhd_if_h"
vaapi_deps="va_va_h"
vda_deps="VideoDecodeAcceleration_VDADecoder_h pthreads"
vdpau_deps="vdpau_vdpau_h vdpau_vdpau_x11_h"

# parsers
h264_parser_select="error_resilience golomb h264dsp h264pred mpegvideo"
mpeg4video_parser_select="error_resilience mpegvideo"
mpegvideo_parser_select="error_resilience mpegvideo"
vc1_parser_select="error_resilience mpegvideo"

# external libraries
libaacplus_encoder_deps="libaacplus"
libcelt_decoder_deps="libcelt"
libfaac_encoder_deps="libfaac"
libfdk_aac_encoder_deps="libfdk_aac"
libgsm_decoder_deps="libgsm"
libgsm_encoder_deps="libgsm"
libgsm_ms_decoder_deps="libgsm"
libgsm_ms_encoder_deps="libgsm"
libilbc_decoder_deps="libilbc"
libilbc_encoder_deps="libilbc"
libmodplug_demuxer_deps="libmodplug"
libmp3lame_encoder_deps="libmp3lame"
libopencore_amrnb_decoder_deps="libopencore_amrnb"
libopencore_amrnb_encoder_deps="libopencore_amrnb"
libopencore_amrwb_decoder_deps="libopencore_amrwb"
libopenjpeg_decoder_deps="libopenjpeg"
libopenjpeg_encoder_deps="libopenjpeg"
libopus_decoder_deps="libopus"
libopus_encoder_deps="libopus"
libschroedinger_decoder_deps="libschroedinger"
libschroedinger_encoder_deps="libschroedinger"
libspeex_decoder_deps="libspeex"
libspeex_encoder_deps="libspeex"
libstagefright_h264_decoder_deps="libstagefright_h264"
libtheora_encoder_deps="libtheora"
libtwolame_encoder_deps="libtwolame"
libvo_aacenc_encoder_deps="libvo_aacenc"
libvo_amrwbenc_encoder_deps="libvo_amrwbenc"
libvorbis_decoder_deps="libvorbis"
libvorbis_encoder_deps="libvorbis"
libvpx_decoder_deps="libvpx"
libvpx_encoder_deps="libvpx"
libx264_encoder_deps="libx264"
libx264rgb_encoder_deps="libx264"
libxavs_encoder_deps="libxavs"
libxvid_encoder_deps="libxvid"
libutvideo_decoder_deps="libutvideo"
libutvideo_encoder_deps="libutvideo"

# demuxers / muxers
ac3_demuxer_select="ac3_parser"
asf_stream_muxer_select="asf_muxer"
avisynth_demuxer_deps="avisynth"
dirac_demuxer_select="dirac_parser"
dts_demuxer_select="dca_parser"
dtshd_demuxer_select="dca_parser"
eac3_demuxer_select="ac3_parser"
f4v_muxer_select="mov_muxer"
flac_demuxer_select="flac_parser"
ipod_muxer_select="mov_muxer"
ismv_muxer_select="mov_muxer"
libnut_demuxer_deps="libnut"
libnut_muxer_deps="libnut"
matroska_audio_muxer_select="matroska_muxer"
matroska_demuxer_suggest="bzlib lzo zlib"
mov_demuxer_suggest="zlib"
mp3_demuxer_select="mpegaudio_parser"
mp4_muxer_select="mov_muxer"
mpegts_muxer_select="adts_muxer latm_muxer mpegvideo"
mpegtsraw_demuxer_select="mpegts_demuxer"
mxf_d10_muxer_select="mxf_muxer"
ogg_demuxer_select="golomb"
psp_muxer_select="mov_muxer"
rtp_demuxer_select="sdp_demuxer"
rtp_muxer_select="mpegvideo"
rtpdec_select="asf_demuxer rm_demuxer rtp_protocol mpegts_demuxer mov_demuxer"
rtsp_demuxer_select="http_protocol rtpdec"
rtsp_muxer_select="rtp_muxer http_protocol rtp_protocol"
sap_demuxer_select="sdp_demuxer"
sap_muxer_select="rtp_muxer rtp_protocol"
sdp_demuxer_select="rtpdec"
smoothstreaming_muxer_select="ismv_muxer"
spdif_muxer_select="aac_parser"
tak_demuxer_select="tak_parser"
tg2_muxer_select="mov_muxer"
tgp_muxer_select="mov_muxer"
w64_demuxer_deps="wav_demuxer"

# indevs / outdevs
alsa_indev_deps="alsa_asoundlib_h snd_pcm_htimestamp"
alsa_outdev_deps="alsa_asoundlib_h"
bktr_indev_deps_any="dev_bktr_ioctl_bt848_h machine_ioctl_bt848_h dev_video_bktr_ioctl_bt848_h dev_ic_bt8xx_h"
caca_outdev_deps="libcaca"
dshow_indev_deps="IBaseFilter"
dshow_indev_extralibs="-lpsapi -lole32 -lstrmiids -luuid"
dv1394_indev_deps="dv1394 dv_demuxer"
fbdev_indev_deps="linux_fb_h"
iec61883_indev_deps="libiec61883"
jack_indev_deps="jack_jack_h sem_timedwait"
lavfi_indev_deps="avfilter"
libcdio_indev_deps="libcdio"
libdc1394_indev_deps="libdc1394"
libv4l2_indev_deps="libv4l2"
openal_indev_deps="openal"
oss_indev_deps_any="soundcard_h sys_soundcard_h"
oss_outdev_deps_any="soundcard_h sys_soundcard_h"
pulse_indev_deps="libpulse"
sdl_outdev_deps="sdl"
sndio_indev_deps="sndio_h"
sndio_outdev_deps="sndio_h"
v4l_indev_deps="linux_videodev_h"
v4l2_indev_deps_any="linux_videodev2_h sys_videoio_h"
vfwcap_indev_deps="capCreateCaptureWindow vfwcap_defines"
vfwcap_indev_extralibs="-lavicap32"
x11grab_indev_deps="x11grab"

# protocols
bluray_protocol_deps="libbluray"
ffrtmpcrypt_protocol_deps="!librtmp_protocol"
ffrtmpcrypt_protocol_deps_any="gcrypt nettle openssl"
ffrtmpcrypt_protocol_select="tcp_protocol"
ffrtmphttp_protocol_deps="!librtmp_protocol"
ffrtmphttp_protocol_select="http_protocol"
gopher_protocol_deps="network"
httpproxy_protocol_deps="network"
httpproxy_protocol_select="tcp_protocol"
http_protocol_deps="network"
http_protocol_select="tcp_protocol"
https_protocol_select="tls_protocol"
librtmp_protocol_deps="librtmp"
librtmpe_protocol_deps="librtmp"
librtmps_protocol_deps="librtmp"
librtmpt_protocol_deps="librtmp"
librtmpte_protocol_deps="librtmp"
mmsh_protocol_select="http_protocol"
mmst_protocol_deps="network"
rtmp_protocol_deps="!librtmp_protocol"
rtmp_protocol_select="tcp_protocol"
rtmpe_protocol_select="ffrtmpcrypt_protocol"
rtmps_protocol_deps="!librtmp_protocol"
rtmps_protocol_select="tls_protocol"
rtmpt_protocol_select="ffrtmphttp_protocol"
rtmpte_protocol_select="ffrtmpcrypt_protocol ffrtmphttp_protocol"
rtmpts_protocol_select="ffrtmphttp_protocol https_protocol"
rtp_protocol_select="udp_protocol"
sctp_protocol_deps="network struct_sctp_event_subscribe"
tcp_protocol_deps="network"
tls_protocol_deps_any="openssl gnutls"
tls_protocol_select="tcp_protocol"
udp_protocol_deps="network"

# filters
aconvert_filter_deps="swresample"
amovie_filter_deps="avcodec avformat"
aresample_filter_deps="swresample"
ass_filter_deps="libass"
asyncts_filter_deps="avresample"
atempo_filter_deps="avcodec rdft"
blackframe_filter_deps="gpl"
boxblur_filter_deps="gpl"
colormatrix_filter_deps="gpl"
cropdetect_filter_deps="gpl"
decimate_filter_deps="gpl avcodec"
delogo_filter_deps="gpl"
deshake_filter_deps="avcodec"
drawtext_filter_deps="libfreetype"
ebur128_filter_deps="gpl"
flite_filter_deps="libflite"
frei0r_filter_deps="frei0r dlopen"
frei0r_filter_extralibs='$ldl'
frei0r_src_filter_deps="frei0r dlopen"
frei0r_src_filter_extralibs='$ldl'
geq_filter_deps="gpl"
hqdn3d_filter_deps="gpl"
hue_filter_deps="gpl"
movie_filter_deps="avcodec avformat"
mp_filter_deps="gpl avcodec swscale postproc inline_asm"
mptestsrc_filter_deps="gpl"
negate_filter_deps="lut_filter"
resample_filter_deps="avresample"
ocv_filter_deps="libopencv"
pan_filter_deps="swresample"
removelogo_filter_deps="avcodec avformat swscale"
scale_filter_deps="swscale"
smartblur_filter_deps="gpl swscale"
showspectrum_filter_deps="avcodec rdft"
super2xsai_filter_deps="gpl"
tinterlace_filter_deps="gpl"
yadif_filter_deps="gpl"
pixfmts_super2xsai_test_deps="super2xsai_filter"
tinterlace_merge_test_deps="tinterlace_filter"
tinterlace_pad_test_deps="tinterlace_filter"

# libraries
avcodec_deps="avutil"
avdevice_deps="avutil avcodec avformat"
avfilter_deps="avutil"
avformat_deps="avutil avcodec"
avresample_deps="avutil"
postproc_deps="gpl"
swscale_deps="avutil"

# programs
ffmpeg_deps="avcodec avfilter avformat swscale swresample"
ffmpeg_select="ffbuffersink_filter format_filter aformat_filter
               setpts_filter null_filter anull_filter ffabuffersink_filter"
ffplay_deps="avcodec avformat swscale swresample sdl"
ffplay_select="ffbuffersink_filter rdft crop_filter"
ffprobe_deps="avcodec avformat"
ffserver_deps="avformat ffm_muxer fork rtp_protocol rtsp_demuxer"
ffserver_extralibs='$ldl'

# documentation
podpages_deps="perl"
manpages_deps="perl pod2man"
htmlpages_deps="texi2html"
txtpages_deps="makeinfo"
doc_deps_any="manpages htmlpages podpages txtpages"

# default parameters

logfile="config.log"

# installation paths
prefix_default="/usr/local"
bindir_default='${prefix}/bin'
datadir_default='${prefix}/share/ffmpeg'
incdir_default='${prefix}/include'
libdir_default='${prefix}/lib'
mandir_default='${prefix}/share/man'
shlibdir_default="$libdir_default"
postproc_version_default="current"

# toolchain
ar_default="ar"
cc_default="gcc"
cxx_default="g++"
host_cc_default="gcc"
cp_f="cp -f"
install="install"
ln_s="ln -sf"
nm_default="nm -g"
objformat="elf"
pkg_config_default=pkg-config
ranlib="ranlib"
strip_default="strip"
yasmexe_default="yasm"

nogas=":"

# machine
arch_default=$(uname -m)
cpu="generic"

# OS
target_os_default=$(tolower $(uname -s))
host_os=$target_os_default

# alternative libpostproc version
ALT_PP_VER_MAJOR=51
ALT_PP_VER_MINOR=2
ALT_PP_VER_MICRO=101
ALT_PP_VER=$ALT_PP_VER_MAJOR.$ALT_PP_VER_MINOR.$ALT_PP_VER_MICRO

# configurable options
enable $PROGRAM_LIST
enable $DOCUMENT_LIST
enable $(filter_out avresample $LIBRARY_LIST)
enable postproc
enable stripping

enable asm
enable debug
enable doc
enable network
enable optimizations
enable runtime_cpudetect
enable safe_bitstream_reader
enable static
enable swscale_alpha

# build settings
SHFLAGS='-shared -Wl,-soname,$$(@F)'
FFSERVERLDFLAGS=-Wl,-E
LIBPREF="lib"
LIBSUF=".a"
FULLNAME='$(NAME)$(BUILDSUF)'
LIBNAME='$(LIBPREF)$(FULLNAME)$(LIBSUF)'
SLIBPREF="lib"
SLIBSUF=".so"
SLIBNAME='$(SLIBPREF)$(FULLNAME)$(SLIBSUF)'
SLIBNAME_WITH_VERSION='$(SLIBNAME).$(LIBVERSION)'
SLIBNAME_WITH_MAJOR='$(SLIBNAME).$(LIBMAJOR)'
LIB_INSTALL_EXTRA_CMD='$$(RANLIB) "$(LIBDIR)/$(LIBNAME)"'
SLIB_INSTALL_NAME='$(SLIBNAME_WITH_VERSION)'
SLIB_INSTALL_LINKS='$(SLIBNAME_WITH_MAJOR) $(SLIBNAME)'

asflags_filter=echo
cflags_filter=echo
ldflags_filter=echo

AS_C='-c'
AS_O='-o $@'
CC_C='-c'
CC_E='-E -o $@'
CC_O='-o $@'
CXX_C='-c'
CXX_O='-o $@'
LD_O='-o $@'
LD_LIB='-l%'
LD_PATH='-L'
HOSTCC_C='-c'
HOSTCC_O='-o $@'
HOSTLD_O='-o $@'

host_cflags='-D_ISOC99_SOURCE -D_XOPEN_SOURCE=600 -O3 -g'
host_libs='-lm'
host_cflags_filter=echo
host_ldflags_filter=echo

target_path='$(CURDIR)'

# since the object filename is not given with the -MM flag, the compiler
# is only able to print the basename, and we must add the path ourselves
DEPCMD='$(DEP$(1)) $(DEP$(1)FLAGS) $($(1)DEP_FLAGS) $< | sed -e "/^\#.*/d" -e "s,^[[:space:]]*$(*F)\\.o,$(@D)/$(*F).o," > $(@:.o=.d)'
DEPFLAGS='-MM'

# find source path
if test -f configure; then
    source_path=.
else
    source_path=$(cd $(dirname "$0"); pwd)
    echo "$source_path" | grep -q '[[:blank:]]' &&
        die "Out of tree builds are impossible with whitespace in source path."
    test -e "$source_path/config.h" &&
        die "Out of tree builds are impossible with config.h in source dir."
fi

for v in "$@"; do
    r=${v#*=}
    l=${v%"$r"}
    r=$(sh_quote "$r")
    FFMPEG_CONFIGURATION="${FFMPEG_CONFIGURATION# } ${l}${r}"
done

find_things(){
    thing=$1
    pattern=$2
    file=$source_path/$3
    sed -n "s/^[^#]*$pattern.*([^,]*, *\([^,]*\)\(,.*\)*).*/\1_$thing/p" "$file"
}

ENCODER_LIST=$(find_things  encoder  ENC      libavcodec/allcodecs.c)
DECODER_LIST=$(find_things  decoder  DEC      libavcodec/allcodecs.c)
HWACCEL_LIST=$(find_things  hwaccel  HWACCEL  libavcodec/allcodecs.c)
PARSER_LIST=$(find_things   parser   PARSER   libavcodec/allcodecs.c)
BSF_LIST=$(find_things      bsf      BSF      libavcodec/allcodecs.c)
MUXER_LIST=$(find_things    muxer    _MUX     libavformat/allformats.c)
DEMUXER_LIST=$(find_things  demuxer  DEMUX    libavformat/allformats.c)
OUTDEV_LIST=$(find_things   outdev   OUTDEV   libavdevice/alldevices.c)
INDEV_LIST=$(find_things    indev    _IN      libavdevice/alldevices.c)
PROTOCOL_LIST=$(find_things protocol PROTOCOL libavformat/allformats.c)
FILTER_LIST=$(find_things   filter   FILTER   libavfilter/allfilters.c)

ALL_COMPONENTS="
    $BSF_LIST
    $DECODER_LIST
    $DEMUXER_LIST
    $ENCODER_LIST
    $FILTER_LIST
    $HWACCEL_LIST
    $INDEV_LIST
    $MUXER_LIST
    $OUTDEV_LIST
    $PARSER_LIST
    $PROTOCOL_LIST
"

for n in $COMPONENT_LIST; do
    v=$(toupper ${n%s})_LIST
    eval enable \$$v
    eval ${n}_if_any="\$$v"
done

enable $ARCH_EXT_LIST

die_unknown(){
    echo "Unknown option \"$1\"."
    echo "See $0 --help for available options."
    exit 1
}

show_list() {
    suffix=_$1
    shift
    echo $* | sed s/$suffix//g | tr ' ' '\n' | sort | pr -3 -t
    exit 0
}

rand_list(){
    IFS=', '
    set -- $*
    unset IFS
    for thing; do
        comp=${thing%:*}
        prob=${thing#$comp}
        prob=${prob#:}
        is_in ${comp} $COMPONENT_LIST && eval comp=\$$(toupper ${comp%s})_LIST
        echo "prob ${prob:-0.5}"
        printf '%s\n' $comp
    done
}

do_random(){
    action=$1
    shift
    random_seed=$(awk "BEGIN { srand($random_seed); print srand() }")
    $action $(rand_list "$@" | awk "BEGIN { srand($random_seed) } \$1 == \"prob\" { prob = \$2; next } rand() < prob { print }")
}

for opt do
    optval="${opt#*=}"
    case "$opt" in
        --extra-ldflags=*) add_ldflags $optval
        ;;
        --extra-libs=*) add_extralibs $optval
        ;;
        --disable-devices) disable $INDEV_LIST $OUTDEV_LIST
        ;;
        --enable-debug=*) debuglevel="$optval"
        ;;
        --disable-programs)
            disable $PROGRAM_LIST
        ;;
        --disable-everything)
            map 'eval unset \${$(toupper ${v%s})_LIST}' $COMPONENT_LIST
        ;;
        --enable-random|--disable-random)
            action=${opt%%-random}
            do_random ${action#--} $COMPONENT_LIST
        ;;
        --enable-random=*|--disable-random=*)
            action=${opt%%-random=*}
            do_random ${action#--} $optval
        ;;
        --enable-*=*|--disable-*=*)
            eval $(echo "${opt%%=*}" | sed 's/--/action=/;s/-/ thing=/')
            is_in "${thing}s" $COMPONENT_LIST || die_unknown "$opt"
            eval list=\$$(toupper $thing)_LIST
            name=$(echo "${optval}" | sed "s/,/_${thing}|/g")_${thing}
            list=$(filter "$name" $list)
            [ "$list" = "" ] && warn "Option $opt did not match anything"
            $action $list
        ;;
        --enable-?*|--disable-?*)
            eval $(echo "$opt" | sed 's/--/action=/;s/-/ option=/;s/-/_/g')
            if is_in $option $COMPONENT_LIST; then
                test $action = disable && action=unset
                eval $action \$$(toupper ${option%s})_LIST
            elif is_in $option $CMDLINE_SELECT; then
                $action $option
            else
                die_unknown $opt
            fi
        ;;
        --list-*)
            NAME="${opt#--list-}"
            is_in $NAME $COMPONENT_LIST || die_unknown $opt
            NAME=${NAME%s}
            eval show_list $NAME \$$(toupper $NAME)_LIST
        ;;
        --help|-h) show_help
        ;;
        --fatal-warnings) enable fatal_warnings
        ;;
        *)
            optname="${opt%%=*}"
            optname="${optname#--}"
            optname=$(echo "$optname" | sed 's/-/_/g')
            if is_in $optname $CMDLINE_SET; then
                eval $optname='$optval'
            elif is_in $optname $CMDLINE_APPEND; then
                append $optname "$optval"
            else
                die_unknown $opt
            fi
        ;;
    esac
done

disabled logging && logfile=/dev/null

echo "# $0 $FFMPEG_CONFIGURATION" > $logfile
set >> $logfile

test -n "$cross_prefix" && enable cross_compile

if enabled cross_compile; then
    test -n "$arch" && test -n "$target_os" ||
        die "Must specify target arch and OS when cross-compiling"
fi

set_default postproc_version

# Check if we should build alternative libpostproc version instead of current
if   test "$postproc_version" = $ALT_PP_VER; then
  LIBPOSTPROC_VERSION=$ALT_PP_VER
  LIBPOSTPROC_VERSION_MAJOR=$ALT_PP_VER_MAJOR
  LIBPOSTPROC_VERSION_MINOR=$ALT_PP_VER_MINOR
  LIBPOSTPROC_VERSION_MICRO=$ALT_PP_VER_MICRO
elif test "$postproc_version" != current; then
  die "Invalid argument to --postproc-version. See --help output."
fi

ar_default="${cross_prefix}${ar_default}"
cc_default="${cross_prefix}${cc_default}"
cxx_default="${cross_prefix}${cxx_default}"
nm_default="${cross_prefix}${nm_default}"
pkg_config_default="${cross_prefix}${pkg_config_default}"
ranlib="${cross_prefix}${ranlib}"
strip_default="${cross_prefix}${strip_default}"

sysinclude_default="${sysroot}/usr/include"

case "$toolchain" in
    clang-asan)
        cc_default="clang"
        add_cflags  -faddress-sanitizer
        add_ldflags -faddress-sanitizer
    ;;
    clang-tsan)
        cc_default="clang"
        add_cflags  -fthread-sanitizer
        add_ldflags -fthread-sanitizer
    ;;
    msvc)
        cc_default="c99wrap cl"
        ld_default="c99wrap link"
        nm_default="dumpbin -symbols"
        ar_default="lib"
        target_os_default="win32"
    ;;
    ?*)
        die "Unknown toolchain $toolchain"
    ;;
esac

set_default arch cc cxx pkg_config strip sysinclude target_os yasmexe
enabled cross_compile || host_cc_default=$cc
set_default host_cc

if ! $pkg_config --version >/dev/null 2>&1; then
    warn "$pkg_config not found, library detection may fail."
    pkg_config=false
fi

exesuf() {
    case $1 in
        mingw32*|win32|win64|cygwin*|*-dos|freedos|opendos|os/2*|symbian) echo .exe ;;
    esac
}

EXESUF=$(exesuf $target_os)
HOSTEXESUF=$(exesuf $host_os)

# set temporary file name
: ${TMPDIR:=$TEMPDIR}
: ${TMPDIR:=$TMP}
: ${TMPDIR:=/tmp}

if ! check_cmd mktemp -u XXXXXX; then
    # simple replacement for missing mktemp
    # NOT SAFE FOR GENERAL USE
    mktemp(){
        echo "${2%%XXX*}.${HOSTNAME}.${UID}.$$"
    }
fi

tmpfile(){
    tmp=$(mktemp -u "${TMPDIR}/ffconf.XXXXXXXX")$2 &&
        (set -C; exec > $tmp) 2>/dev/null ||
        die "Unable to create temporary file in $TMPDIR."
    append TMPFILES $tmp
    eval $1=$tmp
}

trap 'rm -f -- $TMPFILES' EXIT

tmpfile TMPASM .asm
tmpfile TMPC   .c
tmpfile TMPCPP .cpp
tmpfile TMPE   $EXESUF
tmpfile TMPH   .h
tmpfile TMPO   .o
tmpfile TMPS   .S
tmpfile TMPSH  .sh
tmpfile TMPV   .ver

unset -f mktemp

chmod +x $TMPE

# make sure we can execute files in $TMPDIR
cat > $TMPSH 2>> $logfile <<EOF
#! /bin/sh
EOF
chmod +x $TMPSH >> $logfile 2>&1
if ! $TMPSH >> $logfile 2>&1; then
    cat <<EOF
Unable to create and execute files in $TMPDIR.  Set the TMPDIR environment
variable to another directory and make sure that it is not mounted noexec.
EOF
    die "Sanity test failed."
fi

ccc_flags(){
    for flag; do
        case $flag in
            -std=c99)           echo -c99                       ;;
            -mcpu=*)            echo -arch ${flag#*=}           ;;
            -mieee)             echo -ieee                      ;;
            -O*|-fast)          echo $flag                      ;;
            -fno-math-errno)    echo -assume nomath_errno       ;;
            -g)                 echo -g3                        ;;
            -Wall)              echo -msg_enable level2         ;;
            -Wno-pointer-sign)  echo -msg_disable ptrmismatch1  ;;
            -Wl,*)              echo $flag                      ;;
            -f*|-W*)                                            ;;
            *)                  echo $flag                      ;;
        esac
   done
}

msvc_flags(){
    for flag; do
        case $flag in
            -fomit-frame-pointer) echo -Oy ;;
            -g)                   echo -Z7 ;;
            -Wall)                echo -W4 -wd4244 -wd4127 -wd4018 -wd4389 \
                                       -wd4146 -wd4057 -wd4204 -wd4706 -wd4305 \
                                       -wd4152 -wd4324 -we4013 -wd4100 -wd4214 \
                                       -wd4554 \
                                       -wd4996 -wd4273 ;;
            -std=c99)             ;;
            -fno-math-errno)      ;;
            -fno-common)          ;;
            -fno-signed-zeros)    ;;
            -lz)                  echo zlib.lib ;;
            -lavifil32)           echo vfw32.lib ;;
            -lavicap32)           echo vfw32.lib user32.lib ;;
            -l*)                  echo ${flag#-l}.lib ;;
            *)                    echo $flag ;;
        esac
    done
}

pgi_flags(){
    for flag; do
        case $flag in
            -flto)                echo -Mipa=fast,libopt,libinline,vestigial ;;
            -fomit-frame-pointer) echo -Mnoframe ;;
            -g)                   echo -gopt ;;
            *)                    echo $flag ;;
        esac
    done
}

suncc_flags(){
    for flag; do
        case $flag in
            -march=*|-mcpu=*)
                case "${flag#*=}" in
                    native)                   echo -xtarget=native       ;;
                    v9|niagara)               echo -xarch=sparc          ;;
                    ultrasparc)               echo -xarch=sparcvis       ;;
                    ultrasparc3|niagara2)     echo -xarch=sparcvis2      ;;
                    i586|pentium)             echo -xchip=pentium        ;;
                    i686|pentiumpro|pentium2) echo -xtarget=pentium_pro  ;;
                    pentium3*|c3-2)           echo -xtarget=pentium3     ;;
                    pentium-m)          echo -xarch=sse2 -xchip=pentium3 ;;
                    pentium4*)          echo -xtarget=pentium4           ;;
                    prescott|nocona)    echo -xarch=sse3 -xchip=pentium4 ;;
                    *-sse3)             echo -xarch=sse3                 ;;
                    core2)              echo -xarch=ssse3 -xchip=core2   ;;
                    corei7)           echo -xarch=sse4_2 -xchip=nehalem  ;;
                    corei7-avx)       echo -xarch=avx -xchip=sandybridge ;;
                    amdfam10|barcelona|bdver*) echo -xarch=sse4_1        ;;
                    athlon-4|athlon-[mx]p)    echo -xarch=ssea           ;;
                    k8|opteron|athlon64|athlon-fx)
                                              echo -xarch=sse2a          ;;
                    athlon*)                  echo -xarch=pentium_proa   ;;
                esac
                ;;
            -std=c99)             echo -xc99              ;;
            -fomit-frame-pointer) echo -xregs=frameptr    ;;
            -fPIC)                echo -KPIC -xcode=pic32 ;;
            -W*,*)                echo $flag              ;;
            -f*-*|-W*)                                    ;;
            *)                    echo $flag              ;;
        esac
    done
}

tms470_flags(){
    for flag; do
        case $flag in
            -march=*|-mcpu=*)
                case "${flag#*=}" in
                    armv7-a|cortex-a*)      echo -mv=7a8 ;;
                    armv7-r|cortex-r*)      echo -mv=7r4 ;;
                    armv7-m|cortex-m*)      echo -mv=7m3 ;;
                    armv6*|arm11*)          echo -mv=6   ;;
                    armv5*e|arm[79]*e*|arm9[24]6*|arm96*|arm102[26])
                                            echo -mv=5e  ;;
                    armv4*|arm7*|arm9[24]*) echo -mv=4   ;;
                esac
                ;;
            -mfpu=neon)     echo --float_support=vfpv3 --neon ;;
            -mfpu=vfp)      echo --float_support=vfpv2        ;;
            -mfpu=vfpv3)    echo --float_support=vfpv3        ;;
            -mfpu=vfpv3-d16) echo --float_support=vfpv3d16    ;;
            -msoft-float)   echo --float_support=vfplib       ;;
            -O[0-3]|-mf=*)  echo $flag                        ;;
            -g)             echo -g -mn                       ;;
            -pds=*)         echo $flag                        ;;
            -D*|-I*)        echo $flag                        ;;
            --gcc|--abi=*)  echo $flag                        ;;
            -me)            echo $flag                        ;;
        esac
    done
}

probe_cc(){
    pfx=$1
    _cc=$2

    unset _type _ident _cc_c _cc_e _cc_o _flags _cflags
    unset _ld_o _ldflags _ld_lib _ld_path
    unset _depflags _DEPCMD _DEPFLAGS
    _flags_filter=echo

    if $_cc -v 2>&1 | grep -q '^gcc.*LLVM'; then
        _type=llvm_gcc
        gcc_extra_ver=$(expr "$($_cc --version | head -n1)" : '.*\((.*)\)')
        _ident="llvm-gcc $($_cc -dumpversion) $gcc_extra_ver"
        _depflags='-MMD -MF $(@:.o=.d) -MT $@'
        _cflags_speed='-O3'
        _cflags_size='-Os'
    elif $_cc -v 2>&1 | grep -qi ^gcc; then
        _type=gcc
        gcc_version=$($_cc --version | head -n1)
        gcc_basever=$($_cc -dumpversion)
        gcc_pkg_ver=$(expr "$gcc_version" : '[^ ]* \(([^)]*)\)')
        gcc_ext_ver=$(expr "$gcc_version" : ".*$gcc_pkg_ver $gcc_basever \\(.*\\)")
        _ident=$(cleanws "gcc $gcc_basever $gcc_pkg_ver $gcc_ext_ver")
        if ! $_cc -dumpversion | grep -q '^2\.'; then
            _depflags='-MMD -MF $(@:.o=.d) -MT $@'
        fi
        _cflags_speed='-O3'
        _cflags_size='-Os'
    elif $_cc --version 2>/dev/null | grep -q Intel; then
        _type=icc
        _ident=$($_cc --version | head -n1)
        _depflags='-MMD'
        _cflags_speed='-O3'
        _cflags_size='-Os'
        _cflags_noopt='-O1'
    elif $_cc -v 2>&1 | grep -q xlc; then
        _type=xlc
        _ident=$($_cc -qversion 2>/dev/null | head -n1)
        _cflags_speed='-O5'
        _cflags_size='-O5 -qcompact'
    elif $_cc -V 2>/dev/null | grep -q Compaq; then
        _type=ccc
        _ident=$($_cc -V | head -n1 | cut -d' ' -f1-3)
        _DEPFLAGS='-M'
        _cflags_speed='-fast'
        _cflags_size='-O1'
        _flags_filter=ccc_flags
    elif $_cc --vsn 2>/dev/null | grep -q "ARM C/C++ Compiler"; then
        test -d "$sysroot" || die "No valid sysroot specified."
        _type=armcc
        _ident=$($_cc --vsn | head -n1)
        armcc_conf="$PWD/armcc.conf"
        $_cc --arm_linux_configure                 \
             --arm_linux_config_file="$armcc_conf" \
             --configure_sysroot="$sysroot"        \
             --configure_cpp_headers="$sysinclude" >>$logfile 2>&1 ||
             die "Error creating armcc configuration file."
        $_cc --vsn | grep -q RVCT && armcc_opt=rvct || armcc_opt=armcc
        _flags="--arm_linux_config_file=$armcc_conf --translate_gcc"
        as_default="${cross_prefix}gcc"
        _depflags='-MMD'
        _cflags_speed='-O3'
        _cflags_size='-Os'
    elif $_cc -version 2>/dev/null | grep -Eq 'TMS470|TI ARM'; then
        _type=tms470
        _ident=$($_cc -version | head -n1 | tr -s ' ')
        _flags='--gcc --abi=eabi -me'
        _cc_e='-ppl -fe=$@'
        _cc_o='-fe=$@'
        _depflags='-ppa -ppd=$(@:.o=.d)'
        _cflags_speed='-O3 -mf=5'
        _cflags_size='-O3 -mf=2'
        _flags_filter=tms470_flags
    elif $_cc -v 2>&1 | grep -q clang; then
        _type=clang
        _ident=$($_cc --version | head -n1)
        _depflags='-MMD'
        _cflags_speed='-O3'
        _cflags_size='-Os'
    elif $_cc -V 2>&1 | grep -q Sun; then
        _type=suncc
        _ident=$($_cc -V 2>&1 | head -n1 | cut -d' ' -f 2-)
        _DEPCMD='$(DEP$(1)) $(DEP$(1)FLAGS) $($(1)DEP_FLAGS) $< | sed -e "1s,^.*: ,$@: ," -e "\$$!s,\$$, \\\," -e "1!s,^.*: , ," > $(@:.o=.d)'
        _DEPFLAGS='-xM1 -xc99'
        _ldflags='-std=c99'
        _cflags_speed='-O5'
        _cflags_size='-O5 -xspace'
        _flags_filter=suncc_flags
    elif $_cc -v 2>&1 | grep -q 'PathScale\|Path64'; then
        _type=pathscale
        _ident=$($_cc -v 2>&1 | head -n1 | tr -d :)
        _depflags='-MMD -MF $(@:.o=.d) -MT $@'
        _cflags_speed='-O2'
        _cflags_size='-Os'
        _flags_filter='filter_out -Wdisabled-optimization'
    elif $_cc -v 2>&1 | grep -q Open64; then
        _type=open64
        _ident=$($_cc -v 2>&1 | head -n1 | tr -d :)
        _depflags='-MMD -MF $(@:.o=.d) -MT $@'
        _cflags_speed='-O2'
        _cflags_size='-Os'
        _flags_filter='filter_out -Wdisabled-optimization|-Wtype-limits|-fno-signed-zeros'
    elif $_cc -V 2>&1 | grep -q Portland; then
        _type=pgi
        _ident="PGI $($_cc -V 2>&1 | awk '/^pgcc/ { print $2; exit }')"
        opt_common='-alias=ansi -Mdse -Mlre -Mpre'
        _cflags_speed="-O3 -Mautoinline -Munroll=c:4 $opt_common"
        _cflags_size="-O2 -Munroll=c:1 $opt_common"
        _cflags_noopt="-O1"
        _flags_filter=pgi_flags
    elif $_cc 2>&1 | grep -q Microsoft; then
        _type=msvc
        _ident=$($cc 2>&1 | head -n1)
        _DEPCMD='$(DEP$(1)) $(DEP$(1)FLAGS) $($(1)DEP_FLAGS) $< 2>&1 | awk '\''/including/ { sub(/^.*file: */, ""); gsub(/\\/, "/"); if (!match($$0, / /)) print "$@:", $$0 }'\'' > $(@:.o=.d)'
        _DEPFLAGS='$(CPPFLAGS) $(CFLAGS) -showIncludes -Zs'
        _cflags_speed="-O2"
        _cflags_size="-O1"
        # Nonstandard output options, to avoid msys path conversion issues, relies on wrapper to remap it
        if $_cc 2>&1 | grep -q Linker; then
            _ld_o='-out $@'
        else
            _ld_o='-Fe$@'
        fi
        _cc_o='-Fo $@'
        _cc_e='-P -Fi $@'
        _flags_filter=msvc_flags
        _ld_lib='%.lib'
        _ld_path='-libpath:'
        _flags='-nologo'
        _cflags='-D_USE_MATH_DEFINES -Dinline=__inline -FIstdlib.h -Dstrtoll=_strtoi64'
        if [ $pfx = hostcc ]; then
            append _cflags -Dsnprintf=_snprintf
        fi
        disable stripping
    fi

    eval ${pfx}_type=\$_type
    eval ${pfx}_ident=\$_ident
}

set_ccvars(){
    eval ${1}_C=\${_cc_c-\${${1}_C}}
    eval ${1}_E=\${_cc_e-\${${1}_E}}
    eval ${1}_O=\${_cc_o-\${${1}_O}}

    if [ -n "$_depflags" ]; then
        eval ${1}_DEPFLAGS=\$_depflags
    else
        eval ${1}DEP=\${_DEPCMD:-\$DEPCMD}
        eval ${1}DEP_FLAGS=\${_DEPFLAGS:-\$DEPFLAGS}
        eval DEP${1}FLAGS=\$_flags
    fi
}

probe_cc cc "$cc"
cflags_filter=$_flags_filter
cflags_speed=$_cflags_speed
cflags_size=$_cflags_size
cflags_noopt=$_cflags_noopt
add_cflags $_flags $_cflags
cc_ldflags=$_ldflags
set_ccvars CC

probe_cc hostcc "$host_cc"
host_cflags_filter=$_flags_filter
add_host_cflags  $_flags $_cflags
set_ccvars HOSTCC

test -n "$cc_type" && enable $cc_type ||
    warn "Unknown C compiler $cc, unable to select optimal CFLAGS"

: ${as_default:=$cc}
: ${dep_cc_default:=$cc}
: ${ld_default:=$cc}
: ${host_ld_default:=$host_cc}
set_default ar as dep_cc ld host_ld

probe_cc as "$as"
asflags_filter=$_flags_filter
add_asflags $_flags $_cflags
set_ccvars AS

probe_cc ld "$ld"
ldflags_filter=$_flags_filter
add_ldflags $_flags $_ldflags
test "$cc_type" != "$ld_type" && add_ldflags $cc_ldflags
LD_O=${_ld_o-$LD_O}
LD_LIB=${_ld_lib-$LD_LIB}
LD_PATH=${_ld_path-$LD_PATH}

probe_cc hostld "$host_ld"
host_ldflags_filter=$_flags_filter
add_host_ldflags $_flags $_ldflags
HOSTLD_O=${_ld_o-$HOSTLD_O}

if [ -z "$CC_DEPFLAGS" ] && [ "$dep_cc" != "$cc" ]; then
    probe_cc depcc "$dep_cc"
    CCDEP=${_DEPCMD:-$DEPCMD}
    CCDEP_FLAGS=${_DEPFLAGS:=$DEPFLAGS}
    DEPCCFLAGS=$_flags
fi

if $ar 2>&1 | grep -q Microsoft; then
    arflags="-nologo"
    ar_o='-out:$@'
elif $ar 2>&1 | grep -q 'Texas Instruments'; then
    arflags="rq"
    ar_o='$@'
else
    arflags="rc"
    ar_o='$@'
fi

add_cflags $extra_cflags
add_cxxflags $extra_cxxflags
add_asflags $extra_cflags

if test -n "$sysroot"; then
    case "$cc_type" in
        gcc|llvm_gcc|clang)
            add_cppflags --sysroot="$sysroot"
            add_ldflags --sysroot="$sysroot"
        ;;
        tms470)
            add_cppflags -I"$sysinclude"
            add_ldflags  --sysroot="$sysroot"
        ;;
    esac
fi

if test "$cpu" = host; then
    enabled cross_compile && die "--cpu=host makes no sense when cross-compiling."

    case "$cc_type" in
        gcc|llvm_gcc)
            check_native(){
                $cc $1=native -v -c -o $TMPO $TMPC >$TMPE 2>&1 || return
                sed -n "/cc1.*$1=/{
                            s/.*$1=\\([^ ]*\\).*/\\1/
                            p
                            q
                        }" $TMPE
            }
            cpu=$(check_native -march || check_native -mcpu)
        ;;
    esac

    test "${cpu:-host}" = host && die "--cpu=host not supported with compiler $cc"
fi

# Deal with common $arch aliases
case "$arch" in
    aarch64|arm64)
        arch="aarch64"
    ;;
    arm*|iPad*)
        arch="arm"
    ;;
    mips*|IP*)
        arch="mips"
    ;;
    parisc*|hppa*)
        arch="parisc"
    ;;
    "Power Macintosh"|ppc*|powerpc*)
        arch="ppc"
    ;;
    s390|s390x)
        arch="s390"
    ;;
    sh4|sh)
        arch="sh4"
    ;;
    sun4u|sparc*)
        arch="sparc"
    ;;
    tilegx|tile-gx)
        arch="tilegx"
    ;;
    i[3-6]86|i86pc|BePC|x86pc|x86_64|x86_32|amd64)
        arch="x86"
    ;;
esac

is_in $arch $ARCH_LIST || warn "unknown architecture $arch"
enable $arch

# Add processor-specific flags
if test "$cpu" = generic; then
    : do nothing

elif enabled aarch64; then

    case $cpu in
        armv*)
            cpuflags="-march=$cpu"
        ;;
        *)
            cpuflags="-mcpu=$cpu"
        ;;
    esac

elif enabled alpha; then

    cpuflags="-mcpu=$cpu"

elif enabled arm; then

    case $cpu in
        armv*)
            cpuflags="-march=$cpu"
            subarch=$(echo $cpu | sed 's/[^a-z0-9]//g')
        ;;
        *)
            cpuflags="-mcpu=$cpu"
            case $cpu in
                cortex-a*)                               subarch=armv7a  ;;
                cortex-r*)                               subarch=armv7r  ;;
                cortex-m*)                 enable thumb; subarch=armv7m  ;;
                arm11*)                                  subarch=armv6   ;;
                arm[79]*e*|arm9[24]6*|arm96*|arm102[26]) subarch=armv5te ;;
                armv4*|arm7*|arm9[24]*)                  subarch=armv4   ;;
            esac
        ;;
    esac

elif enabled avr32; then

    case $cpu in
        ap7[02]0[0-2])
            subarch="avr32_ap"
            cpuflags="-mpart=$cpu"
        ;;
        ap)
            subarch="avr32_ap"
            cpuflags="-march=$cpu"
        ;;
        uc3[ab]*)
            subarch="avr32_uc"
            cpuflags="-mcpu=$cpu"
        ;;
        uc)
            subarch="avr32_uc"
            cpuflags="-march=$cpu"
        ;;
    esac

elif enabled bfin; then

    cpuflags="-mcpu=$cpu"

elif enabled mips; then

    cpuflags="-march=$cpu"

    case $cpu in
        24kc)
            disable mipsfpu
            disable mipsdspr1
            disable mipsdspr2
        ;;
        24kf*)
            disable mipsdspr1
            disable mipsdspr2
        ;;
        24kec|34kc|1004kc)
            disable mipsfpu
            disable mipsdspr2
        ;;
        24kef*|34kf*|1004kf*)
            disable mipsdspr2
        ;;
        74kc)
            disable mipsfpu
        ;;
    esac

elif enabled ppc; then

    case $(tolower $cpu) in
        601|ppc601|powerpc601)
            cpuflags="-mcpu=601"
            disable altivec
        ;;
        603*|ppc603*|powerpc603*)
            cpuflags="-mcpu=603"
            disable altivec
        ;;
        604*|ppc604*|powerpc604*)
            cpuflags="-mcpu=604"
            disable altivec
        ;;
        g3|75*|ppc75*|powerpc75*)
            cpuflags="-mcpu=750"
            disable altivec
        ;;
        g4|745*|ppc745*|powerpc745*)
            cpuflags="-mcpu=7450"
        ;;
        74*|ppc74*|powerpc74*)
            cpuflags="-mcpu=7400"
        ;;
        g5|970|ppc970|powerpc970)
            cpuflags="-mcpu=970"
        ;;
        power[3-7]*)
            cpuflags="-mcpu=$cpu"
        ;;
        cell)
            cpuflags="-mcpu=cell"
            enable ldbrx
        ;;
        e500mc)
            cpuflags="-mcpu=e500mc"
            disable altivec
        ;;
        e500v2)
            cpuflags="-mcpu=8548 -mhard-float -mfloat-gprs=double"
            disable altivec
        ;;
        e500)
            cpuflags="-mcpu=8540 -mhard-float"
            disable altivec
        ;;
    esac

elif enabled sparc; then

    case $cpu in
        cypress|f93[04]|tsc701|sparcl*|supersparc|hypersparc|niagara|v[789])
            cpuflags="-mcpu=$cpu"
            disable vis
        ;;
        ultrasparc*|niagara[234])
            cpuflags="-mcpu=$cpu"
        ;;
    esac

elif enabled x86; then

    case $cpu in
        i[345]86|pentium)
            cpuflags="-march=$cpu"
            disable mmx
        ;;
        # targets that do NOT support conditional mov (cmov)
        pentium-mmx|k6|k6-[23]|winchip-c6|winchip2|c3)
            cpuflags="-march=$cpu"
            disable cmov
        ;;
        # targets that do support conditional mov (cmov)
        i686|pentiumpro|pentium[23]|pentium-m|athlon|athlon-tbird|athlon-4|athlon-[mx]p|athlon64*|k8*|opteron*|athlon-fx|core2|corei7*|amdfam10|barcelona|atom|bdver*)
            cpuflags="-march=$cpu"
            enable cmov
            enable fast_cmov
        ;;
        # targets that do support conditional mov but on which it's slow
        pentium4|pentium4m|prescott|nocona)
            cpuflags="-march=$cpu"
            enable cmov
            disable fast_cmov
        ;;
    esac

fi

add_cflags $cpuflags
add_asflags $cpuflags

# compiler sanity check
check_exec <<EOF
int main(void){ return 0; }
EOF
if test "$?" != 0; then
    echo "$cc is unable to create an executable file."
    if test -z "$cross_prefix" && ! enabled cross_compile ; then
        echo "If $cc is a cross-compiler, use the --enable-cross-compile option."
        echo "Only do this if you know what cross compiling means."
    fi
    die "C compiler test failed."
fi

add_cppflags -D_ISOC99_SOURCE
add_cxxflags -D__STDC_CONSTANT_MACROS
check_cflags -std=c99
check_cc -D_FILE_OFFSET_BITS=64 <<EOF && add_cppflags -D_FILE_OFFSET_BITS=64
#include <stdlib.h>
EOF
check_cc -D_LARGEFILE_SOURCE <<EOF && add_cppflags -D_LARGEFILE_SOURCE
#include <stdlib.h>
EOF

check_host_cflags -std=c99
check_host_cflags -Wall

check_64bit(){
    arch32=$1
    arch64=$2
    expr=$3
    check_code cc "" "int test[2*($expr) - 1]" &&
        subarch=$arch64 || subarch=$arch32
}

case "$arch" in
    alpha|ia64)
        spic=$shared
    ;;
    mips)
        check_64bit mips mips64 '_MIPS_SIM > 1'
        spic=$shared
    ;;
    parisc)
        check_64bit parisc parisc64 'sizeof(void *) > 4'
        spic=$shared
    ;;
    ppc)
        check_64bit ppc ppc64 'sizeof(void *) > 4'
    ;;
    sparc)
        check_64bit sparc sparc64 'sizeof(void *) > 4'
        spic=$shared
    ;;
    x86)
        check_64bit x86_32 x86_64 'sizeof(void *) > 4'
        if test "$subarch" = "x86_64"; then
            spic=$shared
        fi
    ;;
    ppc)
        check_cc <<EOF && subarch="ppc64"
        int test[(int)sizeof(char*) - 7];
EOF
    ;;
esac

enable $subarch
enabled spic && enable pic

# OS specific
case $target_os in
    haiku)
        prefix_default="/boot/common"
        network_extralibs="-lnetwork"
        host_libs=
        ;;
    sunos)
        FFSERVERLDFLAGS=""
        SHFLAGS='-shared -Wl,-h,$$(@F)'
        enabled x86 && SHFLAGS="-mimpure-text $SHFLAGS"
        network_extralibs="-lsocket -lnsl"
        add_cppflags -D__EXTENSIONS__ -D_XOPEN_SOURCE=600
        # When using suncc to build, the Solaris linker will mark
        # an executable with each instruction set encountered by
        # the Solaris assembler.  As our libraries contain their own
        # guards for processor-specific code, instead suppress
        # generation of the HWCAPS ELF section on Solaris x86 only.
        enabled_all suncc x86 && echo "hwcap_1 = OVERRIDE;" > mapfile && add_ldflags -Wl,-M,mapfile
        nm_default='nm -P -g'
        ;;
    netbsd)
        disable symver
        oss_indev_extralibs="-lossaudio"
        oss_outdev_extralibs="-lossaudio"
        enabled gcc || check_ldflags -Wl,-zmuldefs
        ;;
    openbsd|bitrig)
        # On OpenBSD 4.5. the compiler does not use PIC unless
        # explicitly using -fPIC. FFmpeg builds fine without PIC,
        # however the generated executable will not do anything
        # (simply quits with exit-code 1, no crash, no output).
        # Thus explicitly enable PIC here.
        enable pic
        disable symver
        SHFLAGS='-shared'
        SLIBNAME_WITH_MAJOR='$(SLIBNAME).$(LIBVERSION)'
        SLIB_INSTALL_LINKS=
        oss_indev_extralibs="-lossaudio"
        oss_outdev_extralibs="-lossaudio"
        ;;
    dragonfly)
        disable symver
        ;;
    freebsd)
        ;;
    bsd/os)
        add_extralibs -lpoll -lgnugetopt
        strip="strip -d"
        ;;
    darwin)
        gas="gas-preprocessor.pl $cc"
        enabled ppc && add_asflags -force_cpusubtype_ALL
        SHFLAGS='-dynamiclib -Wl,-single_module -Wl,-install_name,$(SHLIBDIR)/$(SLIBNAME_WITH_MAJOR),-current_version,$(LIBVERSION),-compatibility_version,$(LIBMAJOR)'
        enabled x86_32 && append SHFLAGS -Wl,-read_only_relocs,suppress
        strip="${strip} -x"
        add_ldflags -Wl,-dynamic,-search_paths_first
        SLIBSUF=".dylib"
        SLIBNAME_WITH_VERSION='$(SLIBPREF)$(FULLNAME).$(LIBVERSION)$(SLIBSUF)'
        SLIBNAME_WITH_MAJOR='$(SLIBPREF)$(FULLNAME).$(LIBMAJOR)$(SLIBSUF)'
        FFSERVERLDFLAGS=-Wl,-bind_at_load
        objformat="macho"
        enabled x86_64 && objformat="macho64"
        enabled_any pic shared ||
            { check_cflags -mdynamic-no-pic && add_asflags -mdynamic-no-pic; }
        ;;
    mingw32*)
        if test $target_os = "mingw32ce"; then
            disable network
        else
            target_os=mingw32
        fi
        LIBTARGET=i386
        if enabled x86_64; then
            LIBTARGET="i386:x86-64"
        elif enabled arm; then
            LIBTARGET=arm-wince
        fi
        shlibdir_default="$bindir_default"
        SLIBPREF=""
        SLIBSUF=".dll"
		LIBPREF=""
		LIBSUF=".lib"
        SLIBNAME_WITH_VERSION='$(SLIBPREF)$(FULLNAME)-$(LIBVERSION)$(SLIBSUF)'
        SLIBNAME_WITH_MAJOR='$(SLIBPREF)$(FULLNAME)-$(LIBMAJOR)$(SLIBSUF)'
        dlltool="${cross_prefix}dlltool"
        if check_cmd lib.exe -list; then
<<<<<<< HEAD
            SLIB_EXTRA_CMD='-lib.exe -machine:$(LIBTARGET) -def:$$(@:$(SLIBSUF)=.def) -out:$(SUBDIR)$(SLIBNAME:$(SLIBSUF)=.lib)'
=======
            SLIB_EXTRA_CMD=-'sed -e "s/ @[^ ]*//" $$(@:$(SLIBSUF)=.orig.def) > $$(@:$(SLIBSUF)=.def); lib.exe /machine:$(LIBTARGET) /def:$$(@:$(SLIBSUF)=.def) /out:$(SUBDIR)$(SLIBNAME:$(SLIBSUF)=.lib)'
>>>>>>> d9138836
            if enabled x86_64; then
                LIBTARGET=x64
            fi
        elif check_cmd $dlltool --version; then
            SLIB_EXTRA_CMD=-'sed -e "s/ @[^ ]*//" $$(@:$(SLIBSUF)=.orig.def) > $$(@:$(SLIBSUF)=.def); $(DLLTOOL) -m $(LIBTARGET) -d $$(@:$(SLIBSUF)=.def) -l $(SUBDIR)$(SLIBNAME:$(SLIBSUF)=.lib) -D $(SLIBNAME_WITH_MAJOR)'
        fi
        SLIB_INSTALL_NAME='$(SLIBNAME_WITH_MAJOR)'
        SLIB_INSTALL_LINKS=
        SLIB_INSTALL_EXTRA_SHLIB='$(SLIBNAME:$(SLIBSUF)=.lib)'
<<<<<<< HEAD
        SLIB_INSTALL_EXTRA_LIB='lib$(SLIBNAME:$(SLIBSUF)=.dll) $(SLIBNAME_WITH_MAJOR:$(SLIBSUF)=.def)'
        SHFLAGS='-dll -def:$$(@:$(SLIBSUF)=.def) -implib:$(SUBDIR)lib$(SLIBNAME:$(SLIBSUF)=.dll.a)'
=======
        SLIB_INSTALL_EXTRA_LIB='lib$(SLIBNAME:$(SLIBSUF)=.dll.a) $(SLIBNAME_WITH_MAJOR:$(SLIBSUF)=.def)'
        SHFLAGS='-shared -Wl,--output-def,$$(@:$(SLIBSUF)=.orig.def) -Wl,--out-implib,$(SUBDIR)lib$(SLIBNAME:$(SLIBSUF)=.dll.a) -Wl,--enable-runtime-pseudo-reloc -Wl,--enable-auto-image-base'
>>>>>>> d9138836
        objformat="win32"
        ranlib=:
        enable dos_paths
        add_cppflags -U__STRICT_ANSI__
        ;;
    win32|win64)
        if enabled shared; then
            # Link to the import library instead of the normal static library
            # for shared libs.
            LD_LIB='%.lib'
            # Cannot build shared and static libraries at the same time with
            # MSVC.
            disable static
        fi
        shlibdir_default="$bindir_default"
        SLIBPREF=""
        SLIBSUF=".dll"
        SLIBNAME_WITH_VERSION='$(SLIBPREF)$(FULLNAME)-$(LIBVERSION)$(SLIBSUF)'
        SLIBNAME_WITH_MAJOR='$(SLIBPREF)$(FULLNAME)-$(LIBMAJOR)$(SLIBSUF)'
        SLIB_CREATE_DEF_CMD='makedef $(SUBDIR)lib$(NAME).ver $(OBJS) > $$(@:$(SLIBSUF)=.def)'
        SLIB_INSTALL_NAME='$(SLIBNAME_WITH_MAJOR)'
        SLIB_INSTALL_LINKS=
        SLIB_INSTALL_EXTRA_SHLIB='$(SLIBNAME:$(SLIBSUF)=.lib)'
        SLIB_INSTALL_EXTRA_LIB='$(SLIBNAME_WITH_MAJOR:$(SLIBSUF)=.def)'
        SHFLAGS='-dll -def:$$(@:$(SLIBSUF)=.def) -implib:$(SUBDIR)$(SLIBNAME:$(SLIBSUF)=.lib)'
        objformat="win32"
        ranlib=:
        enable dos_paths
        ;;
    cygwin*)
        target_os=cygwin
        shlibdir_default="$bindir_default"
        SLIBPREF="cyg"
        SLIBSUF=".dll"
        SLIBNAME_WITH_VERSION='$(SLIBPREF)$(FULLNAME)-$(LIBVERSION)$(SLIBSUF)'
        SLIBNAME_WITH_MAJOR='$(SLIBPREF)$(FULLNAME)-$(LIBMAJOR)$(SLIBSUF)'
        SLIB_INSTALL_NAME='$(SLIBNAME_WITH_MAJOR)'
        SLIB_INSTALL_LINKS=
        SLIB_INSTALL_EXTRA_LIB='lib$(FULLNAME).dll.a'
        SHFLAGS='-shared -Wl,--out-implib,$(SUBDIR)lib$(FULLNAME).dll.a'
        objformat="win32"
        enable dos_paths
        ;;
    *-dos|freedos|opendos)
        network_extralibs="-lsocket"
        objformat="coff"
        enable dos_paths
        add_cppflags -U__STRICT_ANSI__
        ;;
    linux)
        enable dv1394
        ;;
    irix*)
        target_os=irix
        ranlib="echo ignoring ranlib"
        ;;
    os/2*)
        strip="lxlite -CS"
        ln_s="cp -f"
        objformat="aout"
        add_cppflags -D_GNU_SOURCE
        add_ldflags -Zomf -Zbin-files -Zargs-wild -Zmap
        SHFLAGS='$(SUBDIR)$(NAME).def -Zdll -Zomf'
        FFSERVERLDFLAGS=""
        LIBSUF="_s.a"
        SLIBPREF=""
        SLIBSUF=".dll"
        SLIBNAME_WITH_VERSION='$(SLIBPREF)$(NAME)-$(LIBVERSION)$(SLIBSUF)'
        SLIBNAME_WITH_MAJOR='$(SLIBPREF)$(shell echo $(NAME) | cut -c1-6)$(LIBMAJOR)$(SLIBSUF)'
        SLIB_CREATE_DEF_CMD='echo LIBRARY $(SLIBNAME_WITH_MAJOR) INITINSTANCE TERMINSTANCE > $(SUBDIR)$(NAME).def; \
            echo PROTMODE >> $(SUBDIR)$(NAME).def; \
            echo CODE PRELOAD MOVEABLE DISCARDABLE >> $(SUBDIR)$(NAME).def; \
            echo DATA PRELOAD MOVEABLE MULTIPLE NONSHARED >> $(SUBDIR)$(NAME).def; \
            echo EXPORTS >> $(SUBDIR)$(NAME).def; \
            emxexp -o $(OBJS) >> $(SUBDIR)$(NAME).def'
        SLIB_EXTRA_CMD='emximp -o $(SUBDIR)$(LIBPREF)$(NAME)_dll.a $(SUBDIR)$(NAME).def; \
            emximp -o $(SUBDIR)$(LIBPREF)$(NAME)_dll.lib $(SUBDIR)$(NAME).def;'
        SLIB_INSTALL_EXTRA_LIB='$(LIBPREF)$(NAME)_dll.a $(LIBPREF)$(NAME)_dll.lib'
        enable dos_paths
        enable_weak os2threads
        ;;
    gnu/kfreebsd)
        add_cppflags -D_BSD_SOURCE
        ;;
    gnu)
        ;;
    qnx)
        add_cppflags -D_QNX_SOURCE
        network_extralibs="-lsocket"
        ;;
    symbian)
        SLIBSUF=".dll"
        enable dos_paths
        add_cflags --include=$sysinclude/gcce/gcce.h -fvisibility=default
        add_cppflags -D__GCCE__ -D__SYMBIAN32__ -DSYMBIAN_OE_POSIX_SIGNALS
        add_ldflags -Wl,--target1-abs,--no-undefined \
                    -Wl,-Ttext,0x80000,-Tdata,0x1000000 -shared \
                    -Wl,--entry=_E32Startup -Wl,-u,_E32Startup
        add_extralibs -l:eexe.lib -l:usrt2_2.lib -l:dfpaeabi.dso \
                      -l:drtaeabi.dso -l:scppnwdl.dso -lsupc++ -lgcc \
                      -l:libc.dso -l:libm.dso -l:euser.dso -l:libcrt0.lib
        ;;
    osf1)
        add_cppflags -D_OSF_SOURCE -D_POSIX_PII -D_REENTRANT
        FFSERVERLDFLAGS=
        ;;
    minix)
        ;;
    plan9)
        add_cppflags -D_C99_SNPRINTF_EXTENSION  \
                     -D_REENTRANT_SOURCE        \
                     -D_RESEARCH_SOURCE         \
                     -DFD_SETSIZE=96            \
                     -DHAVE_SOCK_OPTS
        add_compat strtod.o strtod=avpriv_strtod
        network_extralibs='-lbsd'
        exeobjs=compat/plan9/main.o
        disable ffserver
        ln_s='ln -s -f'
        cp_f='cp'
        ;;
    none)
        ;;
    *)
        die "Unknown OS '$target_os'."
        ;;
esac

# determine libc flavour

if check_cpp_condition features.h "defined __UCLIBC__"; then
    libc_type=uclibc
    add_cppflags -D_POSIX_C_SOURCE=200112 -D_XOPEN_SOURCE=600
elif check_cpp_condition features.h "defined __GLIBC__"; then
    libc_type=glibc
    add_cppflags -D_POSIX_C_SOURCE=200112 -D_XOPEN_SOURCE=600
elif check_header _mingw.h; then
    libc_type=mingw
    check_cpp_condition _mingw.h \
        "defined (__MINGW64_VERSION_MAJOR) || (__MINGW32_MAJOR_VERSION > 3) || \
            (__MINGW32_MAJOR_VERSION == 3 && __MINGW32_MINOR_VERSION >= 15)" ||
        die "ERROR: MinGW runtime version must be >= 3.15."
    if check_cpp_condition _mingw.h "defined(__MINGW64_VERSION_MAJOR) && \
            __MINGW64_VERSION_MAJOR < 3"; then
        add_compat msvcrt/snprintf.o
        add_cflags "-include $source_path/compat/msvcrt/snprintf.h"
    fi
elif check_cpp_condition newlib.h "defined _NEWLIB_VERSION"; then
    libc_type=newlib
    add_cppflags -U__STRICT_ANSI__
elif check_func_headers stdlib.h _get_doserrno; then
    libc_type=msvcrt
    add_compat strtod.o strtod=avpriv_strtod
    add_compat msvcrt/snprintf.o snprintf=avpriv_snprintf   \
                                 _snprintf=avpriv_snprintf  \
                                 vsnprintf=avpriv_vsnprintf
elif check_cpp_condition stddef.h "defined __KLIBC__"; then
    libc_type=klibc
fi

test -n "$libc_type" && enable $libc_type

# hacks for compiler/libc/os combinations

if enabled_all tms470 glibc; then
    CPPFLAGS="-I${source_path}/compat/tms470 ${CPPFLAGS}"
    add_cppflags -D__USER_LABEL_PREFIX__=
    add_cppflags -D__builtin_memset=memset
    add_cppflags -D__gnuc_va_list=va_list -D_VA_LIST_DEFINED
    add_cflags   -pds=48    # incompatible redefinition of macro
fi

if enabled_all ccc glibc; then
    add_ldflags -Wl,-z,now  # calls to libots crash without this
fi

esc(){
    echo "$*" | sed 's/%/%25/g;s/:/%3a/g'
}

echo "config:$arch:$subarch:$cpu:$target_os:$(esc $cc_ident):$(esc $FFMPEG_CONFIGURATION)" >config.fate

check_cpp_condition stdlib.h "defined(__PIC__) || defined(__pic__) || defined(PIC)" && enable pic

set_default $PATHS_LIST
set_default nm

# we need to build at least one lib type
if ! enabled_any static shared; then
    cat <<EOF
At least one library type must be built.
Specify --enable-static to build the static libraries or --enable-shared to
build the shared libraries as well. To only build the shared libraries specify
--disable-static in addition to --enable-shared.
EOF
    exit 1;
fi

die_license_disabled() {
    enabled $1 || { enabled $2 && die "$2 is $1 and --enable-$1 is not specified."; }
}

die_license_disabled_gpl() {
    enabled $1 || { enabled $2 && die "$2 is incompatible with the gpl and --enable-$1 is not specified."; }
}

die_license_disabled gpl libcdio
die_license_disabled gpl libutvideo
die_license_disabled gpl libx264
die_license_disabled gpl libxavs
die_license_disabled gpl libxvid
die_license_disabled gpl x11grab

die_license_disabled nonfree libaacplus
die_license_disabled nonfree libfaac
enabled gpl && die_license_disabled_gpl nonfree libfdk_aac
enabled gpl && die_license_disabled_gpl nonfree openssl

die_license_disabled version3 libopencore_amrnb
die_license_disabled version3 libopencore_amrwb
die_license_disabled version3 libvo_aacenc
die_license_disabled version3 libvo_amrwbenc

enabled version3 && { enabled gpl && enable gplv3 || enable lgplv3; }

disabled optimizations || check_cflags -fomit-frame-pointer

enable_pic() {
    enable pic
    add_cppflags -DPIC
    add_cflags   -fPIC
    add_asflags  -fPIC
}

enabled pic && enable_pic

check_cc <<EOF || die "Symbol mangling check failed."
int ff_extern;
EOF
sym=$($nm $TMPO | awk '/ff_extern/{ print substr($0, match($0, /[^ \t]*ff_extern/)) }')
extern_prefix=${sym%%ff_extern*}

check_cc <<EOF && enable_weak inline_asm
void foo(void) { __asm__ volatile ("" ::); }
EOF

_restrict=
for restrict_keyword in restrict __restrict__ __restrict; do
    check_cc <<EOF && _restrict=$restrict_keyword && break
void foo(char * $restrict_keyword p);
EOF
done

check_cc <<EOF && enable attribute_packed
struct { int x; } __attribute__((packed)) x;
EOF

check_cc <<EOF && enable attribute_may_alias
union { int x; } __attribute__((may_alias)) x;
EOF

check_cc <<EOF || die "endian test failed"
unsigned int endian = 'B' << 24 | 'I' << 16 | 'G' << 8 | 'E';
EOF
od -t x1 $TMPO | grep -q '42 *49 *47 *45' && enable bigendian

if enabled alpha; then

    check_cflags -mieee

elif enabled arm; then

    check_cpp_condition stddef.h "defined __thumb__" && enable_weak thumb
    enabled thumb && check_cflags -mthumb || check_cflags -marm
    nogas=die

    if     check_cpp_condition stddef.h "defined __ARM_PCS_VFP"; then
        enable vfp_args
    elif ! check_cpp_condition stddef.h "defined __ARM_PCS || defined __SOFTFP__"; then
        case "${cross_prefix:-$cc}" in
            *hardfloat*)         enable vfp_args;   fpabi=vfp ;;
            *) check_ld "cc" <<EOF && enable vfp_args && fpabi=vfp || fpabi=soft ;;
__asm__ (".eabi_attribute 28, 1");
int main(void) { return 0; }
EOF
        esac
        warn "Compiler does not indicate floating-point ABI, guessing $fpabi."
    fi

    enabled armv5te && check_inline_asm armv5te '"qadd r0, r0, r0"'
    enabled armv6   && check_inline_asm armv6   '"sadd16 r0, r0, r0"'
    enabled armv6t2 && check_inline_asm armv6t2 '"movt r0, #0"'
    enabled armvfp  && check_inline_asm armvfp  '"fadds s0, s0, s0"'
    enabled neon    && check_inline_asm neon    '"vadd.i16 q0, q0, q0"'
    enabled vfpv3   && check_inline_asm vfpv3   '"vmov.f32 s0, #1.0"'

    check_inline_asm asm_mod_q '"add r0, %Q0, %R0" :: "r"((long long)0)'
    check_inline_asm asm_mod_y '"vmul.i32 d0, d0, %y0" :: "x"(0)'

    enabled_all armv6t2 shared !pic && enable_pic

elif enabled mips; then

    check_inline_asm loongson '"dmult.g $1, $2, $3"'
    enabled mips32r2  && add_cflags "-mips32r2" && add_asflags "-mips32r2" &&
     check_inline_asm mips32r2  '"rotr $t0, $t1, 1"'
    enabled mipsdspr1 && add_cflags "-mdsp" && add_asflags "-mdsp" &&
     check_inline_asm mipsdspr1 '"addu.qb $t0, $t1, $t2"'
    enabled mipsdspr2 && add_cflags "-mdspr2" && add_asflags "-mdspr2" &&
     check_inline_asm mipsdspr2 '"absq_s.qb $t0, $t1"'
    enabled mipsfpu   && add_cflags "-mhard-float" && add_asflags "-mhard-float" &&
     check_inline_asm mipsfpu   '"madd.d $f0, $f2, $f4, $f6"'

elif enabled parisc; then

    if enabled gcc; then
        case $($cc -dumpversion) in
            4.[3-8].*) check_cflags -fno-optimize-sibling-calls ;;
        esac
    fi

elif enabled ppc; then

    enable local_aligned_8 local_aligned_16

    check_inline_asm dcbzl     '"dcbzl 0, %0" :: "r"(0)'
    check_inline_asm ibm_asm   '"add 0, 0, 0"'
    check_inline_asm ppc4xx    '"maclhw r10, r11, r12"'
    check_inline_asm xform_asm '"lwzx %1, %y0" :: "Z"(*(int*)0), "r"(0)'

    # AltiVec flags: The FSF version of GCC differs from the Apple version
    if enabled altivec; then
        nogas=warn
        check_cflags -maltivec -mabi=altivec &&
        { check_header altivec.h && inc_altivec_h="#include <altivec.h>" ; } ||
        check_cflags -faltivec

        # check if our compiler supports Motorola AltiVec C API
        check_cc <<EOF || disable altivec
$inc_altivec_h
int main(void) {
    vector signed int v1 = (vector signed int) { 0 };
    vector signed int v2 = (vector signed int) { 1 };
    v1 = vec_add(v1, v2);
    return 0;
}
EOF

        enabled altivec || warn "Altivec disabled, possibly missing --cpu flag"
    fi

elif enabled sparc; then

    enabled vis && check_inline_asm vis '"pdist %f0, %f0, %f0"'

elif enabled x86; then

    check_code ld intrin.h "__rdtsc()" "cc" && enable rdtsc

    check_code ld mmintrin.h "_mm_empty()" "cc" && enable mm_empty

    enable local_aligned_8 local_aligned_16

    # check whether EBP is available on x86
    # As 'i' is stored on the stack, this program will crash
    # if the base pointer is used to access it because the
    # base pointer is cleared in the inline assembly code.
    check_exec_crash <<EOF && enable ebp_available
volatile int i=0;
__asm__ volatile ("xorl %%ebp, %%ebp" ::: "%ebp");
return i;
EOF

    # check whether EBX is available on x86
    check_inline_asm ebx_available '""::"b"(0)' &&
        check_inline_asm ebx_available '"":::"%ebx"'

    # check whether xmm clobbers are supported
    check_inline_asm xmm_clobbers '"":::"%xmm0"'

    # check whether binutils is new enough to compile SSSE3/MMXEXT
    enabled ssse3  && check_inline_asm ssse3_inline  '"pabsw %xmm0, %xmm0"'
    enabled mmxext && check_inline_asm mmxext_inline '"pmaxub %mm0, %mm1"'

    if ! disabled_any asm mmx yasm; then
        if check_cmd $yasmexe --version; then
            enabled x86_64 && yasm_extra="-m amd64"
            yasm_debug="-g dwarf2"
        elif check_cmd nasm -v; then
            yasmexe=nasm
            yasm_debug="-g -F dwarf"
            enabled x86_64 && test "$objformat" = elf && objformat=elf64
        fi

        YASMFLAGS="-f $objformat $yasm_extra"
        enabled pic               && append YASMFLAGS "-DPIC"
        test -n "$extern_prefix"  && append YASMFLAGS "-DPREFIX"
        case "$objformat" in
            elf*) enabled debug && append YASMFLAGS $yasm_debug ;;
        esac

        check_yasm "pextrd [eax], xmm0, 1" && enable yasm ||
            die "yasm not found, use --disable-yasm for a crippled build"
        check_yasm "vextractf128 xmm0, ymm0, 0"      || disable avx_external
        check_yasm "vfmaddps ymm0, ymm1, ymm2, ymm3" || disable fma4_external
        check_yasm "CPU amdnop" && enable cpunop
    fi

    case "$cpu" in
        athlon*|opteron*|k8*|pentium|pentium-mmx|prescott|nocona|atom|geode)
            disable fast_clz
        ;;
    esac

fi

if enabled asm; then
    as=${gas:=$as}
    check_inline_asm gnu_as '".macro m n\n\\n:.int 0\n.endm\nm x"' ||
        $nogas "GNU assembler not found, install gas-preprocessor"
fi

check_ldflags -Wl,--as-needed

if check_func dlopen; then
    ldl=
elif check_func dlopen -ldl; then
    ldl=-ldl
fi

if enabled network; then
    check_type "sys/types.h sys/socket.h" socklen_t
    check_type netdb.h "struct addrinfo"
    check_type netinet/in.h "struct group_source_req" -D_BSD_SOURCE
    check_type netinet/in.h "struct ip_mreq_source" -D_BSD_SOURCE
    check_type netinet/in.h "struct ipv6_mreq" -D_DARWIN_C_SOURCE
    check_type netinet/in.h "struct sockaddr_in6"
    check_type poll.h "struct pollfd"
    check_type "sys/types.h sys/socket.h" "struct sockaddr_storage"
    check_struct "sys/types.h sys/socket.h" "struct sockaddr" sa_len
    check_type netinet/sctp.h "struct sctp_event_subscribe"
    check_func getaddrinfo $network_extralibs
    check_func getservbyport $network_extralibs
    # Prefer arpa/inet.h over winsock2
    if check_header arpa/inet.h ; then
        check_func closesocket
    elif check_header winsock2.h ; then
        check_func_headers winsock2.h closesocket -lws2 &&
            network_extralibs="-lws2" ||
        { check_func_headers winsock2.h closesocket -lws2_32 &&
            network_extralibs="-lws2_32"; }
        check_func_headers ws2tcpip.h getaddrinfo $network_extralibs
        check_type ws2tcpip.h socklen_t
        check_type ws2tcpip.h "struct addrinfo"
        check_type ws2tcpip.h "struct group_source_req"
        check_type ws2tcpip.h "struct ip_mreq_source"
        check_type ws2tcpip.h "struct ipv6_mreq"
        check_type winsock2.h "struct pollfd"
        check_type ws2tcpip.h "struct sockaddr_in6"
        check_type ws2tcpip.h "struct sockaddr_storage"
        check_struct winsock2.h "struct sockaddr" sa_len
    else
        disable network
    fi
fi

# Solaris has nanosleep in -lrt, OpenSolaris no longer needs that
check_func nanosleep || { check_func nanosleep -lrt && add_extralibs -lrt; }

check_func  access
check_func  clock_gettime || { check_func clock_gettime -lrt && add_extralibs -lrt; }
check_func  fcntl
check_func  fork
check_func  gethrtime
check_func  getopt
check_func  getrusage
check_struct "sys/time.h sys/resource.h" "struct rusage" ru_maxrss
check_func  gettimeofday
check_func  inet_aton $network_extralibs
check_func  isatty
check_func  localtime_r
check_func  ${malloc_prefix}memalign            && enable memalign
check_func  mkstemp
check_func  mmap
check_func  mprotect
check_func  ${malloc_prefix}posix_memalign      && enable posix_memalign
check_func_headers malloc.h _aligned_malloc     && enable aligned_malloc
check_func  setrlimit
check_func  strerror_r
check_func  sched_getaffinity
check_func  sysconf
check_func  sysctl
check_func  usleep
check_func_headers conio.h kbhit
check_func_headers windows.h PeekNamedPipe
check_func_headers io.h setmode
check_func_headers lzo/lzo1x.h lzo1x_999_compress
check_lib2 "windows.h shellapi.h" CommandLineToArgvW -lshell32
check_lib2 "windows.h wincrypt.h" CryptGenRandom -ladvapi32
check_lib2 "windows.h psapi.h" GetProcessMemoryInfo -lpsapi
check_func_headers windows.h GetProcessAffinityMask
check_func_headers windows.h GetProcessTimes
check_func_headers windows.h GetSystemTimeAsFileTime
check_func_headers windows.h MapViewOfFile
check_func_headers windows.h SetConsoleTextAttribute
check_func_headers windows.h Sleep
check_func_headers windows.h VirtualAlloc
check_func_headers glob.h glob

check_header direct.h
check_header dlfcn.h
check_header dxva.h
check_header dxva2api.h -D_WIN32_WINNT=0x0600
check_header io.h
check_header libcrystalhd/libcrystalhd_if.h
check_header malloc.h
check_header poll.h
check_header sys/mman.h
check_header sys/param.h
check_header sys/resource.h
check_header sys/select.h
check_header sys/time.h
check_header termios.h
check_header unistd.h
check_header vdpau/vdpau.h
check_header vdpau/vdpau_x11.h
check_header windows.h
check_header X11/extensions/XvMClib.h
check_header asm/types.h

disabled  zlib || check_lib   zlib.h      zlibVersion -lz   || disable  zlib
disabled bzlib || check_lib2 bzlib.h BZ2_bzlibVersion -lbz2 || disable bzlib

# check for VDA header
if ! disabled vda && ! enabled ppc; then
    if check_header VideoDecodeAcceleration/VDADecoder.h; then
        enable vda
        add_extralibs -framework CoreFoundation -framework VideoDecodeAcceleration -framework QuartzCore
    fi
fi

if ! disabled w32threads && ! enabled pthreads; then
    check_func_headers "windows.h process.h" _beginthreadex && enable w32threads
fi

# check for some common methods of building with pthread support
# do this before the optional library checks as some of them require pthreads
if ! disabled pthreads && ! enabled w32threads && ! enabled os2threads; then
    enable pthreads
    if check_func pthread_create; then
        :
    elif check_func pthread_create -pthread; then
        add_cflags -pthread
        add_extralibs -pthread
    elif check_func pthread_create -pthreads; then
        add_cflags -pthreads
        add_extralibs -pthreads
    elif check_func pthread_create -lpthreadGC2; then
        add_extralibs -lpthreadGC2
    elif ! check_lib pthread.h pthread_create -lpthread; then
        disable pthreads
    fi
fi

for thread in $THREADS_LIST; do
    if enabled $thread; then
        test -n "$thread_type" &&
            die "ERROR: Only one thread type must be selected." ||
            thread_type="$thread"
    fi
done

if enabled pthreads; then
  check_func pthread_cancel
fi

check_lib math.h sin -lm && LIBM="-lm"
disabled crystalhd || check_lib libcrystalhd/libcrystalhd_if.h DtsCrystalHDVersion -lcrystalhd || disable crystalhd
enabled vaapi && require vaapi va/va.h vaInitialize -lva

atan2f_args=2
ldexpf_args=2
powf_args=2

for func in $MATH_FUNCS; do
    eval check_mathfunc $func \${${func}_args:-1}
done

# these are off by default, so fail if requested and not available
enabled avisynth   && require2 vfw32 "windows.h vfw.h" AVIFileInit -lavifil32
enabled fontconfig && require_pkg_config fontconfig "fontconfig/fontconfig.h" FcInit
enabled frei0r     && { check_header frei0r.h || die "ERROR: frei0r.h header not found"; }
enabled gnutls     && require_pkg_config gnutls gnutls/gnutls.h gnutls_global_init
enabled libiec61883 && require libiec61883 libiec61883/iec61883.h iec61883_cmp_connect -lraw1394 -lavc1394 -lrom1394 -liec61883
enabled libaacplus && require  "libaacplus >= 2.0.0" aacplus.h aacplusEncOpen -laacplus
enabled libass     && require_pkg_config libass ass/ass.h ass_library_init
enabled libbluray  && require libbluray libbluray/bluray.h bd_open -lbluray
enabled libcdio    && require2 libcdio "cdio/cdda.h cdio/paranoia.h" cdio_cddap_open -lcdio_paranoia -lcdio_cdda -lcdio
enabled libcelt    && require libcelt celt/celt.h celt_decode -lcelt0 &&
                      { check_lib celt/celt.h celt_decoder_create_custom -lcelt0 ||
                        die "ERROR: libcelt must be installed and version must be >= 0.11.0."; }
enabled libcaca    && require_pkg_config caca caca.h caca_create_canvas
enabled libfaac    && require2 libfaac "stdint.h faac.h" faacEncGetVersion -lfaac
enabled libfdk_aac && require  libfdk_aac fdk-aac/aacenc_lib.h aacEncOpen -lfdk-aac
flite_libs="-lflite_cmu_time_awb -lflite_cmu_us_awb -lflite_cmu_us_kal -lflite_cmu_us_kal16 -lflite_cmu_us_rms -lflite_cmu_us_slt -lflite_usenglish -lflite_cmulex -lflite"
enabled libflite   && require2 libflite "flite/flite.h" flite_init $flite_libs
enabled libfreetype && require_pkg_config freetype2 "ft2build.h freetype/freetype.h" FT_Init_FreeType
enabled libgsm     && require  libgsm gsm/gsm.h gsm_create -lgsm
enabled libilbc    && require  libilbc ilbc.h WebRtcIlbcfix_InitDecode -lilbc
enabled libmodplug && require  libmodplug libmodplug/modplug.h ModPlug_Load -lmodplug
enabled libmp3lame && require  "libmp3lame >= 3.98.3" lame/lame.h lame_set_VBR_quality -lmp3lame
enabled libnut     && require  libnut libnut.h nut_demuxer_init -lnut
enabled libopencore_amrnb  && require libopencore_amrnb opencore-amrnb/interf_dec.h Decoder_Interface_init -lopencore-amrnb
enabled libopencore_amrwb  && require libopencore_amrwb opencore-amrwb/dec_if.h D_IF_init -lopencore-amrwb
enabled libopencv  && require_pkg_config opencv opencv/cxcore.h cvCreateImageHeader
enabled libopenjpeg && require libopenjpeg openjpeg.h opj_version -lopenjpeg
enabled libopus    && require_pkg_config opus opus_multistream.h opus_multistream_decoder_create
enabled libpulse && require_pkg_config libpulse-simple pulse/simple.h pa_simple_new
enabled librtmp    && require_pkg_config librtmp librtmp/rtmp.h RTMP_Socket
enabled libschroedinger && require_pkg_config schroedinger-1.0 schroedinger/schro.h schro_init
enabled libspeex   && require  libspeex speex/speex.h speex_decoder_init -lspeex
enabled libstagefright_h264  && require_cpp libstagefright_h264 "binder/ProcessState.h media/stagefright/MetaData.h
    media/stagefright/MediaBufferGroup.h media/stagefright/MediaDebug.h media/stagefright/MediaDefs.h
    media/stagefright/OMXClient.h media/stagefright/OMXCodec.h" android::OMXClient -lstagefright -lmedia -lutils -lbinder -lgnustl_static
enabled libtheora  && require  libtheora theora/theoraenc.h th_info_init -ltheoraenc -ltheoradec -logg
enabled libtwolame && require  libtwolame twolame.h twolame_init -ltwolame &&
                      { check_lib twolame.h twolame_encode_buffer_float32_interleaved -ltwolame ||
                        die "ERROR: libtwolame must be installed and version must be >= 0.3.10"; }
enabled libutvideo    && require_cpp utvideo "stdint.h stdlib.h utvideo/utvideo.h utvideo/Codec.h" 'CCodec*' -lutvideo -lstdc++
enabled libv4l2    && require_pkg_config libv4l2 libv4l2.h v4l2_ioctl
enabled libvo_aacenc && require libvo_aacenc vo-aacenc/voAAC.h voGetAACEncAPI -lvo-aacenc
enabled libvo_amrwbenc && require libvo_amrwbenc vo-amrwbenc/enc_if.h E_IF_init -lvo-amrwbenc
enabled libvorbis  && require  libvorbis vorbis/vorbisenc.h vorbis_info_init -lvorbisenc -lvorbis -logg
enabled libvpx     && {
    enabled libvpx_decoder && { check_lib2 "vpx/vpx_decoder.h vpx/vp8dx.h" vpx_codec_dec_init_ver -lvpx ||
                                die "ERROR: libvpx decoder must be installed and version must be >=0.9.1"; }
    enabled libvpx_encoder && { check_lib2 "vpx/vpx_encoder.h vpx/vp8cx.h" "vpx_codec_enc_init_ver VP8E_SET_MAX_INTRA_BITRATE_PCT" -lvpx ||
                                die "ERROR: libvpx encoder version must be >=0.9.7"; } }
enabled libx264    && require  libx264 x264.h x264_encoder_encode -lx264 &&
                      { check_cpp_condition x264.h "X264_BUILD >= 118" ||
                        die "ERROR: libx264 must be installed and version must be >= 0.118."; }
enabled libxavs    && require  libxavs xavs.h xavs_encoder_encode -lxavs
enabled libxvid    && require  libxvid xvid.h xvid_global -lxvidcore
enabled openal     && { { for al_libs in "${OPENAL_LIBS}" "-lopenal" "-lOpenAL32"; do
                        check_lib 'AL/al.h' alGetError "${al_libs}" && break; done } ||
                        die "ERROR: openal not found"; } &&
                      { check_cpp_condition "AL/al.h" "defined(AL_VERSION_1_1)" ||
                        die "ERROR: openal must be installed and version must be 1.1 or compatible"; }
enabled openssl    && { check_lib openssl/ssl.h SSL_library_init -lssl -lcrypto ||
                        check_lib openssl/ssl.h SSL_library_init -lssl32 -leay32 ||
                        check_lib openssl/ssl.h SSL_library_init -lssl -lcrypto -lws2_32 -lgdi32 ||
                        die "ERROR: openssl not found"; }

if enabled gnutls; then
    { check_lib nettle/bignum.h nettle_mpz_get_str_256 -lnettle -lhogweed -lgmp && enable nettle; } ||
    { check_lib gcrypt.h gcry_mpi_new -lgcrypt && enable gcrypt; }
fi

# libdc1394 check
if enabled libdc1394; then
    { check_lib dc1394/dc1394.h dc1394_new -ldc1394 -lraw1394 &&
        enable libdc1394_2; } ||
    { check_lib libdc1394/dc1394_control.h dc1394_create_handle -ldc1394_control -lraw1394 &&
        enable libdc1394_1; } ||
    die "ERROR: No version of libdc1394 found "
fi

SDL_CONFIG="${cross_prefix}sdl-config"
if check_pkg_config sdl SDL_events.h SDL_PollEvent; then
    check_cpp_condition SDL.h "(SDL_MAJOR_VERSION<<16 | SDL_MINOR_VERSION<<8 | SDL_PATCHLEVEL) >= 0x010201" $sdl_cflags &&
    enable sdl &&
    check_struct SDL.h SDL_VideoInfo current_w $sdl_cflags && enable sdl_video_size
else
  if "${SDL_CONFIG}" --version > /dev/null 2>&1; then
    sdl_cflags=$("${SDL_CONFIG}" --cflags)
    sdl_libs=$("${SDL_CONFIG}" --libs)
    check_func_headers SDL_version.h SDL_Linked_Version $sdl_cflags $sdl_libs &&
    check_cpp_condition SDL.h "(SDL_MAJOR_VERSION<<16 | SDL_MINOR_VERSION<<8 | SDL_PATCHLEVEL) >= 0x010201" $sdl_cflags &&
    enable sdl &&
    check_struct SDL.h SDL_VideoInfo current_w $sdl_cflags && enable sdl_video_size
  fi
fi
enabled sdl && add_cflags $sdl_cflags && add_extralibs $sdl_libs

texi2html --help 2> /dev/null | grep -q 'init-file' && enable texi2html || disable texi2html
makeinfo --version > /dev/null 2>&1 && enable makeinfo  || disable makeinfo
perl --version > /dev/null 2>&1 && enable perl || disable perl
pod2man --help > /dev/null 2>&1 && enable pod2man || disable pod2man

check_header linux/fb.h
check_header linux/videodev.h
check_header linux/videodev2.h
check_struct linux/videodev2.h "struct v4l2_frmivalenum" discrete

check_header sys/videoio.h

check_func_headers "windows.h vfw.h" capCreateCaptureWindow "$vfwcap_indev_extralibs"
# check that WM_CAP_DRIVER_CONNECT is defined to the proper value
# w32api 3.12 had it defined wrong
check_cpp_condition vfw.h "WM_CAP_DRIVER_CONNECT > WM_USER" && enable vfwcap_defines

check_type "dshow.h" IBaseFilter

# check for ioctl_meteor.h, ioctl_bt848.h and alternatives
{ check_header dev/bktr/ioctl_meteor.h &&
  check_header dev/bktr/ioctl_bt848.h; } ||
{ check_header machine/ioctl_meteor.h &&
  check_header machine/ioctl_bt848.h; } ||
{ check_header dev/video/meteor/ioctl_meteor.h &&
  check_header dev/video/bktr/ioctl_bt848.h; } ||
check_header dev/ic/bt8xx.h

check_header sndio.h
if check_struct sys/soundcard.h audio_buf_info bytes; then
    enable_safe sys/soundcard.h
else
    check_cc -D__BSD_VISIBLE -D__XSI_VISIBLE <<EOF && add_cppflags -D__BSD_VISIBLE -D__XSI_VISIBLE && enable_safe sys/soundcard.h
    #include <sys/soundcard.h>
    audio_buf_info abc;
EOF
fi
check_header soundcard.h

enabled_any alsa_indev alsa_outdev && check_lib2 alsa/asoundlib.h snd_pcm_htimestamp -lasound

enabled jack_indev && check_lib2 jack/jack.h jack_client_open -ljack && check_func sem_timedwait &&
    check_func jack_port_get_latency_range -ljack

enabled_any sndio_indev sndio_outdev && check_lib2 sndio.h sio_open -lsndio


enabled x11grab                                           &&
require X11 X11/Xlib.h XOpenDisplay -lX11                 &&
require Xext X11/extensions/XShm.h XShmCreateImage -lXext &&
require Xfixes X11/extensions/Xfixes.h XFixesGetCursorImage -lXfixes

if ! disabled vaapi; then
    check_lib va/va.h vaInitialize -lva && {
        check_cpp_condition va/va_version.h "VA_CHECK_VERSION(0,32,0)" ||
        warn "Please upgrade to VA-API >= 0.32 if you would like full VA-API support.";
    } || disable vaapi
fi

if ! disabled vdpau && enabled vdpau_vdpau_h; then
    check_cpp_condition vdpau/vdpau.h "defined VDP_DECODER_PROFILE_MPEG4_PART2_ASP" ||
        { echolog "Please upgrade to libvdpau >= 0.2 if you would like vdpau support." && disable vdpau; }
fi

enabled debug && add_cflags -g"$debuglevel" && add_asflags -g"$debuglevel"
enabled coverage && add_cflags "-fprofile-arcs -ftest-coverage" && add_ldflags "-fprofile-arcs -ftest-coverage"
test -n "$valgrind" && target_exec="$valgrind --error-exitcode=1 --malloc-fill=0x2a --track-origins=yes --leak-check=full --gen-suppressions=all --suppressions=$source_path/tests/fate-valgrind.supp"

# add some useful compiler flags if supported
check_cflags -Wdeclaration-after-statement
check_cflags -Wall
check_cflags -Wno-parentheses
check_cflags -Wno-switch
check_cflags -Wno-format-zero-length
check_cflags -Wdisabled-optimization
check_cflags -Wpointer-arith
check_cflags -Wredundant-decls
check_cflags -Wno-pointer-sign
check_cflags -Wwrite-strings
check_cflags -Wtype-limits
check_cflags -Wundef
check_cflags -Wmissing-prototypes
check_cflags -Wno-pointer-to-int-cast
check_cflags -Wstrict-prototypes
enabled extra_warnings && check_cflags -Winline

# add some linker flags
check_ldflags -Wl,--warn-common
check_ldflags -Wl,-rpath-link=libpostproc:libswresample:libswscale:libavfilter:libavdevice:libavformat:libavcodec:libavutil:libavresample
test_ldflags -Wl,-Bsymbolic && append SHFLAGS -Wl,-Bsymbolic

enabled xmm_clobber_test &&
    check_ldflags -Wl,--wrap,avcodec_open2              \
                  -Wl,--wrap,avcodec_decode_audio4      \
                  -Wl,--wrap,avcodec_decode_video2      \
                  -Wl,--wrap,avcodec_decode_subtitle2   \
                  -Wl,--wrap,avcodec_encode_audio2      \
                  -Wl,--wrap,avcodec_encode_video       \
                  -Wl,--wrap,avcodec_encode_subtitle    \
                  -Wl,--wrap,sws_scale ||
    disable xmm_clobber_test

echo "X{};" > $TMPV
if test_ldflags -Wl,--version-script,$TMPV; then
    append SHFLAGS '-Wl,--version-script,\$(SUBDIR)lib\$(NAME).ver'
    check_cc <<EOF && enable symver_asm_label
void ff_foo(void) __asm__ ("av_foo@VERSION");
void ff_foo(void) { ${inline_asm+__asm__($quotes);} }
EOF
    check_cc <<EOF && enable symver_gnu_asm
__asm__(".symver ff_foo,av_foo@VERSION");
void ff_foo(void) {}
EOF
fi

if [ -z "$optflags" ]; then
    if enabled small; then
        optflags=$cflags_size
    elif enabled optimizations; then
        optflags=$cflags_speed
    else
        optflags=$cflags_noopt
    fi
fi

check_optflags(){
    check_cflags "$@"
    enabled lto && check_ldflags "$@"
}


if enabled lto; then
    test "$cc_type" != "$ld_type" && die "LTO requires same compiler and linker"
    check_cflags  -flto
    check_ldflags -flto $cpuflags
fi

check_optflags $optflags
check_optflags -fno-math-errno
check_optflags -fno-signed-zeros

enabled ftrapv && check_cflags -ftrapv

check_cc -mno-red-zone <<EOF && noredzone_flags="-mno-red-zone"
int x;
EOF


if enabled icc; then
    # Just warnings, no remarks
    check_cflags -w1
    # -wd: Disable following warnings
    # 144, 167, 556: -Wno-pointer-sign
    # 1292: attribute "foo" ignored
    # 1419: external declaration in primary source file
    # 10006: ignoring unknown option -fno-signed-zeros
    # 10148: ignoring unknown option -Wno-parentheses
    # 10156: ignoring option '-W'; no argument required
    check_cflags -wd144,167,556,1292,1419,10006,10148,10156
    # 11030: Warning unknown option --as-needed
    # 10156: ignoring option '-export'; no argument required
    check_ldflags -wd10156,11030
    # Allow to compile with optimizations
    check_ldflags -march=$cpu
    # icc 11.0 and 11.1 work with ebp_available, but don't pass the test
    enable ebp_available
    if enabled x86_32; then
        icc_version=$($cc -dumpversion)
        test ${icc_version%%.*} -ge 11 &&
            check_cflags -falign-stack=maintain-16-byte ||
            disable aligned_stack
    fi
elif enabled ccc; then
    # disable some annoying warnings
    add_cflags -msg_disable bitnotint
    add_cflags -msg_disable mixfuncvoid
    add_cflags -msg_disable nonstandcast
    add_cflags -msg_disable unsupieee
elif enabled gcc; then
    check_optflags -fno-tree-vectorize
    check_cflags -Werror=implicit-function-declaration
    check_cflags -Werror=missing-prototypes
    check_cflags -Werror=vla
elif enabled llvm_gcc; then
    check_cflags -mllvm -stack-alignment=16
elif enabled clang; then
    check_cflags -mllvm -stack-alignment=16
    check_cflags -Qunused-arguments
    check_cflags -Werror=implicit-function-declaration
    check_cflags -Werror=missing-prototypes
elif enabled armcc; then
    # 2523: use of inline assembler is deprecated
    add_cflags -W${armcc_opt},--diag_suppress=2523
    add_cflags -W${armcc_opt},--diag_suppress=1207
    add_cflags -W${armcc_opt},--diag_suppress=1293 # assignment in condition
    add_cflags -W${armcc_opt},--diag_suppress=3343 # hardfp compat
    add_cflags -W${armcc_opt},--diag_suppress=167  # pointer sign
    add_cflags -W${armcc_opt},--diag_suppress=513  # pointer sign
elif enabled tms470; then
    add_cflags -pds=824 -pds=837
elif enabled pathscale; then
    add_cflags -fstrict-overflow -OPT:wrap_around_unsafe_opt=OFF
elif enabled msvc; then
    enabled x86_32 && disable aligned_stack
fi

case $target_os in
    osf1)
        enabled ccc && add_ldflags '-Wl,-expect_unresolved,*'
    ;;
    plan9)
        add_cppflags -Dmain=plan9_main
    ;;
esac

enabled_any $THREADS_LIST      && enable threads

enabled asm || { arch=c; disable $ARCH_LIST $ARCH_EXT_LIST; }

check_deps $CONFIG_LIST       \
           $CONFIG_EXTRA      \
           $HAVE_LIST         \
           $ALL_COMPONENTS    \


if test $target_os = "haiku"; then
    disable memalign
    disable posix_memalign
fi

! enabled_any memalign posix_memalign aligned_malloc &&
    enabled_any $need_memalign && enable memalign_hack

# add_dep lib dep
# -> enable ${lib}_deps_${dep}
# -> add $dep to ${lib}_deps only once
add_dep() {
    lib=$1
    dep=$2
    enabled "${lib}_deps_${dep}" && return 0
    enable  "${lib}_deps_${dep}"
    prepend "${lib}_deps" $dep
}

# merge deps lib components
# merge all ${component}_deps into ${lib}_deps and ${lib}_deps_*
merge_deps() {
    lib=$1
    shift
    for comp in $*; do
        enabled $comp || continue
        eval "dep=\"\$${comp}_deps\""
        for d in $dep; do
            add_dep $lib $d
        done
    done
}

merge_deps libavfilter $FILTER_LIST

echo "install prefix            $prefix"
echo "source path               $source_path"
echo "C compiler                $cc"
echo "ARCH                      $arch ($cpu)"
if test "$build_suffix" != ""; then
    echo "build suffix              $build_suffix"
fi
if test "$progs_suffix" != ""; then
    echo "progs suffix              $progs_suffix"
fi
if test "$extra_version" != ""; then
    echo "version string suffix     $extra_version"
fi
echo "big-endian                ${bigendian-no}"
echo "runtime cpu detection     ${runtime_cpudetect-no}"
if enabled x86; then
    echo "${yasmexe}                      ${yasm-no}"
    echo "MMX enabled               ${mmx-no}"
    echo "MMXEXT enabled            ${mmxext-no}"
    echo "3DNow! enabled            ${amd3dnow-no}"
    echo "3DNow! extended enabled   ${amd3dnowext-no}"
    echo "SSE enabled               ${sse-no}"
    echo "SSSE3 enabled             ${ssse3-no}"
    echo "AVX enabled               ${avx-no}"
    echo "FMA4 enabled              ${fma4-no}"
    echo "CMOV enabled              ${cmov-no}"
    echo "CMOV is fast              ${fast_cmov-no}"
    echo "EBX available             ${ebx_available-no}"
    echo "EBP available             ${ebp_available-no}"
fi
if enabled arm; then
    echo "ARMv5TE enabled           ${armv5te-no}"
    echo "ARMv6 enabled             ${armv6-no}"
    echo "ARMv6T2 enabled           ${armv6t2-no}"
    echo "ARM VFP enabled           ${armvfp-no}"
    echo "NEON enabled              ${neon-no}"
fi
if enabled mips; then
    echo "MIPS FPU enabled          ${mipsfpu-no}"
    echo "MIPS32R2 enabled          ${mips32r2-no}"
    echo "MIPS DSP R1 enabled       ${mipsdspr1-no}"
    echo "MIPS DSP R2 enabled       ${mipsdspr2-no}"
fi
if enabled ppc; then
    echo "AltiVec enabled           ${altivec-no}"
    echo "PPC 4xx optimizations     ${ppc4xx-no}"
    echo "dcbzl available           ${dcbzl-no}"
fi
if enabled sparc; then
    echo "VIS enabled               ${vis-no}"
fi
echo "debug symbols             ${debug-no}"
echo "strip symbols             ${stripping-no}"
echo "optimize for size         ${small-no}"
echo "optimizations             ${optimizations-no}"
echo "static                    ${static-no}"
echo "shared                    ${shared-no}"
echo "postprocessing support    ${postproc-no}"
echo "new filter support        ${avfilter-no}"
echo "network support           ${network-no}"
echo "threading support         ${thread_type-no}"
echo "safe bitstream reader     ${safe_bitstream_reader-no}"
echo "SDL support               ${sdl-no}"
echo "libdxva2 enabled          ${dxva2-no}"
echo "libva enabled             ${vaapi-no}"
echo "libvdpau enabled          ${vdpau-no}"
echo "AVISynth enabled          ${avisynth-no}"
echo "frei0r enabled            ${frei0r-no}"
echo "gnutls enabled            ${gnutls-no}"
echo "libaacplus enabled        ${libaacplus-no}"
echo "libass enabled            ${libass-no}"
echo "libcaca enabled           ${libcaca-no}"
echo "libcdio support           ${libcdio-no}"
echo "libcelt enabled           ${libcelt-no}"
echo "libdc1394 support         ${libdc1394-no}"
echo "libfaac enabled           ${libfaac-no}"
echo "libfdk-aac enabled        ${libfdk_aac-no}"
echo "libgsm enabled            ${libgsm-no}"
echo "libiec61883 support       ${libiec61883-no}"
echo "libilbc enabled           ${libilbc-no}"
echo "libmodplug enabled        ${libmodplug-no}"
echo "libmp3lame enabled        ${libmp3lame-no}"
echo "libnut enabled            ${libnut-no}"
echo "libopencore-amrnb support ${libopencore_amrnb-no}"
echo "libopencore-amrwb support ${libopencore_amrwb-no}"
echo "libopencv support         ${libopencv-no}"
echo "libopenjpeg enabled       ${libopenjpeg-no}"
echo "libopus enabled           ${libopus-no}"
echo "libpulse enabled          ${libpulse-no}"
echo "librtmp enabled           ${librtmp-no}"
echo "libschroedinger enabled   ${libschroedinger-no}"
echo "libspeex enabled          ${libspeex-no}"
echo "libstagefright-h264 enabled    ${libstagefright_h264-no}"
echo "libtheora enabled         ${libtheora-no}"
echo "libtwolame enabled        ${libtwolame-no}"
echo "libutvideo enabled        ${libutvideo-no}"
echo "libv4l2 enabled           ${libv4l2-no}"
echo "libvo-aacenc support      ${libvo_aacenc-no}"
echo "libvo-amrwbenc support    ${libvo_amrwbenc-no}"
echo "libvorbis enabled         ${libvorbis-no}"
echo "libvpx enabled            ${libvpx-no}"
echo "libx264 enabled           ${libx264-no}"
echo "libxavs enabled           ${libxavs-no}"
echo "libxvid enabled           ${libxvid-no}"
echo "openal enabled            ${openal-no}"
echo "openssl enabled           ${openssl-no}"
echo "zlib enabled              ${zlib-no}"
echo "bzlib enabled             ${bzlib-no}"
echo "texi2html enabled         ${texi2html-no}"
echo "perl enabled              ${perl-no}"
echo "pod2man enabled           ${pod2man-no}"
echo "makeinfo enabled          ${makeinfo-no}"
test -n "$random_seed" &&
    echo "random seed               ${random_seed}"
echo

for type in decoder encoder hwaccel parser demuxer muxer protocol filter bsf indev outdev; do
    echo "Enabled ${type}s:"
    eval list=\$$(toupper $type)_LIST
    print_enabled '_*' $list | sort | pr -r -3 -t
    echo
done

license="LGPL version 2.1 or later"
if enabled nonfree; then
    license="nonfree and unredistributable"
elif enabled gplv3; then
    license="GPL version 3 or later"
elif enabled lgplv3; then
    license="LGPL version 3 or later"
elif enabled gpl; then
    license="GPL version 2 or later"
fi

echo "License: $license"

echo "Creating config.mak and config.h..."

test -e Makefile || $ln_s "$source_path/Makefile" .

enabled stripping || strip="echo skipping strip"

config_files="$TMPH config.mak"

cat > config.mak <<EOF
# Automatically generated by configure - do not modify!
ifndef FFMPEG_CONFIG_MAK
FFMPEG_CONFIG_MAK=1
FFMPEG_CONFIGURATION=$FFMPEG_CONFIGURATION
prefix=$prefix
LIBDIR=\$(DESTDIR)$libdir
SHLIBDIR=\$(DESTDIR)$shlibdir
INCDIR=\$(DESTDIR)$incdir
BINDIR=\$(DESTDIR)$bindir
DATADIR=\$(DESTDIR)$datadir
MANDIR=\$(DESTDIR)$mandir
SRC_PATH=$source_path
ifndef MAIN_MAKEFILE
SRC_PATH:=\$(SRC_PATH:.%=..%)
endif
CC_IDENT=$cc_ident
ARCH=$arch
CC=$cc
CXX=$cxx
AS=$as
LD=$ld
DEPCC=$dep_cc
DEPCCFLAGS=$DEPCCFLAGS \$(CPPFLAGS)
DEPAS=$as
DEPASFLAGS=$DEPASFLAGS \$(CPPFLAGS)
YASM=$yasmexe
DEPYASM=$yasmexe
AR=$ar
ARFLAGS=$arflags
AR_O=$ar_o
RANLIB=$ranlib
CP=cp -p
LN_S=$ln_s
STRIP=$strip
CPPFLAGS=$CPPFLAGS
CFLAGS=$CFLAGS
CXXFLAGS=$CXXFLAGS
ASFLAGS=$ASFLAGS
AS_C=$AS_C
AS_O=$AS_O
CC_C=$CC_C
CC_E=$CC_E
CC_O=$CC_O
CXX_C=$CXX_C
CXX_O=$CXX_O
LD_O=$LD_O
LD_LIB=$LD_LIB
LD_PATH=$LD_PATH
DLLTOOL=$dlltool
LDFLAGS=$LDFLAGS
LDFLAGS-ffserver=$FFSERVERLDFLAGS
SHFLAGS=$SHFLAGS
YASMFLAGS=$YASMFLAGS
BUILDSUF=$build_suffix
PROGSSUF=$progs_suffix
FULLNAME=$FULLNAME
LIBPREF=$LIBPREF
LIBSUF=$LIBSUF
LIBNAME=$LIBNAME
SLIBPREF=$SLIBPREF
SLIBSUF=$SLIBSUF
EXESUF=$EXESUF
EXTRA_VERSION=$extra_version
CCDEP=$CCDEP
CXXDEP=$CXXDEP
CCDEP_FLAGS=$CCDEP_FLAGS
ASDEP=$ASDEP
ASDEP_FLAGS=$ASDEP_FLAGS
CC_DEPFLAGS=$CC_DEPFLAGS
AS_DEPFLAGS=$AS_DEPFLAGS
HOSTCC=$host_cc
HOSTLD=$host_ld
HOSTCFLAGS=$host_cflags
HOSTEXESUF=$HOSTEXESUF
HOSTLDFLAGS=$host_ldflags
HOSTLIBS=$host_libs
DEPHOSTCC=$host_cc
DEPHOSTCCFLAGS=$DEPHOSTCCFLAGS \$(HOSTCCFLAGS)
HOSTCCDEP=$HOSTCCDEP
HOSTCCDEP_FLAGS=$HOSTCCDEP_FLAGS
HOSTCC_DEPFLAGS=$HOSTCC_DEPFLAGS
HOSTCC_C=$HOSTCC_C
HOSTCC_O=$HOSTCC_O
HOSTLD_O=$HOSTLD_O
TARGET_EXEC=$target_exec
TARGET_PATH=$target_path
LIBS-ffplay=$sdl_libs
CFLAGS-ffplay=$sdl_cflags
ZLIB=$($ldflags_filter -lz)
LIB_INSTALL_EXTRA_CMD=$LIB_INSTALL_EXTRA_CMD
EXTRALIBS=$extralibs
COMPAT_OBJS=$compat_objs
EXEOBJS=$exeobjs
INSTALL=$install
LIBTARGET=${LIBTARGET}
SLIBNAME=${SLIBNAME}
SLIBNAME_WITH_VERSION=${SLIBNAME_WITH_VERSION}
SLIBNAME_WITH_MAJOR=${SLIBNAME_WITH_MAJOR}
SLIB_CREATE_DEF_CMD=${SLIB_CREATE_DEF_CMD}
SLIB_EXTRA_CMD=${SLIB_EXTRA_CMD}
SLIB_INSTALL_NAME=${SLIB_INSTALL_NAME}
SLIB_INSTALL_LINKS=${SLIB_INSTALL_LINKS}
SLIB_INSTALL_EXTRA_LIB=${SLIB_INSTALL_EXTRA_LIB}
SLIB_INSTALL_EXTRA_SHLIB=${SLIB_INSTALL_EXTRA_SHLIB}
SAMPLES:=${samples:-\$(FATE_SAMPLES)}
NOREDZONE_FLAGS=$noredzone_flags
EOF

get_version(){
    lcname=lib${1}
    name=$(toupper $lcname)
    file=$source_path/$lcname/version.h
    eval $(awk "/#define ${name}_VERSION_M/ { print \$2 \"=\" \$3 }" "$file")
    eval ${name}_VERSION=\$${name}_VERSION_MAJOR.\$${name}_VERSION_MINOR.\$${name}_VERSION_MICRO
    eval echo "${lcname}_VERSION=\$${name}_VERSION" >> config.mak
    eval echo "${lcname}_VERSION_MAJOR=\$${name}_VERSION_MAJOR" >> config.mak
}

get_version_old(){
    name=$1
    file=$source_path/$2
# This condition will be removed when we stop supporting old libpostproc versions
if ! test "$name" = LIBPOSTPROC || test "$postproc_version" = current; then
    eval $(grep "#define ${name}_VERSION_M" "$file" | awk '{ print $2"="$3 }')
    eval ${name}_VERSION=\$${name}_VERSION_MAJOR.\$${name}_VERSION_MINOR.\$${name}_VERSION_MICRO
fi
    lcname=$(tolower $name)
    eval echo "${lcname}_VERSION=\$${name}_VERSION" >> config.mak
    eval echo "${lcname}_VERSION_MAJOR=\$${name}_VERSION_MAJOR" >> config.mak
}

get_version_old LIBPOSTPROC libpostproc/version.h

map 'get_version $v' $LIBRARY_LIST

cat > $TMPH <<EOF
/* Automatically generated by configure - do not modify! */
#ifndef FFMPEG_CONFIG_H
#define FFMPEG_CONFIG_H
#define FFMPEG_CONFIGURATION "$(c_escape $FFMPEG_CONFIGURATION)"
#define FFMPEG_LICENSE "$(c_escape $license)"
#define FFMPEG_DATADIR "$(eval c_escape $datadir)"
#define AVCONV_DATADIR "$(eval c_escape $datadir)"
#define CC_IDENT "$(c_escape ${cc_ident:-Unknown compiler})"
#define av_restrict $_restrict
#define EXTERN_PREFIX "${extern_prefix}"
#define EXTERN_ASM ${extern_prefix}
#define SLIBSUF "$SLIBSUF"
#define HAVE_MMX2 HAVE_MMXEXT
EOF

test -n "$assert_level" &&
    echo "#define ASSERT_LEVEL $assert_level" >>$TMPH

test -n "$malloc_prefix" &&
    echo "#define MALLOC_PREFIX $malloc_prefix" >>$TMPH

if enabled yasm; then
    append config_files $TMPASM
    printf '' >$TMPASM
fi

print_config ARCH_   "$config_files" $ARCH_LIST
print_config HAVE_   "$config_files" $HAVE_LIST
print_config CONFIG_ "$config_files" $CONFIG_LIST       \
                                     $CONFIG_EXTRA      \
                                     $ALL_COMPONENTS    \

echo "#endif /* FFMPEG_CONFIG_H */" >> $TMPH
echo "endif # FFMPEG_CONFIG_MAK" >> config.mak

# Do not overwrite an unchanged config.h to avoid superfluous rebuilds.
cp_if_changed $TMPH config.h
touch .config

enabled yasm && cp_if_changed $TMPASM config.asm

cat > $TMPH <<EOF
/* Generated by ffconf */
#ifndef AVUTIL_AVCONFIG_H
#define AVUTIL_AVCONFIG_H
EOF

test "$postproc_version" != current && cat >> $TMPH <<EOF
#define LIBPOSTPROC_VERSION_MAJOR $LIBPOSTPROC_VERSION_MAJOR
#define LIBPOSTPROC_VERSION_MINOR $LIBPOSTPROC_VERSION_MINOR
#define LIBPOSTPROC_VERSION_MICRO $LIBPOSTPROC_VERSION_MICRO
EOF

print_config AV_HAVE_ $TMPH $HAVE_LIST_PUB

echo "#endif /* AVUTIL_AVCONFIG_H */" >> $TMPH

cp_if_changed $TMPH libavutil/avconfig.h

if test -n "$WARNINGS"; then
    printf "\n$WARNINGS"
    enabled fatal_warnings && exit 1
fi

# build pkg-config files

pkgconfig_generate(){
    name=$1
    shortname=${name#lib}${build_suffix}
    comment=$2
    version=$3
    libs=$4
    requires=$5
    enabled ${name#lib} || return 0
    mkdir -p $name
    cat <<EOF > $name/$name.pc
prefix=$prefix
exec_prefix=\${prefix}
libdir=$libdir
includedir=$incdir

Name: $name
Description: $comment
Version: $version
Requires: $(enabled shared || echo $requires)
Requires.private: $(enabled shared && echo $requires)
Conflicts:
Libs: -L\${libdir} -l${shortname} $(enabled shared || echo $libs)
Libs.private: $(enabled shared && echo $libs)
Cflags: -I\${includedir}
EOF

mkdir -p doc/examples/pc-uninstalled
includedir=${source_path}
[ "$includedir" = . ] && includedir="\${pcfiledir}/../../.."
    cat <<EOF > doc/examples/pc-uninstalled/$name.pc
prefix=
exec_prefix=
libdir=\${pcfiledir}/../../../$name
includedir=${includedir}

Name: $name
Description: $comment
Version: $version
Requires: $requires
Conflicts:
Libs: -L\${libdir} -l${shortname} $(enabled shared || echo $libs)
Cflags: -I\${includedir}
EOF
}

libavfilter_pc_deps="libavutil = $LIBAVUTIL_VERSION"
enabled libavfilter_deps_avcodec    && prepend libavfilter_pc_deps "libavcodec = $LIBAVCODEC_VERSION,"
enabled libavfilter_deps_avformat   && prepend libavfilter_pc_deps "libavformat = $LIBAVFORMAT_VERSION,"
enabled libavfilter_deps_avresample && prepend libavfilter_pc_deps "libavresample = $LIBAVRESAMPLE_VERSION,"
enabled libavfilter_deps_swscale    && prepend libavfilter_pc_deps "libswscale = $LIBSWSCALE_VERSION,"
enabled libavfilter_deps_swresample && prepend libavfilter_pc_deps "libswresample = $LIBSWRESAMPLE_VERSION,"
enabled libavfilter_deps_postproc   && prepend libavfilter_pc_deps "libpostproc = $LIBPOSTPROC_VERSION,"
libavfilter_pc_deps=${libavfilter_pc_deps%, }

libavdevice_pc_deps="libavformat = $LIBAVFORMAT_VERSION"
enabled lavfi_indev && prepend libavdevice_pc_deps "libavfilter = $LIBAVFILTER_VERSION,"

pkgconfig_generate libavutil "FFmpeg utility library" "$LIBAVUTIL_VERSION" "$LIBM"
pkgconfig_generate libavcodec "FFmpeg codec library" "$LIBAVCODEC_VERSION" "$extralibs" "libavutil = $LIBAVUTIL_VERSION"
pkgconfig_generate libavformat "FFmpeg container format library" "$LIBAVFORMAT_VERSION" "$extralibs" "libavcodec = $LIBAVCODEC_VERSION"
pkgconfig_generate libavdevice "FFmpeg device handling library" "$LIBAVDEVICE_VERSION" "$extralibs" "$libavdevice_pc_deps"
pkgconfig_generate libavfilter "FFmpeg video filtering library" "$LIBAVFILTER_VERSION" "$extralibs" "$libavfilter_pc_deps"
pkgconfig_generate libpostproc "FFmpeg postprocessing library" "$LIBPOSTPROC_VERSION" "" "libavutil = $LIBAVUTIL_VERSION"
pkgconfig_generate libavresample "Libav audio resampling library" "$LIBAVRESAMPLE_VERSION" "$extralibs" "libavutil = $LIBAVUTIL_VERSION"
pkgconfig_generate libswscale "FFmpeg image rescaling library" "$LIBSWSCALE_VERSION" "$LIBM" "libavutil = $LIBAVUTIL_VERSION"
pkgconfig_generate libswresample "FFmpeg audio resampling library" "$LIBSWRESAMPLE_VERSION" "$LIBM" "libavutil = $LIBAVUTIL_VERSION"

fix_ffmpeg_remote(){
    git_remote_from=$1
    git_remote_to=$2
    fixme_remote=$(git --git-dir=$source_path/.git --work-tree=$source_path remote -v | grep $git_remote_from | cut -f 1 | sort | uniq)
    if [ "$fixme_remote" != "" ]; then
        echolog "
Outdated domain in git config, the official domain for ffmpeg git is since
November 2011, source.ffmpeg.org, both the old and the new point to the same
repository and server. To update it enter the following commands:
"
        for remote in $fixme_remote; do
            echolog "git remote set-url $remote $git_remote_to"
        done
    fi
}

if test -f "$source_path/.git/config"; then
    remote_from=git.videolan.org
    remote_to=source.ffmpeg.org
    fix_ffmpeg_remote git@$remote_from:ffmpeg   git@$remote_to:ffmpeg
    fix_ffmpeg_remote git://$remote_from/ffmpeg git://$remote_to/ffmpeg
fi<|MERGE_RESOLUTION|>--- conflicted
+++ resolved
@@ -2642,7 +2642,7 @@
         _cc_o='-Fo $@'
         _cc_e='-P -Fi $@'
         _flags_filter=msvc_flags
-        _ld_lib='%.lib'
+        _ld_lib='lib%.a'
         _ld_path='-libpath:'
         _flags='-nologo'
         _cflags='-D_USE_MATH_DEFINES -Dinline=__inline -FIstdlib.h -Dstrtoll=_strtoi64'
@@ -3135,17 +3135,11 @@
         shlibdir_default="$bindir_default"
         SLIBPREF=""
         SLIBSUF=".dll"
-		LIBPREF=""
-		LIBSUF=".lib"
         SLIBNAME_WITH_VERSION='$(SLIBPREF)$(FULLNAME)-$(LIBVERSION)$(SLIBSUF)'
         SLIBNAME_WITH_MAJOR='$(SLIBPREF)$(FULLNAME)-$(LIBMAJOR)$(SLIBSUF)'
         dlltool="${cross_prefix}dlltool"
         if check_cmd lib.exe -list; then
-<<<<<<< HEAD
-            SLIB_EXTRA_CMD='-lib.exe -machine:$(LIBTARGET) -def:$$(@:$(SLIBSUF)=.def) -out:$(SUBDIR)$(SLIBNAME:$(SLIBSUF)=.lib)'
-=======
             SLIB_EXTRA_CMD=-'sed -e "s/ @[^ ]*//" $$(@:$(SLIBSUF)=.orig.def) > $$(@:$(SLIBSUF)=.def); lib.exe /machine:$(LIBTARGET) /def:$$(@:$(SLIBSUF)=.def) /out:$(SUBDIR)$(SLIBNAME:$(SLIBSUF)=.lib)'
->>>>>>> d9138836
             if enabled x86_64; then
                 LIBTARGET=x64
             fi
@@ -3155,13 +3149,8 @@
         SLIB_INSTALL_NAME='$(SLIBNAME_WITH_MAJOR)'
         SLIB_INSTALL_LINKS=
         SLIB_INSTALL_EXTRA_SHLIB='$(SLIBNAME:$(SLIBSUF)=.lib)'
-<<<<<<< HEAD
-        SLIB_INSTALL_EXTRA_LIB='lib$(SLIBNAME:$(SLIBSUF)=.dll) $(SLIBNAME_WITH_MAJOR:$(SLIBSUF)=.def)'
-        SHFLAGS='-dll -def:$$(@:$(SLIBSUF)=.def) -implib:$(SUBDIR)lib$(SLIBNAME:$(SLIBSUF)=.dll.a)'
-=======
         SLIB_INSTALL_EXTRA_LIB='lib$(SLIBNAME:$(SLIBSUF)=.dll.a) $(SLIBNAME_WITH_MAJOR:$(SLIBSUF)=.def)'
         SHFLAGS='-shared -Wl,--output-def,$$(@:$(SLIBSUF)=.orig.def) -Wl,--out-implib,$(SUBDIR)lib$(SLIBNAME:$(SLIBSUF)=.dll.a) -Wl,--enable-runtime-pseudo-reloc -Wl,--enable-auto-image-base'
->>>>>>> d9138836
         objformat="win32"
         ranlib=:
         enable dos_paths
