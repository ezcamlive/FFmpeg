/*
 * Copyright (c) 2011 Stefano Sabatini
 *
 * This file is part of FFmpeg.
 *
 * FFmpeg is free software; you can redistribute it and/or
 * modify it under the terms of the GNU Lesser General Public
 * License as published by the Free Software Foundation; either
 * version 2.1 of the License, or (at your option) any later version.
 *
 * FFmpeg is distributed in the hope that it will be useful,
 * but WITHOUT ANY WARRANTY; without even the implied warranty of
 * MERCHANTABILITY or FITNESS FOR A PARTICULAR PURPOSE.  See the GNU
 * Lesser General Public License for more details.
 *
 * You should have received a copy of the GNU Lesser General Public
 * License along with FFmpeg; if not, write to the Free Software
 * Foundation, Inc., 51 Franklin Street, Fifth Floor, Boston, MA 02110-1301 USA
 */

/**
 * @file
 * Compute a look-up table for binding the input value to the output
 * value, and apply it to input video.
 */

#include "libavutil/eval.h"
#include "libavutil/opt.h"
#include "libavutil/pixdesc.h"
#include "avfilter.h"
#include "formats.h"
#include "internal.h"
#include "video.h"

static const char *const var_names[] = {
    "w",        ///< width of the input video
    "h",        ///< height of the input video
    "val",      ///< input value for the pixel
    "maxval",   ///< max value for the pixel
    "minval",   ///< min value for the pixel
    "negval",   ///< negated value
    "clipval",
    NULL
};

enum var_name {
    VAR_W,
    VAR_H,
    VAR_VAL,
    VAR_MAXVAL,
    VAR_MINVAL,
    VAR_NEGVAL,
    VAR_CLIPVAL,
    VAR_VARS_NB
};

typedef struct {
    const AVClass *class;
    uint8_t lut[4][256];  ///< lookup table for each component
    char   *comp_expr_str[4];
    AVExpr *comp_expr[4];
    int hsub, vsub;
    double var_values[VAR_VARS_NB];
    int is_rgb, is_yuv;
    int step;
    int negate_alpha; /* only used by negate */
} LutContext;

#define Y 0
#define U 1
#define V 2
#define R 0
#define G 1
#define B 2
#define A 3

#define OFFSET(x) offsetof(LutContext, x)

static const AVOption lut_options[] = {
    {"c0", "set component #0 expression", OFFSET(comp_expr_str[0]),  AV_OPT_TYPE_STRING, {.str="val"}, CHAR_MIN, CHAR_MAX},
    {"c1", "set component #1 expression", OFFSET(comp_expr_str[1]),  AV_OPT_TYPE_STRING, {.str="val"}, CHAR_MIN, CHAR_MAX},
    {"c2", "set component #2 expression", OFFSET(comp_expr_str[2]),  AV_OPT_TYPE_STRING, {.str="val"}, CHAR_MIN, CHAR_MAX},
    {"c3", "set component #3 expression", OFFSET(comp_expr_str[3]),  AV_OPT_TYPE_STRING, {.str="val"}, CHAR_MIN, CHAR_MAX},
    {"y",  "set Y expression", OFFSET(comp_expr_str[Y]),  AV_OPT_TYPE_STRING, {.str="val"}, CHAR_MIN, CHAR_MAX},
    {"u",  "set U expression", OFFSET(comp_expr_str[U]),  AV_OPT_TYPE_STRING, {.str="val"}, CHAR_MIN, CHAR_MAX},
    {"v",  "set V expression", OFFSET(comp_expr_str[V]),  AV_OPT_TYPE_STRING, {.str="val"}, CHAR_MIN, CHAR_MAX},
    {"r",  "set R expression", OFFSET(comp_expr_str[R]),  AV_OPT_TYPE_STRING, {.str="val"}, CHAR_MIN, CHAR_MAX},
    {"g",  "set G expression", OFFSET(comp_expr_str[G]),  AV_OPT_TYPE_STRING, {.str="val"}, CHAR_MIN, CHAR_MAX},
    {"b",  "set B expression", OFFSET(comp_expr_str[B]),  AV_OPT_TYPE_STRING, {.str="val"}, CHAR_MIN, CHAR_MAX},
    {"a",  "set A expression", OFFSET(comp_expr_str[A]),  AV_OPT_TYPE_STRING, {.str="val"}, CHAR_MIN, CHAR_MAX},
    {NULL},
};

static const AVClass lut_class = {
    "LutContext",
    av_default_item_name,
    lut_options
};

static int init(AVFilterContext *ctx, const char *args, void *opaque)
{
    LutContext *lut = ctx->priv;
    int ret;

    lut->class = &lut_class;
    av_opt_set_defaults(lut);

    lut->is_rgb = !strcmp(ctx->filter->name, "lutrgb");
    lut->is_yuv = !strcmp(ctx->filter->name, "lutyuv");
    if (args && (ret = av_set_options_string(lut, args, "=", ":")) < 0)
        return ret;

    return 0;
}

static av_cold void uninit(AVFilterContext *ctx)
{
    LutContext *lut = ctx->priv;
    int i;

    for (i = 0; i < 4; i++) {
        av_expr_free(lut->comp_expr[i]);
        lut->comp_expr[i] = NULL;
        av_freep(&lut->comp_expr_str[i]);
    }
}

#define YUV_FORMATS                                         \
    PIX_FMT_YUV444P,  PIX_FMT_YUV422P,  PIX_FMT_YUV420P,    \
    PIX_FMT_YUV411P,  PIX_FMT_YUV410P,  PIX_FMT_YUV440P,    \
    PIX_FMT_YUVA420P,                                       \
    PIX_FMT_YUVJ444P, PIX_FMT_YUVJ422P, PIX_FMT_YUVJ420P,   \
    PIX_FMT_YUVJ440P

#define RGB_FORMATS                             \
    PIX_FMT_ARGB,         PIX_FMT_RGBA,         \
    PIX_FMT_ABGR,         PIX_FMT_BGRA,         \
    PIX_FMT_RGB24,        PIX_FMT_BGR24

static const enum PixelFormat yuv_pix_fmts[] = { YUV_FORMATS, PIX_FMT_NONE };
static const enum PixelFormat rgb_pix_fmts[] = { RGB_FORMATS, PIX_FMT_NONE };
static const enum PixelFormat all_pix_fmts[] = { RGB_FORMATS, YUV_FORMATS, PIX_FMT_NONE };

static int query_formats(AVFilterContext *ctx)
{
    LutContext *lut = ctx->priv;

    const enum PixelFormat *pix_fmts = lut->is_rgb ? rgb_pix_fmts :
                                       lut->is_yuv ? yuv_pix_fmts : all_pix_fmts;

<<<<<<< HEAD
    avfilter_set_common_pixel_formats(ctx, avfilter_make_format_list(pix_fmts));
=======
    ff_set_common_formats(ctx, ff_make_format_list(pix_fmts));
>>>>>>> ecf79c4d
    return 0;
}

/**
 * Clip value val in the minval - maxval range.
 */
static double clip(void *opaque, double val)
{
    LutContext *lut = opaque;
    double minval = lut->var_values[VAR_MINVAL];
    double maxval = lut->var_values[VAR_MAXVAL];

    return av_clip(val, minval, maxval);
}

/**
 * Compute gamma correction for value val, assuming the minval-maxval
 * range, val is clipped to a value contained in the same interval.
 */
static double compute_gammaval(void *opaque, double gamma)
{
    LutContext *lut = opaque;
    double val    = lut->var_values[VAR_CLIPVAL];
    double minval = lut->var_values[VAR_MINVAL];
    double maxval = lut->var_values[VAR_MAXVAL];

    return pow((val-minval)/(maxval-minval), gamma) * (maxval-minval)+minval;
}

static double (* const funcs1[])(void *, double) = {
    (void *)clip,
    (void *)compute_gammaval,
    NULL
};

static const char * const funcs1_names[] = {
    "clip",
    "gammaval",
    NULL
};

static int config_props(AVFilterLink *inlink)
{
    AVFilterContext *ctx = inlink->dst;
    LutContext *lut = ctx->priv;
    const AVPixFmtDescriptor *desc = &av_pix_fmt_descriptors[inlink->format];
    int rgba_map[4]; /* component index -> RGBA color index map */
    int min[4], max[4];
    int val, comp, ret;

    lut->hsub = desc->log2_chroma_w;
    lut->vsub = desc->log2_chroma_h;

    lut->var_values[VAR_W] = inlink->w;
    lut->var_values[VAR_H] = inlink->h;

    switch (inlink->format) {
    case PIX_FMT_YUV410P:
    case PIX_FMT_YUV411P:
    case PIX_FMT_YUV420P:
    case PIX_FMT_YUV422P:
    case PIX_FMT_YUV440P:
    case PIX_FMT_YUV444P:
    case PIX_FMT_YUVA420P:
        min[Y] = min[U] = min[V] = 16;
        max[Y] = 235;
        max[U] = max[V] = 240;
        min[A] = 0; max[A] = 255;
        break;
    default:
        min[0] = min[1] = min[2] = min[3] = 0;
        max[0] = max[1] = max[2] = max[3] = 255;
    }

    lut->is_yuv = lut->is_rgb = 0;
    if      (ff_fmt_is_in(inlink->format, yuv_pix_fmts)) lut->is_yuv = 1;
    else if (ff_fmt_is_in(inlink->format, rgb_pix_fmts)) lut->is_rgb = 1;

    if (lut->is_rgb) {
        switch (inlink->format) {
        case PIX_FMT_ARGB:  rgba_map[0] = A; rgba_map[1] = R; rgba_map[2] = G; rgba_map[3] = B; break;
        case PIX_FMT_ABGR:  rgba_map[0] = A; rgba_map[1] = B; rgba_map[2] = G; rgba_map[3] = R; break;
        case PIX_FMT_RGBA:
        case PIX_FMT_RGB24: rgba_map[0] = R; rgba_map[1] = G; rgba_map[2] = B; rgba_map[3] = A; break;
        case PIX_FMT_BGRA:
        case PIX_FMT_BGR24: rgba_map[0] = B; rgba_map[1] = G; rgba_map[2] = R; rgba_map[3] = A; break;
        }
        lut->step = av_get_bits_per_pixel(desc) >> 3;
    }

    for (comp = 0; comp < desc->nb_components; comp++) {
        double res;
        int color = lut->is_rgb ? rgba_map[comp] : comp;

        /* create the parsed expression */
        ret = av_expr_parse(&lut->comp_expr[color], lut->comp_expr_str[color],
                            var_names, funcs1_names, funcs1, NULL, NULL, 0, ctx);
        if (ret < 0) {
            av_log(ctx, AV_LOG_ERROR,
                   "Error when parsing the expression '%s' for the component %d and color %d.\n",
                   lut->comp_expr_str[comp], comp, color);
            return AVERROR(EINVAL);
        }

        /* compute the lut */
        lut->var_values[VAR_MAXVAL] = max[color];
        lut->var_values[VAR_MINVAL] = min[color];

        for (val = 0; val < 256; val++) {
            lut->var_values[VAR_VAL] = val;
            lut->var_values[VAR_CLIPVAL] = av_clip(val, min[color], max[color]);
            lut->var_values[VAR_NEGVAL] =
                av_clip(min[color] + max[color] - lut->var_values[VAR_VAL],
                        min[color], max[color]);

            res = av_expr_eval(lut->comp_expr[color], lut->var_values, lut);
            if (isnan(res)) {
                av_log(ctx, AV_LOG_ERROR,
                       "Error when evaluating the expression '%s' for the value %d for the component %d.\n",
                       lut->comp_expr_str[color], val, comp);
                return AVERROR(EINVAL);
            }
            lut->lut[comp][val] = av_clip((int)res, min[color], max[color]);
            av_log(ctx, AV_LOG_DEBUG, "val[%d][%d] = %d\n", comp, val, lut->lut[comp][val]);
        }
    }

    return 0;
}

static void draw_slice(AVFilterLink *inlink, int y, int h, int slice_dir)
{
    AVFilterContext *ctx = inlink->dst;
    LutContext *lut = ctx->priv;
    AVFilterLink *outlink = ctx->outputs[0];
    AVFilterBufferRef *inpic  = inlink ->cur_buf;
    AVFilterBufferRef *outpic = outlink->out_buf;
    uint8_t *inrow, *outrow, *inrow0, *outrow0;
    int i, j, plane;

    if (lut->is_rgb) {
        /* packed */
        inrow0  = inpic ->data[0] + y * inpic ->linesize[0];
        outrow0 = outpic->data[0] + y * outpic->linesize[0];

        for (i = 0; i < h; i ++) {
            int w = inlink->w;
            const uint8_t (*tab)[256] = (const uint8_t (*)[256])lut->lut;
            inrow  = inrow0;
            outrow = outrow0;
            for (j = 0; j < w; j++) {
                outrow[0] = tab[0][inrow[0]];
                if (lut->step>1) {
                    outrow[1] = tab[1][inrow[1]];
                    if (lut->step>2) {
                        outrow[2] = tab[2][inrow[2]];
                        if (lut->step>3) {
                            outrow[3] = tab[3][inrow[3]];
                        }
                    }
                }
                outrow += lut->step;
                inrow  += lut->step;
            }
            inrow0  += inpic ->linesize[0];
            outrow0 += outpic->linesize[0];
        }
    } else {
        /* planar */
        for (plane = 0; plane < 4 && inpic->data[plane]; plane++) {
            int vsub = plane == 1 || plane == 2 ? lut->vsub : 0;
            int hsub = plane == 1 || plane == 2 ? lut->hsub : 0;

            inrow  = inpic ->data[plane] + (y>>vsub) * inpic ->linesize[plane];
            outrow = outpic->data[plane] + (y>>vsub) * outpic->linesize[plane];

            for (i = 0; i < h>>vsub; i ++) {
                const uint8_t *tab = lut->lut[plane];
                int w = inlink->w>>hsub;
                for (j = 0; j < w; j++)
                    outrow[j] = tab[inrow[j]];
                inrow  += inpic ->linesize[plane];
                outrow += outpic->linesize[plane];
            }
        }
    }

    ff_draw_slice(outlink, y, h, slice_dir);
}

#define DEFINE_LUT_FILTER(name_, description_, init_)                   \
    AVFilter avfilter_vf_##name_ = {                                    \
        .name          = #name_,                                        \
        .description   = NULL_IF_CONFIG_SMALL(description_),            \
        .priv_size     = sizeof(LutContext),                            \
                                                                        \
        .init          = init_,                                         \
        .uninit        = uninit,                                        \
        .query_formats = query_formats,                                 \
                                                                        \
        .inputs    = (const AVFilterPad[]) {{ .name      = "default",   \
                                        .type            = AVMEDIA_TYPE_VIDEO, \
                                        .draw_slice      = draw_slice,  \
                                        .config_props    = config_props, \
                                        .min_perms       = AV_PERM_READ, }, \
                                      { .name = NULL}},                 \
        .outputs   = (const AVFilterPad[]) {{ .name      = "default",   \
                                        .type            = AVMEDIA_TYPE_VIDEO, }, \
                                      { .name = NULL}},                 \
    }

#if CONFIG_LUT_FILTER
DEFINE_LUT_FILTER(lut,    "Compute and apply a lookup table to the RGB/YUV input video.", init);
#endif
#if CONFIG_LUTYUV_FILTER
DEFINE_LUT_FILTER(lutyuv, "Compute and apply a lookup table to the YUV input video.",     init);
#endif
#if CONFIG_LUTRGB_FILTER
DEFINE_LUT_FILTER(lutrgb, "Compute and apply a lookup table to the RGB input video.",     init);
#endif

#if CONFIG_NEGATE_FILTER

static int negate_init(AVFilterContext *ctx, const char *args, void *opaque)
{
    LutContext *lut = ctx->priv;
    char lut_params[64];

    if (args)
        sscanf(args, "%d", &lut->negate_alpha);

    av_log(ctx, AV_LOG_DEBUG, "negate_alpha:%d\n", lut->negate_alpha);

    snprintf(lut_params, sizeof(lut_params), "c0=negval:c1=negval:c2=negval:a=%s",
             lut->negate_alpha ? "negval" : "val");

    return init(ctx, lut_params, opaque);
}

DEFINE_LUT_FILTER(negate, "Negate input video.", negate_init);

#endif<|MERGE_RESOLUTION|>--- conflicted
+++ resolved
@@ -148,11 +148,7 @@
     const enum PixelFormat *pix_fmts = lut->is_rgb ? rgb_pix_fmts :
                                        lut->is_yuv ? yuv_pix_fmts : all_pix_fmts;
 
-<<<<<<< HEAD
-    avfilter_set_common_pixel_formats(ctx, avfilter_make_format_list(pix_fmts));
-=======
     ff_set_common_formats(ctx, ff_make_format_list(pix_fmts));
->>>>>>> ecf79c4d
     return 0;
 }
 
