/*
 * Copyright (c) 2011 Mark Himsley
 *
 * This file is part of FFmpeg.
 *
 * FFmpeg is free software; you can redistribute it and/or
 * modify it under the terms of the GNU Lesser General Public
 * License as published by the Free Software Foundation; either
 * version 2.1 of the License, or (at your option) any later version.
 *
 * FFmpeg is distributed in the hope that it will be useful,
 * but WITHOUT ANY WARRANTY; without even the implied warranty of
 * MERCHANTABILITY or FITNESS FOR A PARTICULAR PURPOSE.  See the GNU
 * Lesser General Public License for more details.
 *
 * You should have received a copy of the GNU Lesser General Public
 * License along with FFmpeg; if not, write to the Free Software
 * Foundation, Inc., 51 Franklin Street, Fifth Floor, Boston, MA 02110-1301 USA
 */

/**
 * @file
 * video field order filter, heavily influenced by vf_pad.c
 */

/* #define DEBUG */

#include <stdio.h>
#include <string.h>

#include "libavutil/imgutils.h"
#include "libavutil/internal.h"
#include "libavutil/pixdesc.h"
#include "avfilter.h"
#include "formats.h"
#include "internal.h"
#include "video.h"

typedef struct
{
    unsigned int dst_tff;      ///< output bff/tff
    int          line_size[4]; ///< bytes of pixel data per line for each plane
} FieldOrderContext;

static av_cold int init(AVFilterContext *ctx, const char *args)
{
    FieldOrderContext *fieldorder = ctx->priv;

    const char *tff = "tff";
    const char *bff = "bff";

    if (!args) {
        fieldorder->dst_tff = 1;
    } else if (sscanf(args, "%u", &fieldorder->dst_tff) == 1) {
        fieldorder->dst_tff = !!fieldorder->dst_tff;
    } else if (!strcmp(tff, args)) {
        fieldorder->dst_tff = 1;
    } else if (!strcmp(bff, args)) {
        fieldorder->dst_tff = 0;
    } else {
        av_log(ctx, AV_LOG_ERROR, "Invalid argument '%s'.\n", args);
        return AVERROR(EINVAL);
    }

    av_log(ctx, AV_LOG_VERBOSE, "output field order: %s\n",
            fieldorder->dst_tff ? tff : bff);

    return 0;
}

static int query_formats(AVFilterContext *ctx)
{
    AVFilterFormats  *formats;
    enum AVPixelFormat pix_fmt;
    int              ret;

    /** accept any input pixel format that is not hardware accelerated, not
     *  a bitstream format, and does not have vertically sub-sampled chroma */
    if (ctx->inputs[0]) {
        formats = NULL;
        for (pix_fmt = 0; pix_fmt < AV_PIX_FMT_NB; pix_fmt++) {
            const AVPixFmtDescriptor *desc = av_pix_fmt_desc_get(pix_fmt);
            if (!(desc->flags & PIX_FMT_HWACCEL ||
                  desc->flags & PIX_FMT_BITSTREAM) &&
                desc->nb_components && !desc->log2_chroma_h &&
                (ret = ff_add_format(&formats, pix_fmt)) < 0) {
                ff_formats_unref(&formats);
                return ret;
            }
        }
        ff_formats_ref(formats, &ctx->inputs[0]->out_formats);
        ff_formats_ref(formats, &ctx->outputs[0]->in_formats);
    }

    return 0;
}

static int config_input(AVFilterLink *inlink)
{
    AVFilterContext   *ctx        = inlink->dst;
    FieldOrderContext *fieldorder = ctx->priv;
    int               plane;

    /** full an array with the number of bytes that the video
     *  data occupies per line for each plane of the input video */
    for (plane = 0; plane < 4; plane++) {
        fieldorder->line_size[plane] = av_image_get_linesize(
                inlink->format,
                inlink->w,
                plane);
    }

    return 0;
}

static AVFrame *get_video_buffer(AVFilterLink *inlink, int w, int h)
{
    AVFilterContext   *ctx        = inlink->dst;
    AVFilterLink      *outlink    = ctx->outputs[0];

    return ff_get_video_buffer(outlink, w, h);
}

static int filter_frame(AVFilterLink *inlink, AVFrame *frame)
{
    AVFilterContext   *ctx     = inlink->dst;
    FieldOrderContext *s       = ctx->priv;
    AVFilterLink      *outlink = ctx->outputs[0];
    int h, plane, line_step, line_size, line;
    uint8_t *data;

    if (!frame->interlaced_frame ||
        frame->top_field_first == s->dst_tff)
        return ff_filter_frame(outlink, frame);

    av_dlog(ctx,
            "picture will move %s one line\n",
            s->dst_tff ? "up" : "down");
    h = frame->height;
    for (plane = 0; plane < 4 && frame->data[plane]; plane++) {
        line_step = frame->linesize[plane];
        line_size = s->line_size[plane];
        data = frame->data[plane];
        if (s->dst_tff) {
            /** Move every line up one line, working from
             *  the top to the bottom of the frame.
             *  The original top line is lost.
             *  The new last line is created as a copy of the
             *  penultimate line from that field. */
            for (line = 0; line < h; line++) {
                if (1 + line < frame->height) {
                    memcpy(data, data + line_step, line_size);
                } else {
                    memcpy(data, data - line_step - line_step, line_size);
                }
                data += line_step;
            }
        } else {
            /** Move every line down one line, working from
             *  the bottom to the top of the frame.
             *  The original bottom line is lost.
             *  The new first line is created as a copy of the
             *  second line from that field. */
            data += (h - 1) * line_step;
            for (line = h - 1; line >= 0 ; line--) {
                if (line > 0) {
                    memcpy(data, data - line_step, line_size);
                } else {
                    memcpy(data, data + line_step + line_step, line_size);
                }
                data -= line_step;
            }
        }
    }
    frame->top_field_first = s->dst_tff;

    return ff_filter_frame(outlink, frame);
}

static const AVFilterPad avfilter_vf_fieldorder_inputs[] = {
    {
        .name             = "default",
        .type             = AVMEDIA_TYPE_VIDEO,
        .config_props     = config_input,
        .get_video_buffer = get_video_buffer,
        .filter_frame     = filter_frame,
<<<<<<< HEAD
        .min_perms        = AV_PERM_READ | AV_PERM_WRITE,
=======
        .needs_writable   = 1,
>>>>>>> 7e350379
    },
    { NULL }
};

static const AVFilterPad avfilter_vf_fieldorder_outputs[] = {
    {
        .name = "default",
        .type = AVMEDIA_TYPE_VIDEO,
    },
    { NULL }
};

AVFilter avfilter_vf_fieldorder = {
    .name          = "fieldorder",
    .description   = NULL_IF_CONFIG_SMALL("Set the field order."),
    .init          = init,
    .priv_size     = sizeof(FieldOrderContext),
    .query_formats = query_formats,
    .inputs        = avfilter_vf_fieldorder_inputs,
    .outputs       = avfilter_vf_fieldorder_outputs,
};<|MERGE_RESOLUTION|>--- conflicted
+++ resolved
@@ -184,11 +184,7 @@
         .config_props     = config_input,
         .get_video_buffer = get_video_buffer,
         .filter_frame     = filter_frame,
-<<<<<<< HEAD
-        .min_perms        = AV_PERM_READ | AV_PERM_WRITE,
-=======
         .needs_writable   = 1,
->>>>>>> 7e350379
     },
     { NULL }
 };
