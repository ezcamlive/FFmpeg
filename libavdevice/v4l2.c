--- conflicted
+++ resolved
@@ -439,10 +439,7 @@
     struct v4l2_streamparm streamparm = {0};
     struct v4l2_fract *tpf = &streamparm.parm.capture.timeperframe;
     int i, ret;
-<<<<<<< HEAD
-=======
     AVRational fps;
->>>>>>> f190f676
 
     streamparm.type = V4L2_BUF_TYPE_VIDEO_CAPTURE;
 
