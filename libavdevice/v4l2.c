/*
 * Copyright (c) 2000,2001 Fabrice Bellard
 * Copyright (c) 2006 Luca Abeni
 *
 * This file is part of FFmpeg.
 *
 * FFmpeg is free software; you can redistribute it and/or
 * modify it under the terms of the GNU Lesser General Public
 * License as published by the Free Software Foundation; either
 * version 2.1 of the License, or (at your option) any later version.
 *
 * FFmpeg is distributed in the hope that it will be useful,
 * but WITHOUT ANY WARRANTY; without even the implied warranty of
 * MERCHANTABILITY or FITNESS FOR A PARTICULAR PURPOSE.  See the GNU
 * Lesser General Public License for more details.
 *
 * You should have received a copy of the GNU Lesser General Public
 * License along with FFmpeg; if not, write to the Free Software
 * Foundation, Inc., 51 Franklin Street, Fifth Floor, Boston, MA 02110-1301 USA
 */

/**
 * @file
 * Video4Linux2 grab interface
 *
 * Part of this file is based on the V4L2 video capture example
 * (http://linuxtv.org/downloads/v4l-dvb-apis/capture-example.html)
 *
 * Thanks to Michael Niedermayer for providing the mapping between
 * V4L2_PIX_FMT_* and AV_PIX_FMT_*
 */

#include "v4l2-common.h"
#include <dirent.h>

#if CONFIG_LIBV4L2
#include <libv4l2.h>
#endif

static const int desired_video_buffers = 256;

#define V4L_ALLFORMATS  3
#define V4L_RAWFORMATS  1
#define V4L_COMPFORMATS 2

/**
 * Return timestamps to the user exactly as returned by the kernel
 */
#define V4L_TS_DEFAULT  0
/**
 * Autodetect the kind of timestamps returned by the kernel and convert to
 * absolute (wall clock) timestamps.
 */
#define V4L_TS_ABS      1
/**
 * Assume kernel timestamps are from the monotonic clock and convert to
 * absolute timestamps.
 */
#define V4L_TS_MONO2ABS 2

/**
 * Once the kind of timestamps returned by the kernel have been detected,
 * the value of the timefilter (NULL or not) determines whether a conversion
 * takes place.
 */
#define V4L_TS_CONVERT_READY V4L_TS_DEFAULT

struct video_data {
    AVClass *class;
    int fd;
    int pixelformat; /* V4L2_PIX_FMT_* */
    int width, height;
    int frame_size;
    int interlaced;
    int top_field_first;
    int ts_mode;
    TimeFilter *timefilter;
    int64_t last_time_m;

    int buffers;
    volatile int buffers_queued;
    void **buf_start;
    unsigned int *buf_len;
    char *standard;
    v4l2_std_id std_id;
    int channel;
    char *pixel_format; /**< Set by a private option. */
    int list_format;    /**< Set by a private option. */
    int list_standard;  /**< Set by a private option. */
    char *framerate;    /**< Set by a private option. */

    int use_libv4l2;
    int (*open_f)(const char *file, int oflag, ...);
    int (*close_f)(int fd);
    int (*dup_f)(int fd);
    int (*ioctl_f)(int fd, unsigned long int request, ...);
    ssize_t (*read_f)(int fd, void *buffer, size_t n);
    void *(*mmap_f)(void *start, size_t length, int prot, int flags, int fd, int64_t offset);
    int (*munmap_f)(void *_start, size_t length);
};

struct buff_data {
    struct video_data *s;
    int index;
};

static int device_open(AVFormatContext *ctx)
{
    struct video_data *s = ctx->priv_data;
    struct v4l2_capability cap;
    int fd;
    int err;
    int flags = O_RDWR;

#define SET_WRAPPERS(prefix) do {       \
    s->open_f   = prefix ## open;       \
    s->close_f  = prefix ## close;      \
    s->dup_f    = prefix ## dup;        \
    s->ioctl_f  = prefix ## ioctl;      \
    s->read_f   = prefix ## read;       \
    s->mmap_f   = prefix ## mmap;       \
    s->munmap_f = prefix ## munmap;     \
} while (0)

    if (s->use_libv4l2) {
#if CONFIG_LIBV4L2
        SET_WRAPPERS(v4l2_);
#else
        av_log(ctx, AV_LOG_ERROR, "libavdevice is not build with libv4l2 support.\n");
        return AVERROR(EINVAL);
#endif
    } else {
        SET_WRAPPERS();
    }

#define v4l2_open   s->open_f
#define v4l2_close  s->close_f
#define v4l2_dup    s->dup_f
#define v4l2_ioctl  s->ioctl_f
#define v4l2_read   s->read_f
#define v4l2_mmap   s->mmap_f
#define v4l2_munmap s->munmap_f

    if (ctx->flags & AVFMT_FLAG_NONBLOCK) {
        flags |= O_NONBLOCK;
    }

    fd = v4l2_open(ctx->filename, flags, 0);
    if (fd < 0) {
        err = AVERROR(errno);
        av_log(ctx, AV_LOG_ERROR, "Cannot open video device %s: %s\n",
               ctx->filename, av_err2str(err));
        return err;
    }

    if (v4l2_ioctl(fd, VIDIOC_QUERYCAP, &cap) < 0) {
        err = AVERROR(errno);
        av_log(ctx, AV_LOG_ERROR, "ioctl(VIDIOC_QUERYCAP): %s\n",
               av_err2str(err));
        goto fail;
    }

    av_log(ctx, AV_LOG_VERBOSE, "fd:%d capabilities:%x\n",
           fd, cap.capabilities);

    if (!(cap.capabilities & V4L2_CAP_VIDEO_CAPTURE)) {
        av_log(ctx, AV_LOG_ERROR, "Not a video capture device.\n");
        err = AVERROR(ENODEV);
        goto fail;
    }

    if (!(cap.capabilities & V4L2_CAP_STREAMING)) {
        av_log(ctx, AV_LOG_ERROR,
               "The device does not support the streaming I/O method.\n");
        err = AVERROR(ENOSYS);
        goto fail;
    }

    return fd;

fail:
    v4l2_close(fd);
    return err;
}

static int device_init(AVFormatContext *ctx, int *width, int *height,
                       uint32_t pixelformat)
{
    struct video_data *s = ctx->priv_data;
    struct v4l2_format fmt = { .type = V4L2_BUF_TYPE_VIDEO_CAPTURE };
    int res = 0;

    fmt.fmt.pix.width = *width;
    fmt.fmt.pix.height = *height;
    fmt.fmt.pix.pixelformat = pixelformat;
    fmt.fmt.pix.field = V4L2_FIELD_ANY;

    /* Some drivers will fail and return EINVAL when the pixelformat
       is not supported (even if type field is valid and supported) */
    if (v4l2_ioctl(s->fd, VIDIOC_S_FMT, &fmt) < 0)
        res = AVERROR(errno);

    if ((*width != fmt.fmt.pix.width) || (*height != fmt.fmt.pix.height)) {
        av_log(ctx, AV_LOG_INFO,
               "The V4L2 driver changed the video from %dx%d to %dx%d\n",
               *width, *height, fmt.fmt.pix.width, fmt.fmt.pix.height);
        *width = fmt.fmt.pix.width;
        *height = fmt.fmt.pix.height;
    }

    if (pixelformat != fmt.fmt.pix.pixelformat) {
        av_log(ctx, AV_LOG_DEBUG,
               "The V4L2 driver changed the pixel format "
               "from 0x%08X to 0x%08X\n",
               pixelformat, fmt.fmt.pix.pixelformat);
        res = AVERROR(EINVAL);
    }

    if (fmt.fmt.pix.field == V4L2_FIELD_INTERLACED) {
        av_log(ctx, AV_LOG_DEBUG,
               "The V4L2 driver is using the interlaced mode\n");
        s->interlaced = 1;
    }

    return res;
}

static int first_field(const struct video_data *s)
{
    int res;
    v4l2_std_id std;

    res = v4l2_ioctl(s->fd, VIDIOC_G_STD, &std);
    if (res < 0)
        return 0;
    if (std & V4L2_STD_NTSC)
        return 0;

    return 1;
}

#if HAVE_STRUCT_V4L2_FRMIVALENUM_DISCRETE
static void list_framesizes(AVFormatContext *ctx, uint32_t pixelformat)
{
    const struct video_data *s = ctx->priv_data;
    struct v4l2_frmsizeenum vfse = { .pixel_format = pixelformat };

    while(!v4l2_ioctl(s->fd, VIDIOC_ENUM_FRAMESIZES, &vfse)) {
        switch (vfse.type) {
        case V4L2_FRMSIZE_TYPE_DISCRETE:
            av_log(ctx, AV_LOG_INFO, " %ux%u",
                   vfse.discrete.width, vfse.discrete.height);
        break;
        case V4L2_FRMSIZE_TYPE_CONTINUOUS:
        case V4L2_FRMSIZE_TYPE_STEPWISE:
            av_log(ctx, AV_LOG_INFO, " {%u-%u, %u}x{%u-%u, %u}",
                   vfse.stepwise.min_width,
                   vfse.stepwise.max_width,
                   vfse.stepwise.step_width,
                   vfse.stepwise.min_height,
                   vfse.stepwise.max_height,
                   vfse.stepwise.step_height);
        }
        vfse.index++;
    }
}
#endif

static void list_formats(AVFormatContext *ctx, int type)
{
    const struct video_data *s = ctx->priv_data;
    struct v4l2_fmtdesc vfd = { .type = V4L2_BUF_TYPE_VIDEO_CAPTURE };

    while(!v4l2_ioctl(s->fd, VIDIOC_ENUM_FMT, &vfd)) {
        enum AVCodecID codec_id = ff_fmt_v4l2codec(vfd.pixelformat);
        enum AVPixelFormat pix_fmt = ff_fmt_v4l2ff(vfd.pixelformat, codec_id);

        vfd.index++;

        if (!(vfd.flags & V4L2_FMT_FLAG_COMPRESSED) &&
            type & V4L_RAWFORMATS) {
            const char *fmt_name = av_get_pix_fmt_name(pix_fmt);
            av_log(ctx, AV_LOG_INFO, "Raw       : %11s : %20s :",
                   fmt_name ? fmt_name : "Unsupported",
                   vfd.description);
        } else if (vfd.flags & V4L2_FMT_FLAG_COMPRESSED &&
                   type & V4L_COMPFORMATS) {
            const AVCodecDescriptor *desc = avcodec_descriptor_get(codec_id);
            av_log(ctx, AV_LOG_INFO, "Compressed: %11s : %20s :",
                   desc ? desc->name : "Unsupported",
                   vfd.description);
        } else {
            continue;
        }

#ifdef V4L2_FMT_FLAG_EMULATED
        if (vfd.flags & V4L2_FMT_FLAG_EMULATED)
            av_log(ctx, AV_LOG_INFO, " Emulated :");
#endif
#if HAVE_STRUCT_V4L2_FRMIVALENUM_DISCRETE
        list_framesizes(ctx, vfd.pixelformat);
#endif
        av_log(ctx, AV_LOG_INFO, "\n");
    }
}

static void list_standards(AVFormatContext *ctx)
{
    int ret;
    struct video_data *s = ctx->priv_data;
    struct v4l2_standard standard;

    if (s->std_id == 0)
        return;

    for (standard.index = 0; ; standard.index++) {
        if (v4l2_ioctl(s->fd, VIDIOC_ENUMSTD, &standard) < 0) {
            ret = AVERROR(errno);
            if (ret == AVERROR(EINVAL)) {
                break;
            } else {
                av_log(ctx, AV_LOG_ERROR, "ioctl(VIDIOC_ENUMSTD): %s\n", av_err2str(ret));
                return;
            }
        }
        av_log(ctx, AV_LOG_INFO, "%2d, %16"PRIx64", %s\n",
               standard.index, (uint64_t)standard.id, standard.name);
    }
}

static int mmap_init(AVFormatContext *ctx)
{
    int i, res;
    struct video_data *s = ctx->priv_data;
    struct v4l2_requestbuffers req = {
        .type   = V4L2_BUF_TYPE_VIDEO_CAPTURE,
        .count  = desired_video_buffers,
        .memory = V4L2_MEMORY_MMAP
    };

    if (v4l2_ioctl(s->fd, VIDIOC_REQBUFS, &req) < 0) {
        res = AVERROR(errno);
        av_log(ctx, AV_LOG_ERROR, "ioctl(VIDIOC_REQBUFS): %s\n", av_err2str(res));
        return res;
    }

    if (req.count < 2) {
        av_log(ctx, AV_LOG_ERROR, "Insufficient buffer memory\n");
        return AVERROR(ENOMEM);
    }
    s->buffers = req.count;
    s->buf_start = av_malloc_array(s->buffers, sizeof(void *));
    if (!s->buf_start) {
        av_log(ctx, AV_LOG_ERROR, "Cannot allocate buffer pointers\n");
        return AVERROR(ENOMEM);
    }
    s->buf_len = av_malloc_array(s->buffers, sizeof(unsigned int));
    if (!s->buf_len) {
        av_log(ctx, AV_LOG_ERROR, "Cannot allocate buffer sizes\n");
        av_freep(&s->buf_start);
        return AVERROR(ENOMEM);
    }

    for (i = 0; i < req.count; i++) {
        struct v4l2_buffer buf = {
            .type   = V4L2_BUF_TYPE_VIDEO_CAPTURE,
            .index  = i,
            .memory = V4L2_MEMORY_MMAP
        };
        if (v4l2_ioctl(s->fd, VIDIOC_QUERYBUF, &buf) < 0) {
            res = AVERROR(errno);
            av_log(ctx, AV_LOG_ERROR, "ioctl(VIDIOC_QUERYBUF): %s\n", av_err2str(res));
            return res;
        }

        s->buf_len[i] = buf.length;
        if (s->frame_size > 0 && s->buf_len[i] < s->frame_size) {
            av_log(ctx, AV_LOG_ERROR,
                   "buf_len[%d] = %d < expected frame size %d\n",
                   i, s->buf_len[i], s->frame_size);
            return AVERROR(ENOMEM);
        }
        s->buf_start[i] = v4l2_mmap(NULL, buf.length,
                               PROT_READ | PROT_WRITE, MAP_SHARED,
                               s->fd, buf.m.offset);

        if (s->buf_start[i] == MAP_FAILED) {
            res = AVERROR(errno);
            av_log(ctx, AV_LOG_ERROR, "mmap: %s\n", av_err2str(res));
            return res;
        }
    }

    return 0;
}

#if FF_API_DESTRUCT_PACKET
static void dummy_release_buffer(AVPacket *pkt)
{
    av_assert0(0);
}
#endif

static int enqueue_buffer(struct video_data *s, struct v4l2_buffer *buf)
{
    int res = 0;

    if (v4l2_ioctl(s->fd, VIDIOC_QBUF, buf) < 0) {
        res = AVERROR(errno);
        av_log(NULL, AV_LOG_ERROR, "ioctl(VIDIOC_QBUF): %s\n", av_err2str(res));
    } else {
        avpriv_atomic_int_add_and_fetch(&s->buffers_queued, 1);
    }

    return res;
}

static void mmap_release_buffer(void *opaque, uint8_t *data)
{
    struct v4l2_buffer buf = { 0 };
    struct buff_data *buf_descriptor = opaque;
    struct video_data *s = buf_descriptor->s;

    buf.type = V4L2_BUF_TYPE_VIDEO_CAPTURE;
    buf.memory = V4L2_MEMORY_MMAP;
    buf.index = buf_descriptor->index;
    av_free(buf_descriptor);

    enqueue_buffer(s, &buf);
}

#if HAVE_CLOCK_GETTIME && defined(CLOCK_MONOTONIC)
static int64_t av_gettime_monotonic(void)
{
    return av_gettime_relative();
}
#endif

static int init_convert_timestamp(AVFormatContext *ctx, int64_t ts)
{
    struct video_data *s = ctx->priv_data;
    int64_t now;

    now = av_gettime();
    if (s->ts_mode == V4L_TS_ABS &&
        ts <= now + 1 * AV_TIME_BASE && ts >= now - 10 * AV_TIME_BASE) {
        av_log(ctx, AV_LOG_INFO, "Detected absolute timestamps\n");
        s->ts_mode = V4L_TS_CONVERT_READY;
        return 0;
    }
#if HAVE_CLOCK_GETTIME && defined(CLOCK_MONOTONIC)
    if (ctx->streams[0]->avg_frame_rate.num) {
        now = av_gettime_monotonic();
        if (s->ts_mode == V4L_TS_MONO2ABS ||
            (ts <= now + 1 * AV_TIME_BASE && ts >= now - 10 * AV_TIME_BASE)) {
            AVRational tb = {AV_TIME_BASE, 1};
            int64_t period = av_rescale_q(1, tb, ctx->streams[0]->avg_frame_rate);
            av_log(ctx, AV_LOG_INFO, "Detected monotonic timestamps, converting\n");
            /* microseconds instead of seconds, MHz instead of Hz */
            s->timefilter = ff_timefilter_new(1, period, 1.0E-6);
            if (!s->timefilter)
                return AVERROR(ENOMEM);
            s->ts_mode = V4L_TS_CONVERT_READY;
            return 0;
        }
    }
#endif
    av_log(ctx, AV_LOG_ERROR, "Unknown timestamps\n");
    return AVERROR(EIO);
}

static int convert_timestamp(AVFormatContext *ctx, int64_t *ts)
{
    struct video_data *s = ctx->priv_data;

    if (s->ts_mode) {
        int r = init_convert_timestamp(ctx, *ts);
        if (r < 0)
            return r;
    }
#if HAVE_CLOCK_GETTIME && defined(CLOCK_MONOTONIC)
    if (s->timefilter) {
        int64_t nowa = av_gettime();
        int64_t nowm = av_gettime_monotonic();
        ff_timefilter_update(s->timefilter, nowa, nowm - s->last_time_m);
        s->last_time_m = nowm;
        *ts = ff_timefilter_eval(s->timefilter, *ts - nowm);
    }
#endif
    return 0;
}

static int mmap_read_frame(AVFormatContext *ctx, AVPacket *pkt)
{
    struct video_data *s = ctx->priv_data;
    struct v4l2_buffer buf = {
        .type   = V4L2_BUF_TYPE_VIDEO_CAPTURE,
        .memory = V4L2_MEMORY_MMAP
    };
    int res;

    pkt->size = 0;

    /* FIXME: Some special treatment might be needed in case of loss of signal... */
    while ((res = v4l2_ioctl(s->fd, VIDIOC_DQBUF, &buf)) < 0 && (errno == EINTR));
    if (res < 0) {
        if (errno == EAGAIN)
            return AVERROR(EAGAIN);

        res = AVERROR(errno);
        av_log(ctx, AV_LOG_ERROR, "ioctl(VIDIOC_DQBUF): %s\n",
               av_err2str(res));
        return res;
    }

    if (buf.index >= s->buffers) {
        av_log(ctx, AV_LOG_ERROR, "Invalid buffer index received.\n");
        return AVERROR(EINVAL);
    }
    avpriv_atomic_int_add_and_fetch(&s->buffers_queued, -1);
    // always keep at least one buffer queued
    av_assert0(avpriv_atomic_int_get(&s->buffers_queued) >= 1);

#ifdef V4L2_BUF_FLAG_ERROR
    if (buf.flags & V4L2_BUF_FLAG_ERROR) {
        av_log(ctx, AV_LOG_WARNING,
               "Dequeued v4l2 buffer contains corrupted data (%d bytes).\n",
               buf.bytesused);
        buf.bytesused = 0;
    } else
#endif
    {
        /* CPIA is a compressed format and we don't know the exact number of bytes
         * used by a frame, so set it here as the driver announces it. */
        if (ctx->video_codec_id == AV_CODEC_ID_CPIA)
            s->frame_size = buf.bytesused;

        if (s->frame_size > 0 && buf.bytesused != s->frame_size) {
            av_log(ctx, AV_LOG_ERROR,
                   "Dequeued v4l2 buffer contains %d bytes, but %d were expected. Flags: 0x%08X.\n",
                   buf.bytesused, s->frame_size, buf.flags);
            enqueue_buffer(s, &buf);
            return AVERROR_INVALIDDATA;
        }
    }

    /* Image is at s->buff_start[buf.index] */
    if (avpriv_atomic_int_get(&s->buffers_queued) == FFMAX(s->buffers / 8, 1)) {
        /* when we start getting low on queued buffers, fall back on copying data */
        res = av_new_packet(pkt, buf.bytesused);
        if (res < 0) {
            av_log(ctx, AV_LOG_ERROR, "Error allocating a packet.\n");
            enqueue_buffer(s, &buf);
            return res;
        }
        memcpy(pkt->data, s->buf_start[buf.index], buf.bytesused);

        res = enqueue_buffer(s, &buf);
        if (res) {
            av_free_packet(pkt);
            return res;
        }
    } else {
        struct buff_data *buf_descriptor;

        pkt->data     = s->buf_start[buf.index];
        pkt->size     = buf.bytesused;
#if FF_API_DESTRUCT_PACKET
FF_DISABLE_DEPRECATION_WARNINGS
        pkt->destruct = dummy_release_buffer;
FF_ENABLE_DEPRECATION_WARNINGS
#endif

        buf_descriptor = av_malloc(sizeof(struct buff_data));
        if (!buf_descriptor) {
            /* Something went wrong... Since av_malloc() failed, we cannot even
             * allocate a buffer for memcpying into it
             */
            av_log(ctx, AV_LOG_ERROR, "Failed to allocate a buffer descriptor\n");
            enqueue_buffer(s, &buf);

            return AVERROR(ENOMEM);
        }
        buf_descriptor->index = buf.index;
        buf_descriptor->s     = s;

        pkt->buf = av_buffer_create(pkt->data, pkt->size, mmap_release_buffer,
                                    buf_descriptor, 0);
        if (!pkt->buf) {
            av_log(ctx, AV_LOG_ERROR, "Failed to create a buffer\n");
            enqueue_buffer(s, &buf);
            av_freep(&buf_descriptor);
            return AVERROR(ENOMEM);
        }
    }
    pkt->pts = buf.timestamp.tv_sec * INT64_C(1000000) + buf.timestamp.tv_usec;
    convert_timestamp(ctx, &pkt->pts);

    return pkt->size;
}

static int mmap_start(AVFormatContext *ctx)
{
    struct video_data *s = ctx->priv_data;
    enum v4l2_buf_type type;
    int i, res;

    for (i = 0; i < s->buffers; i++) {
        struct v4l2_buffer buf = {
            .type   = V4L2_BUF_TYPE_VIDEO_CAPTURE,
            .index  = i,
            .memory = V4L2_MEMORY_MMAP
        };

        if (v4l2_ioctl(s->fd, VIDIOC_QBUF, &buf) < 0) {
            res = AVERROR(errno);
            av_log(ctx, AV_LOG_ERROR, "ioctl(VIDIOC_QBUF): %s\n",
                   av_err2str(res));
            return res;
        }
    }
    s->buffers_queued = s->buffers;

    type = V4L2_BUF_TYPE_VIDEO_CAPTURE;
    if (v4l2_ioctl(s->fd, VIDIOC_STREAMON, &type) < 0) {
        res = AVERROR(errno);
        av_log(ctx, AV_LOG_ERROR, "ioctl(VIDIOC_STREAMON): %s\n",
               av_err2str(res));
        return res;
    }

    return 0;
}

static void mmap_close(struct video_data *s)
{
    enum v4l2_buf_type type;
    int i;

    type = V4L2_BUF_TYPE_VIDEO_CAPTURE;
    /* We do not check for the result, because we could
     * not do anything about it anyway...
     */
    v4l2_ioctl(s->fd, VIDIOC_STREAMOFF, &type);
    for (i = 0; i < s->buffers; i++) {
        v4l2_munmap(s->buf_start[i], s->buf_len[i]);
    }
    av_freep(&s->buf_start);
    av_freep(&s->buf_len);
}

static int v4l2_set_parameters(AVFormatContext *ctx)
{
    struct video_data *s = ctx->priv_data;
    struct v4l2_standard standard = { 0 };
    struct v4l2_streamparm streamparm = { 0 };
    struct v4l2_fract *tpf;
    AVRational framerate_q = { 0 };
    int i, ret;

    if (s->framerate &&
        (ret = av_parse_video_rate(&framerate_q, s->framerate)) < 0) {
        av_log(ctx, AV_LOG_ERROR, "Could not parse framerate '%s'.\n",
               s->framerate);
        return ret;
    }

    if (s->standard) {
        if (s->std_id) {
            ret = 0;
            av_log(ctx, AV_LOG_DEBUG, "Setting standard: %s\n", s->standard);
            /* set tv standard */
            for (i = 0; ; i++) {
                standard.index = i;
                if (v4l2_ioctl(s->fd, VIDIOC_ENUMSTD, &standard) < 0) {
                    ret = AVERROR(errno);
                    break;
                }
                if (!av_strcasecmp(standard.name, s->standard))
                    break;
            }
            if (ret < 0) {
                av_log(ctx, AV_LOG_ERROR, "Unknown or unsupported standard '%s'\n", s->standard);
                return ret;
            }

            if (v4l2_ioctl(s->fd, VIDIOC_S_STD, &standard.id) < 0) {
                ret = AVERROR(errno);
                av_log(ctx, AV_LOG_ERROR, "ioctl(VIDIOC_S_STD): %s\n", av_err2str(ret));
                return ret;
            }
        } else {
            av_log(ctx, AV_LOG_WARNING,
                   "This device does not support any standard\n");
        }
    }

    /* get standard */
    if (v4l2_ioctl(s->fd, VIDIOC_G_STD, &s->std_id) == 0) {
        tpf = &standard.frameperiod;
        for (i = 0; ; i++) {
            standard.index = i;
            if (v4l2_ioctl(s->fd, VIDIOC_ENUMSTD, &standard) < 0) {
                ret = AVERROR(errno);
                if (ret == AVERROR(EINVAL)
#ifdef ENODATA
                    || ret == AVERROR(ENODATA)
#endif
                ) {
                    tpf = &streamparm.parm.capture.timeperframe;
                    break;
                }
                av_log(ctx, AV_LOG_ERROR, "ioctl(VIDIOC_ENUMSTD): %s\n", av_err2str(ret));
                return ret;
            }
            if (standard.id == s->std_id) {
                av_log(ctx, AV_LOG_DEBUG,
                       "Current standard: %s, id: %"PRIx64", frameperiod: %d/%d\n",
                       standard.name, (uint64_t)standard.id, tpf->numerator, tpf->denominator);
                break;
            }
        }
    } else {
        tpf = &streamparm.parm.capture.timeperframe;
    }

    streamparm.type = V4L2_BUF_TYPE_VIDEO_CAPTURE;
    if (v4l2_ioctl(s->fd, VIDIOC_G_PARM, &streamparm) < 0) {
        ret = AVERROR(errno);
        av_log(ctx, AV_LOG_ERROR, "ioctl(VIDIOC_G_PARM): %s\n", av_err2str(ret));
        return ret;
    }

    if (framerate_q.num && framerate_q.den) {
        if (streamparm.parm.capture.capability & V4L2_CAP_TIMEPERFRAME) {
            tpf = &streamparm.parm.capture.timeperframe;

            av_log(ctx, AV_LOG_DEBUG, "Setting time per frame to %d/%d\n",
                   framerate_q.den, framerate_q.num);
            tpf->numerator   = framerate_q.den;
            tpf->denominator = framerate_q.num;

            if (v4l2_ioctl(s->fd, VIDIOC_S_PARM, &streamparm) < 0) {
                ret = AVERROR(errno);
                av_log(ctx, AV_LOG_ERROR, "ioctl(VIDIOC_S_PARM): %s\n",
                       av_err2str(ret));
                return ret;
            }

            if (framerate_q.num != tpf->denominator ||
                framerate_q.den != tpf->numerator) {
                av_log(ctx, AV_LOG_INFO,
                       "The driver changed the time per frame from "
                       "%d/%d to %d/%d\n",
                       framerate_q.den, framerate_q.num,
                       tpf->numerator, tpf->denominator);
            }
        } else {
            av_log(ctx, AV_LOG_WARNING,
                   "The driver does not permit changing the time per frame\n");
        }
    }
    if (tpf->denominator > 0 && tpf->numerator > 0) {
        ctx->streams[0]->avg_frame_rate.num = tpf->denominator;
        ctx->streams[0]->avg_frame_rate.den = tpf->numerator;
        ctx->streams[0]->r_frame_rate = ctx->streams[0]->avg_frame_rate;
    } else
        av_log(ctx, AV_LOG_WARNING, "Time per frame unknown\n");

    return 0;
}

static int device_try_init(AVFormatContext *ctx,
                           enum AVPixelFormat pix_fmt,
                           int *width,
                           int *height,
                           uint32_t *desired_format,
                           enum AVCodecID *codec_id)
{
    int ret, i;

    *desired_format = ff_fmt_ff2v4l(pix_fmt, ctx->video_codec_id);

    if (*desired_format) {
        ret = device_init(ctx, width, height, *desired_format);
        if (ret < 0) {
            *desired_format = 0;
            if (ret != AVERROR(EINVAL))
                return ret;
        }
    }

    if (!*desired_format) {
        for (i = 0; ff_fmt_conversion_table[i].codec_id != AV_CODEC_ID_NONE; i++) {
            if (ctx->video_codec_id == AV_CODEC_ID_NONE ||
                ff_fmt_conversion_table[i].codec_id == ctx->video_codec_id) {
                av_log(ctx, AV_LOG_DEBUG, "Trying to set codec:%s pix_fmt:%s\n",
                       avcodec_get_name(ff_fmt_conversion_table[i].codec_id),
                       (char *)av_x_if_null(av_get_pix_fmt_name(ff_fmt_conversion_table[i].ff_fmt), "none"));

                *desired_format = ff_fmt_conversion_table[i].v4l2_fmt;
                ret = device_init(ctx, width, height, *desired_format);
                if (ret >= 0)
                    break;
                else if (ret != AVERROR(EINVAL))
                    return ret;
                *desired_format = 0;
            }
        }

        if (*desired_format == 0) {
            av_log(ctx, AV_LOG_ERROR, "Cannot find a proper format for "
                   "codec '%s' (id %d), pixel format '%s' (id %d)\n",
                   avcodec_get_name(ctx->video_codec_id), ctx->video_codec_id,
                   (char *)av_x_if_null(av_get_pix_fmt_name(pix_fmt), "none"), pix_fmt);
            ret = AVERROR(EINVAL);
        }
    }

    *codec_id = ff_fmt_v4l2codec(*desired_format);
    av_assert0(*codec_id != AV_CODEC_ID_NONE);
    return ret;
}

static int v4l2_read_probe(AVProbeData *p)
{
    if (av_strstart(p->filename, "/dev/video", NULL))
        return AVPROBE_SCORE_MAX - 1;
    return 0;
}

static int v4l2_read_header(AVFormatContext *ctx)
{
    struct video_data *s = ctx->priv_data;
    AVStream *st;
    int res = 0;
    uint32_t desired_format;
    enum AVCodecID codec_id = AV_CODEC_ID_NONE;
    enum AVPixelFormat pix_fmt = AV_PIX_FMT_NONE;
    struct v4l2_input input = { 0 };

    st = avformat_new_stream(ctx, NULL);
    if (!st)
        return AVERROR(ENOMEM);

#if CONFIG_LIBV4L2
    /* silence libv4l2 logging. if fopen() fails v4l2_log_file will be NULL
       and errors will get sent to stderr */
    if (s->use_libv4l2)
        v4l2_log_file = fopen("/dev/null", "w");
#endif

    s->fd = device_open(ctx);
    if (s->fd < 0)
        return s->fd;

    if (s->channel != -1) {
        /* set video input */
        av_log(ctx, AV_LOG_DEBUG, "Selecting input_channel: %d\n", s->channel);
        if (v4l2_ioctl(s->fd, VIDIOC_S_INPUT, &s->channel) < 0) {
            res = AVERROR(errno);
            av_log(ctx, AV_LOG_ERROR, "ioctl(VIDIOC_S_INPUT): %s\n", av_err2str(res));
            goto fail;
        }
    } else {
        /* get current video input */
        if (v4l2_ioctl(s->fd, VIDIOC_G_INPUT, &s->channel) < 0) {
            res = AVERROR(errno);
            av_log(ctx, AV_LOG_ERROR, "ioctl(VIDIOC_G_INPUT): %s\n", av_err2str(res));
            goto fail;
        }
    }

    /* enum input */
    input.index = s->channel;
    if (v4l2_ioctl(s->fd, VIDIOC_ENUMINPUT, &input) < 0) {
        res = AVERROR(errno);
        av_log(ctx, AV_LOG_ERROR, "ioctl(VIDIOC_ENUMINPUT): %s\n", av_err2str(res));
        goto fail;
    }
    s->std_id = input.std;
    av_log(ctx, AV_LOG_DEBUG, "Current input_channel: %d, input_name: %s, input_std: %"PRIx64"\n",
           s->channel, input.name, (uint64_t)input.std);

    if (s->list_format) {
        list_formats(ctx, s->list_format);
        res = AVERROR_EXIT;
        goto fail;
    }

    if (s->list_standard) {
        list_standards(ctx);
        res = AVERROR_EXIT;
        goto fail;
    }

    avpriv_set_pts_info(st, 64, 1, 1000000); /* 64 bits pts in us */

    if (s->pixel_format) {
        AVCodec *codec = avcodec_find_decoder_by_name(s->pixel_format);

        if (codec)
            ctx->video_codec_id = codec->id;

        pix_fmt = av_get_pix_fmt(s->pixel_format);

        if (pix_fmt == AV_PIX_FMT_NONE && !codec) {
            av_log(ctx, AV_LOG_ERROR, "No such input format: %s.\n",
                   s->pixel_format);

            res = AVERROR(EINVAL);
            goto fail;
        }
    }

    if (!s->width && !s->height) {
        struct v4l2_format fmt = { .type = V4L2_BUF_TYPE_VIDEO_CAPTURE };

        av_log(ctx, AV_LOG_VERBOSE,
               "Querying the device for the current frame size\n");
        if (v4l2_ioctl(s->fd, VIDIOC_G_FMT, &fmt) < 0) {
            res = AVERROR(errno);
            av_log(ctx, AV_LOG_ERROR, "ioctl(VIDIOC_G_FMT): %s\n",
                   av_err2str(res));
            goto fail;
        }

        s->width  = fmt.fmt.pix.width;
        s->height = fmt.fmt.pix.height;
        av_log(ctx, AV_LOG_VERBOSE,
               "Setting frame size to %dx%d\n", s->width, s->height);
    }

    res = device_try_init(ctx, pix_fmt, &s->width, &s->height, &desired_format, &codec_id);
    if (res < 0)
        goto fail;

    /* If no pixel_format was specified, the codec_id was not known up
     * until now. Set video_codec_id in the context, as codec_id will
     * not be available outside this function
     */
    if (codec_id != AV_CODEC_ID_NONE && ctx->video_codec_id == AV_CODEC_ID_NONE)
        ctx->video_codec_id = codec_id;

    if ((res = av_image_check_size(s->width, s->height, 0, ctx)) < 0)
        goto fail;

    s->pixelformat = desired_format;

    if ((res = v4l2_set_parameters(ctx)) < 0)
        goto fail;

    st->codec->pix_fmt = ff_fmt_v4l2ff(desired_format, codec_id);
    s->frame_size =
        avpicture_get_size(st->codec->pix_fmt, s->width, s->height);

    if ((res = mmap_init(ctx)) ||
        (res = mmap_start(ctx)) < 0)
            goto fail;

    s->top_field_first = first_field(s);

    st->codec->codec_type = AVMEDIA_TYPE_VIDEO;
    st->codec->codec_id = codec_id;
    if (codec_id == AV_CODEC_ID_RAWVIDEO)
        st->codec->codec_tag =
            avcodec_pix_fmt_to_codec_tag(st->codec->pix_fmt);
    else if (codec_id == AV_CODEC_ID_H264) {
        st->need_parsing = AVSTREAM_PARSE_HEADERS;
    }
    if (desired_format == V4L2_PIX_FMT_YVU420)
        st->codec->codec_tag = MKTAG('Y', 'V', '1', '2');
    else if (desired_format == V4L2_PIX_FMT_YVU410)
        st->codec->codec_tag = MKTAG('Y', 'V', 'U', '9');
    st->codec->width = s->width;
    st->codec->height = s->height;
    if (st->avg_frame_rate.den)
        st->codec->bit_rate = s->frame_size * av_q2d(st->avg_frame_rate) * 8;

    return 0;

fail:
    v4l2_close(s->fd);
    return res;
}

static int v4l2_read_packet(AVFormatContext *ctx, AVPacket *pkt)
{
<<<<<<< HEAD
    struct video_data *s = ctx->priv_data;
    AVFrame *frame = ctx->streams[0]->codec->coded_frame;
=======
    struct video_data *s = s1->priv_data;
#if FF_API_CODED_FRAME
FF_DISABLE_DEPRECATION_WARNINGS
    AVFrame *frame = s1->streams[0]->codec->coded_frame;
FF_ENABLE_DEPRECATION_WARNINGS
#endif
>>>>>>> 40cf1bba
    int res;

    av_init_packet(pkt);
    if ((res = mmap_read_frame(ctx, pkt)) < 0) {
        return res;
    }

#if FF_API_CODED_FRAME
FF_DISABLE_DEPRECATION_WARNINGS
    if (frame && s->interlaced) {
        frame->interlaced_frame = 1;
        frame->top_field_first = s->top_field_first;
    }
FF_ENABLE_DEPRECATION_WARNINGS
#endif

    return pkt->size;
}

static int v4l2_read_close(AVFormatContext *ctx)
{
    struct video_data *s = ctx->priv_data;

    if (avpriv_atomic_int_get(&s->buffers_queued) != s->buffers)
        av_log(ctx, AV_LOG_WARNING, "Some buffers are still owned by the caller on "
               "close.\n");

    mmap_close(s);

    v4l2_close(s->fd);
    return 0;
}

static int v4l2_is_v4l_dev(const char *name)
{
    return !strncmp(name, "video", 5) ||
           !strncmp(name, "radio", 5) ||
           !strncmp(name, "vbi", 3) ||
           !strncmp(name, "v4l-subdev", 10);
}

static int v4l2_get_device_list(AVFormatContext *ctx, AVDeviceInfoList *device_list)
{
    struct video_data *s = ctx->priv_data;
    DIR *dir;
    struct dirent *entry;
    AVDeviceInfo *device = NULL;
    struct v4l2_capability cap;
    int ret = 0;

    if (!device_list)
        return AVERROR(EINVAL);

    dir = opendir("/dev");
    if (!dir) {
        ret = AVERROR(errno);
        av_log(ctx, AV_LOG_ERROR, "Couldn't open the directory: %s\n", av_err2str(ret));
        return ret;
    }
    while ((entry = readdir(dir))) {
        if (!v4l2_is_v4l_dev(entry->d_name))
            continue;

        snprintf(ctx->filename, sizeof(ctx->filename), "/dev/%s", entry->d_name);
        if ((s->fd = device_open(ctx)) < 0)
            continue;

        if (v4l2_ioctl(s->fd, VIDIOC_QUERYCAP, &cap) < 0) {
            ret = AVERROR(errno);
            av_log(ctx, AV_LOG_ERROR, "ioctl(VIDIOC_QUERYCAP): %s\n", av_err2str(ret));
            goto fail;
        }

        device = av_mallocz(sizeof(AVDeviceInfo));
        if (!device) {
            ret = AVERROR(ENOMEM);
            goto fail;
        }
        device->device_name = av_strdup(ctx->filename);
        device->device_description = av_strdup(cap.card);
        if (!device->device_name || !device->device_description) {
            ret = AVERROR(ENOMEM);
            goto fail;
        }

        if ((ret = av_dynarray_add_nofree(&device_list->devices,
                                          &device_list->nb_devices, device)) < 0)
            goto fail;

        v4l2_close(s->fd);
        s->fd = -1;
        continue;

      fail:
        if (device) {
            av_freep(&device->device_name);
            av_freep(&device->device_description);
            av_freep(&device);
        }
        if (s->fd >= 0)
            v4l2_close(s->fd);
        s->fd = -1;
        break;
    }
    closedir(dir);
    return ret;
}

#define OFFSET(x) offsetof(struct video_data, x)
#define DEC AV_OPT_FLAG_DECODING_PARAM

static const AVOption options[] = {
    { "standard",     "set TV standard, used only by analog frame grabber",       OFFSET(standard),     AV_OPT_TYPE_STRING, {.str = NULL }, 0, 0,       DEC },
    { "channel",      "set TV channel, used only by frame grabber",               OFFSET(channel),      AV_OPT_TYPE_INT,    {.i64 = -1 },  -1, INT_MAX, DEC },
    { "video_size",   "set frame size",                                           OFFSET(width),        AV_OPT_TYPE_IMAGE_SIZE, {.str = NULL},  0, 0,   DEC },
    { "pixel_format", "set preferred pixel format",                               OFFSET(pixel_format), AV_OPT_TYPE_STRING, {.str = NULL},  0, 0,       DEC },
    { "input_format", "set preferred pixel format (for raw video) or codec name", OFFSET(pixel_format), AV_OPT_TYPE_STRING, {.str = NULL},  0, 0,       DEC },
    { "framerate",    "set frame rate",                                           OFFSET(framerate),    AV_OPT_TYPE_STRING, {.str = NULL},  0, 0,       DEC },

    { "list_formats", "list available formats and exit",                          OFFSET(list_format),  AV_OPT_TYPE_INT,    {.i64 = 0 },  0, INT_MAX, DEC, "list_formats" },
    { "all",          "show all available formats",                               OFFSET(list_format),  AV_OPT_TYPE_CONST,  {.i64 = V4L_ALLFORMATS  },    0, INT_MAX, DEC, "list_formats" },
    { "raw",          "show only non-compressed formats",                         OFFSET(list_format),  AV_OPT_TYPE_CONST,  {.i64 = V4L_RAWFORMATS  },    0, INT_MAX, DEC, "list_formats" },
    { "compressed",   "show only compressed formats",                             OFFSET(list_format),  AV_OPT_TYPE_CONST,  {.i64 = V4L_COMPFORMATS },    0, INT_MAX, DEC, "list_formats" },

    { "list_standards", "list supported standards and exit",                      OFFSET(list_standard), AV_OPT_TYPE_INT,   {.i64 = 0 },  0, 1, DEC, "list_standards" },
    { "all",            "show all supported standards",                           OFFSET(list_standard), AV_OPT_TYPE_CONST, {.i64 = 1 },  0, 0, DEC, "list_standards" },

    { "timestamps",   "set type of timestamps for grabbed frames",                OFFSET(ts_mode),      AV_OPT_TYPE_INT,    {.i64 = 0 }, 0, 2, DEC, "timestamps" },
    { "ts",           "set type of timestamps for grabbed frames",                OFFSET(ts_mode),      AV_OPT_TYPE_INT,    {.i64 = 0 }, 0, 2, DEC, "timestamps" },
    { "default",      "use timestamps from the kernel",                           OFFSET(ts_mode),      AV_OPT_TYPE_CONST,  {.i64 = V4L_TS_DEFAULT  }, 0, 2, DEC, "timestamps" },
    { "abs",          "use absolute timestamps (wall clock)",                     OFFSET(ts_mode),      AV_OPT_TYPE_CONST,  {.i64 = V4L_TS_ABS      }, 0, 2, DEC, "timestamps" },
    { "mono2abs",     "force conversion from monotonic to absolute timestamps",   OFFSET(ts_mode),      AV_OPT_TYPE_CONST,  {.i64 = V4L_TS_MONO2ABS }, 0, 2, DEC, "timestamps" },
    { "use_libv4l2",  "use libv4l2 (v4l-utils) conversion functions",             OFFSET(use_libv4l2),  AV_OPT_TYPE_INT,    {.i64 = 0}, 0, 1, DEC },
    { NULL },
};

static const AVClass v4l2_class = {
    .class_name = "V4L2 indev",
    .item_name  = av_default_item_name,
    .option     = options,
    .version    = LIBAVUTIL_VERSION_INT,
    .category   = AV_CLASS_CATEGORY_DEVICE_VIDEO_INPUT,
};

AVInputFormat ff_v4l2_demuxer = {
    .name           = "video4linux2,v4l2",
    .long_name      = NULL_IF_CONFIG_SMALL("Video4Linux2 device grab"),
    .priv_data_size = sizeof(struct video_data),
    .read_probe     = v4l2_read_probe,
    .read_header    = v4l2_read_header,
    .read_packet    = v4l2_read_packet,
    .read_close     = v4l2_read_close,
    .get_device_list = v4l2_get_device_list,
    .flags          = AVFMT_NOFILE,
    .priv_class     = &v4l2_class,
};<|MERGE_RESOLUTION|>--- conflicted
+++ resolved
@@ -986,17 +986,12 @@
 
 static int v4l2_read_packet(AVFormatContext *ctx, AVPacket *pkt)
 {
-<<<<<<< HEAD
-    struct video_data *s = ctx->priv_data;
-    AVFrame *frame = ctx->streams[0]->codec->coded_frame;
-=======
-    struct video_data *s = s1->priv_data;
+    struct video_data *s = ctx->priv_data;
 #if FF_API_CODED_FRAME
 FF_DISABLE_DEPRECATION_WARNINGS
-    AVFrame *frame = s1->streams[0]->codec->coded_frame;
+    AVFrame *frame = ctx->streams[0]->codec->coded_frame;
 FF_ENABLE_DEPRECATION_WARNINGS
 #endif
->>>>>>> 40cf1bba
     int res;
 
     av_init_packet(pkt);
