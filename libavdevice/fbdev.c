/*
 * Copyright (c) 2011 Stefano Sabatini
 * Copyright (c) 2009 Giliard B. de Freitas <giliarde@gmail.com>
 * Copyright (C) 2002 Gunnar Monell <gmo@linux.nu>
 *
 * This file is part of FFmpeg.
 *
 * FFmpeg is free software; you can redistribute it and/or
 * modify it under the terms of the GNU Lesser General Public
 * License as published by the Free Software Foundation; either
 * version 2.1 of the License, or (at your option) any later version.
 *
 * FFmpeg is distributed in the hope that it will be useful,
 * but WITHOUT ANY WARRANTY; without even the implied warranty of
 * MERCHANTABILITY or FITNESS FOR A PARTICULAR PURPOSE.  See the GNU
 * Lesser General Public License for more details.
 *
 * You should have received a copy of the GNU Lesser General Public
 * License along with FFmpeg; if not, write to the Free Software
 * Foundation, Inc., 51 Franklin Street, Fifth Floor, Boston, MA 02110-1301 USA
 */

/**
 * @file
 * Linux framebuffer input device,
 * inspired by code from fbgrab.c by Gunnar Monell.
 * See also http://linux-fbdev.sourceforge.net/.
 */

/* #define DEBUG */

#include <unistd.h>
#include <fcntl.h>
#include <sys/ioctl.h>
#include <sys/time.h>
#include <sys/mman.h>
#include <time.h>
#include <linux/fb.h>

#include "libavutil/log.h"
#include "libavutil/mem.h"
#include "libavutil/opt.h"
#include "libavutil/parseutils.h"
#include "libavutil/pixdesc.h"
#include "avdevice.h"

struct rgb_pixfmt_map_entry {
    int bits_per_pixel;
    int red_offset, green_offset, blue_offset, alpha_offset;
    enum PixelFormat pixfmt;
};

static struct rgb_pixfmt_map_entry rgb_pixfmt_map[] = {
    // bpp, red_offset,  green_offset, blue_offset, alpha_offset, pixfmt
    {  32,       0,           8,          16,           24,   PIX_FMT_RGBA  },
    {  32,      16,           8,           0,           24,   PIX_FMT_BGRA  },
    {  32,       8,          16,          24,            0,   PIX_FMT_ARGB  },
    {  32,       3,           2,           8,            0,   PIX_FMT_ABGR  },
    {  24,       0,           8,          16,            0,   PIX_FMT_RGB24 },
    {  24,      16,           8,           0,            0,   PIX_FMT_BGR24 },
};

static enum PixelFormat get_pixfmt_from_fb_varinfo(struct fb_var_screeninfo *varinfo)
{
    int i;

    for (i = 0; i < FF_ARRAY_ELEMS(rgb_pixfmt_map); i++) {
        struct rgb_pixfmt_map_entry *entry = &rgb_pixfmt_map[i];
        if (entry->bits_per_pixel == varinfo->bits_per_pixel &&
            entry->red_offset     == varinfo->red.offset     &&
            entry->green_offset   == varinfo->green.offset   &&
            entry->blue_offset    == varinfo->blue.offset)
            return entry->pixfmt;
    }

    return PIX_FMT_NONE;
}

typedef struct {
    AVClass *class;          ///< class for private options
    int frame_size;          ///< size in bytes of a grabbed frame
    AVRational fps;          ///< framerate
    char *framerate;         ///< framerate string set by a private option
    int64_t time_frame;      ///< time for the next frame to output (in 1/1000000 units)

    int fd;                  ///< framebuffer device file descriptor
    int width, heigth;       ///< assumed frame resolution
    int frame_linesize;      ///< linesize of the output frame, it is assumed to be constant
    int bytes_per_pixel;

    struct fb_var_screeninfo varinfo; ///< variable info;
    struct fb_fix_screeninfo fixinfo; ///< fixed    info;

    uint8_t *data;           ///< framebuffer data
} FBDevContext;

av_cold static int fbdev_read_header(AVFormatContext *avctx,
                                     AVFormatParameters *ap)
{
    FBDevContext *fbdev = avctx->priv_data;
    AVStream *st = NULL;
    enum PixelFormat pix_fmt;
    int ret, flags = O_RDONLY;

    ret = av_parse_video_rate(&fbdev->fps, fbdev->framerate);
    av_freep(&fbdev->framerate);
    if (ret < 0) {
        av_log(avctx, AV_LOG_ERROR, "Couldn't parse framerate.\n");
        return ret;
    }
#if FF_API_FORMAT_PARAMETERS
    if (ap->time_base.num)
        fbdev->fps = (AVRational){ap->time_base.den, ap->time_base.num};
#endif

    if (!(st = av_new_stream(avctx, 0)))
        return AVERROR(ENOMEM);
    av_set_pts_info(st, 64, 1, 1000000); /* 64 bits pts in microseconds */

    /* NONBLOCK is ignored by the fbdev driver, only set for consistency */
    if (avctx->flags & AVFMT_FLAG_NONBLOCK)
        flags |= O_NONBLOCK;

    if ((fbdev->fd = open(avctx->filename, flags)) == -1) {
        ret = AVERROR(errno);
        av_log(avctx, AV_LOG_ERROR,
               "Could not open framebuffer device '%s': %s\n",
               avctx->filename, strerror(ret));
        return ret;
    }

    if (ioctl(fbdev->fd, FBIOGET_VSCREENINFO, &fbdev->varinfo) < 0) {
        ret = AVERROR(errno);
        av_log(avctx, AV_LOG_ERROR,
               "FBIOGET_VSCREENINFO: %s\n", strerror(errno));
        goto fail;
    }

    if (ioctl(fbdev->fd, FBIOGET_FSCREENINFO, &fbdev->fixinfo) < 0) {
        ret = AVERROR(errno);
        av_log(avctx, AV_LOG_ERROR,
               "FBIOGET_FSCREENINFO: %s\n", strerror(errno));
        goto fail;
    }

    pix_fmt = get_pixfmt_from_fb_varinfo(&fbdev->varinfo);
    if (pix_fmt == PIX_FMT_NONE) {
        ret = AVERROR(EINVAL);
        av_log(avctx, AV_LOG_ERROR,
               "Framebuffer pixel format not supported.\n");
        goto fail;
    }

    fbdev->width           = fbdev->varinfo.xres;
    fbdev->heigth          = fbdev->varinfo.yres;
    fbdev->bytes_per_pixel = (fbdev->varinfo.bits_per_pixel + 7) >> 3;
    fbdev->frame_linesize  = fbdev->width * fbdev->bytes_per_pixel;
    fbdev->frame_size      = fbdev->frame_linesize * fbdev->heigth;
    fbdev->time_frame      = AV_NOPTS_VALUE;
    fbdev->data = mmap(NULL, fbdev->fixinfo.smem_len, PROT_READ, MAP_SHARED, fbdev->fd, 0);
    if (fbdev->data == MAP_FAILED) {
        ret = AVERROR(errno);
        av_log(avctx, AV_LOG_ERROR, "Error in mmap(): %s\n", strerror(errno));
        goto fail;
    }

    st->codec->codec_type = AVMEDIA_TYPE_VIDEO;
    st->codec->codec_id   = CODEC_ID_RAWVIDEO;
    st->codec->width      = fbdev->width;
    st->codec->height     = fbdev->heigth;
    st->codec->pix_fmt    = pix_fmt;
    st->codec->time_base  = ap->time_base;
    st->codec->bit_rate   =
        fbdev->width * fbdev->heigth * fbdev->bytes_per_pixel * av_q2d(fbdev->fps) * 8;

    av_log(avctx, AV_LOG_INFO,
           "w:%d h:%d bpp:%d pixfmt:%s fps:%d/%d bit_rate:%d\n",
           fbdev->width, fbdev->heigth, fbdev->varinfo.bits_per_pixel,
           av_pix_fmt_descriptors[pix_fmt].name,
           fbdev->fps.num, fbdev->fps.den,
           st->codec->bit_rate);
    return 0;

fail:
    close(fbdev->fd);
    return ret;
}

static int fbdev_read_packet(AVFormatContext *avctx, AVPacket *pkt)
{
    FBDevContext *fbdev = avctx->priv_data;
    int64_t curtime, delay;
    struct timespec ts;
    int i, ret;
    uint8_t *pin, *pout;

    if (fbdev->time_frame == AV_NOPTS_VALUE)
        fbdev->time_frame = av_gettime();

    /* wait based on the frame rate */
    while (1) {
        curtime = av_gettime();
        delay = fbdev->time_frame - curtime;
        av_dlog(avctx,
                "time_frame:%"PRId64" curtime:%"PRId64" delay:%"PRId64"\n",
                fbdev->time_frame, curtime, delay);
        if (delay <= 0) {
            fbdev->time_frame += INT64_C(1000000) * av_q2d(fbdev->time_base);
            break;
        }
        if (avctx->flags & AVFMT_FLAG_NONBLOCK)
            return AVERROR(EAGAIN);
        ts.tv_sec  =  delay / 1000000;
        ts.tv_nsec = (delay % 1000000) * 1000;
        while (nanosleep(&ts, &ts) < 0 && errno == EINTR);
    }
<<<<<<< HEAD
=======
    /* compute the time of the next frame */
    fbdev->time_frame += INT64_C(1000000) / av_q2d(fbdev->fps);
>>>>>>> f190f676

    if ((ret = av_new_packet(pkt, fbdev->frame_size)) < 0)
        return ret;

    /* refresh fbdev->varinfo, visible data position may change at each call */
    if (ioctl(fbdev->fd, FBIOGET_VSCREENINFO, &fbdev->varinfo) < 0)
        av_log(avctx, AV_LOG_WARNING,
               "Error refreshing variable info: %s\n", strerror(errno));

    pkt->pts = curtime;

    /* compute visible data offset */
    pin = fbdev->data + fbdev->bytes_per_pixel * fbdev->varinfo.xoffset +
                        fbdev->varinfo.yoffset * fbdev->fixinfo.line_length;
    pout = pkt->data;

    for (i = 0; i < fbdev->heigth; i++) {
        memcpy(pout, pin, fbdev->frame_linesize);
        pin  += fbdev->fixinfo.line_length;
        pout += fbdev->frame_linesize;
    }

    return fbdev->frame_size;
}

av_cold static int fbdev_read_close(AVFormatContext *avctx)
{
    FBDevContext *fbdev = avctx->priv_data;

    munmap(fbdev->data, fbdev->frame_size);
    close(fbdev->fd);

    return 0;
}

#define OFFSET(x) offsetof(FBDevContext, x)
#define DEC AV_OPT_FLAG_DECODING_PARAM
static const AVOption options[] = {
    { "framerate","", OFFSET(framerate), FF_OPT_TYPE_STRING, {.str = "25"}, 0, 0, DEC },
    { NULL },
};

static const AVClass fbdev_class = {
    .class_name = "fbdev indev",
    .item_name  = av_default_item_name,
    .option     = options,
    .version    = LIBAVUTIL_VERSION_INT,
};

AVInputFormat ff_fbdev_demuxer = {
    .name           = "fbdev",
    .long_name      = NULL_IF_CONFIG_SMALL("Linux framebuffer"),
    .priv_data_size = sizeof(FBDevContext),
    .read_header    = fbdev_read_header,
    .read_packet    = fbdev_read_packet,
    .read_close     = fbdev_read_close,
    .flags          = AVFMT_NOFILE,
    .priv_class     = &fbdev_class,
};<|MERGE_RESOLUTION|>--- conflicted
+++ resolved
@@ -205,7 +205,7 @@
                 "time_frame:%"PRId64" curtime:%"PRId64" delay:%"PRId64"\n",
                 fbdev->time_frame, curtime, delay);
         if (delay <= 0) {
-            fbdev->time_frame += INT64_C(1000000) * av_q2d(fbdev->time_base);
+            fbdev->time_frame += INT64_C(1000000) / av_q2d(fbdev->fps);
             break;
         }
         if (avctx->flags & AVFMT_FLAG_NONBLOCK)
@@ -214,11 +214,6 @@
         ts.tv_nsec = (delay % 1000000) * 1000;
         while (nanosleep(&ts, &ts) < 0 && errno == EINTR);
     }
-<<<<<<< HEAD
-=======
-    /* compute the time of the next frame */
-    fbdev->time_frame += INT64_C(1000000) / av_q2d(fbdev->fps);
->>>>>>> f190f676
 
     if ((ret = av_new_packet(pkt, fbdev->frame_size)) < 0)
         return ret;
