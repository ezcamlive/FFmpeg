#! /bin/sh

export LC_ALL=C

base=$(dirname $0)
. "${base}/md5.sh"

base64=tests/base64

test="${1#fate-}"
samples=$2
target_exec=$3
target_path=$4
command=$5
cmp=${6:-diff}
ref=${7:-"${base}/ref/fate/${test}"}
fuzz=${8:-1}
threads=${9:-1}
thread_type=${10:-frame+slice}
cpuflags=${11:-all}
cmp_shift=${12:-0}
cmp_target=${13:-0}
size_tolerance=${14:-0}
cmp_unit=${15:-2}

outdir="tests/data/fate"
outfile="${outdir}/${test}"
errfile="${outdir}/${test}.err"
cmpfile="${outdir}/${test}.diff"
repfile="${outdir}/${test}.rep"

target_path(){
    test ${1} = ${1#/} && p=${target_path}/
    echo ${p}${1}
}

# $1=value1, $2=value2, $3=threshold
# prints 0 if absolute difference between value1 and value2 is <= threshold
compare(){
    echo "scale=2; v = $1 - $2; if (v < 0) v = -v; if (v > $3) r = 1; r" | bc
}

do_tiny_psnr(){
    psnr=$(tests/tiny_psnr "$1" "$2" $cmp_unit $cmp_shift 0)
    val=$(expr "$psnr" : ".*$3: *\([0-9.]*\)")
    size1=$(expr "$psnr" : '.*bytes: *\([0-9]*\)')
    size2=$(expr "$psnr" : '.*bytes:[ 0-9]*/ *\([0-9]*\)')
    val_cmp=$(compare $val $cmp_target $fuzz)
    size_cmp=$(compare $size1 $size2 $size_tolerance)
    if [ "$val_cmp" != 0 ] || [ "$size_cmp" != 0 ]; then
        echo "$psnr"
        return 1
    fi
}

oneoff(){
    do_tiny_psnr "$1" "$2" MAXDIFF
}

stddev(){
    do_tiny_psnr "$1" "$2" stddev
}

oneline(){
    printf '%s\n' "$1" | diff -u -b - "$2"
}

run(){
    test "${V:-0}" -gt 0 && echo "$target_exec" $target_path/"$@" >&3
    $target_exec $target_path/"$@"
}

probefmt(){
    run ffprobe -show_entries format=format_name -print_format default=nw=1:nk=1 -v 0 "$@"
}

ffmpeg(){
    dec_opts="-threads $threads -thread_type $thread_type"
    ffmpeg_args="-nostats -cpuflags $cpuflags"
    for arg in $@; do
<<<<<<< HEAD
        [ ${arg} = -i ] && ffmpeg_args="${ffmpeg_args} ${dec_opts}"
        ffmpeg_args="${ffmpeg_args} ${arg}"
=======
        [ x${arg} = x-i ] && avconv_args="${avconv_args} ${dec_opts}"
        avconv_args="${avconv_args} ${arg}"
>>>>>>> da025d11
    done
    run ffmpeg ${ffmpeg_args}
}

framecrc(){
    ffmpeg "$@" -f framecrc -
}

framemd5(){
    ffmpeg "$@" -f framemd5 -
}

crc(){
    ffmpeg "$@" -f crc -
}

md5(){
    ffmpeg "$@" md5:
}

pcm(){
    ffmpeg "$@" -vn -f s16le -
}

enc_dec_pcm(){
    out_fmt=$1
    dec_fmt=$2
    pcm_fmt=$3
    src_file=$(target_path $4)
    shift 4
    encfile="${outdir}/${test}.${out_fmt}"
    cleanfiles=$encfile
    encfile=$(target_path ${encfile})
    ffmpeg -i $src_file "$@" -f $out_fmt -y ${encfile} || return
    ffmpeg -flags +bitexact -i ${encfile} -c:a pcm_${pcm_fmt} -f ${dec_fmt} -
}

FLAGS="-flags +bitexact -sws_flags +accurate_rnd+bitexact"
DEC_OPTS="-threads $threads -idct simple $FLAGS"
ENC_OPTS="-threads 1        -idct simple -dct fastint"

enc_dec(){
    src_fmt=$1
    srcfile=$2
    enc_fmt=$3
    enc_opt=$4
    dec_fmt=$5
    dec_opt=$6
    encfile="${outdir}/${test}.${enc_fmt}"
    decfile="${outdir}/${test}.out.${dec_fmt}"
    cleanfiles="$cleanfiles $decfile"
    test "$7" = -keep || cleanfiles="$cleanfiles $encfile"
    tsrcfile=$(target_path $srcfile)
    tencfile=$(target_path $encfile)
    tdecfile=$(target_path $decfile)
    ffmpeg -f $src_fmt $DEC_OPTS -i $tsrcfile $ENC_OPTS $enc_opt $FLAGS \
        -f $enc_fmt -y $tencfile || return
    do_md5sum $encfile
    echo $(wc -c $encfile)
    ffmpeg $8 $DEC_OPTS -i $tencfile $ENC_OPTS $dec_opt $FLAGS \
        -f $dec_fmt -y $tdecfile || return
    do_md5sum $decfile
    tests/tiny_psnr $srcfile $decfile $cmp_unit $cmp_shift
}

regtest(){
    t="${test#$2-}"
    ref=${base}/ref/$2/$t
    ${base}/${1}-regression.sh $t $2 $3 "$target_exec" "$target_path" "$threads" "$thread_type" "$cpuflags" "$samples"
}

lavffatetest(){
    regtest lavf lavf-fate tests/vsynth1
}

lavftest(){
    regtest lavf lavf tests/vsynth1
}

lavfitest(){
    cleanfiles="tests/data/lavfi/${test#lavfi-}.nut"
    regtest lavfi lavfi tests/vsynth1
}

mkdir -p "$outdir"

exec 3>&2
eval $command >"$outfile" 2>$errfile
err=$?

if [ $err -gt 128 ]; then
    sig=$(kill -l $err 2>/dev/null)
    test "${sig}" = "${sig%[!A-Za-z]*}" || unset sig
fi

if test -e "$ref" || test $cmp = "oneline" ; then
    case $cmp in
        diff)   diff -u -b "$ref" "$outfile"            >$cmpfile ;;
        oneoff) oneoff     "$ref" "$outfile"            >$cmpfile ;;
        stddev) stddev     "$ref" "$outfile"            >$cmpfile ;;
        oneline)oneline    "$ref" "$outfile"            >$cmpfile ;;
        null)   cat               "$outfile"            >$cmpfile ;;
    esac
    cmperr=$?
    test $err = 0 && err=$cmperr
    test $err = 0 || cat $cmpfile
else
    echo "reference file '$ref' not found"
    err=1
fi

echo "${test}:${sig:-$err}:$($base64 <$cmpfile):$($base64 <$errfile)" >$repfile

if test $err = 0; then
    rm -f $outfile $errfile $cmpfile $cleanfiles
else
    echo "Test $test failed. Look at $errfile for details."
fi
exit $err<|MERGE_RESOLUTION|>--- conflicted
+++ resolved
@@ -78,13 +78,8 @@
     dec_opts="-threads $threads -thread_type $thread_type"
     ffmpeg_args="-nostats -cpuflags $cpuflags"
     for arg in $@; do
-<<<<<<< HEAD
-        [ ${arg} = -i ] && ffmpeg_args="${ffmpeg_args} ${dec_opts}"
+        [ x${arg} = x-i ] && ffmpeg_args="${ffmpeg_args} ${dec_opts}"
         ffmpeg_args="${ffmpeg_args} ${arg}"
-=======
-        [ x${arg} = x-i ] && avconv_args="${avconv_args} ${dec_opts}"
-        avconv_args="${avconv_args} ${arg}"
->>>>>>> da025d11
     done
     run ffmpeg ${ffmpeg_args}
 }
