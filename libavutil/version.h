/*
 * copyright (c) 2003 Fabrice Bellard
 *
 * This file is part of FFmpeg.
 *
 * FFmpeg is free software; you can redistribute it and/or
 * modify it under the terms of the GNU Lesser General Public
 * License as published by the Free Software Foundation; either
 * version 2.1 of the License, or (at your option) any later version.
 *
 * FFmpeg is distributed in the hope that it will be useful,
 * but WITHOUT ANY WARRANTY; without even the implied warranty of
 * MERCHANTABILITY or FITNESS FOR A PARTICULAR PURPOSE.  See the GNU
 * Lesser General Public License for more details.
 *
 * You should have received a copy of the GNU Lesser General Public
 * License along with FFmpeg; if not, write to the Free Software
 * Foundation, Inc., 51 Franklin Street, Fifth Floor, Boston, MA 02110-1301 USA
 */

#ifndef AVUTIL_VERSION_H
#define AVUTIL_VERSION_H

#include "macros.h"

/**
 * @defgroup version_utils Library Version Macros
 *
 * Useful to check and match library version in order to maintain
 * backward compatibility.
 *
 * @{
 */

#define AV_VERSION_INT(a, b, c) (a<<16 | b<<8 | c)
#define AV_VERSION_DOT(a, b, c) a ##.## b ##.## c
#define AV_VERSION(a, b, c) AV_VERSION_DOT(a, b, c)

/**
 * @}
 */

/**
 * @file
 * @ingroup lavu
 * Libavutil version macros
 */

/**
 * @defgroup lavu_ver Version and Build diagnostics
 *
 * Macros and function useful to check at compiletime and at runtime
 * which version of libavutil is in use.
 *
 * @{
 */

#define LIBAVUTIL_VERSION_MAJOR  52
#define LIBAVUTIL_VERSION_MINOR  83
#define LIBAVUTIL_VERSION_MICRO 100

#define LIBAVUTIL_VERSION_INT   AV_VERSION_INT(LIBAVUTIL_VERSION_MAJOR, \
                                               LIBAVUTIL_VERSION_MINOR, \
                                               LIBAVUTIL_VERSION_MICRO)
#define LIBAVUTIL_VERSION       AV_VERSION(LIBAVUTIL_VERSION_MAJOR,     \
                                           LIBAVUTIL_VERSION_MINOR,     \
                                           LIBAVUTIL_VERSION_MICRO)
#define LIBAVUTIL_BUILD         LIBAVUTIL_VERSION_INT

#define LIBAVUTIL_IDENT         "Lavu" AV_STRINGIFY(LIBAVUTIL_VERSION)

/**
 * @}
 *
 * @defgroup depr_guards Deprecation guards
 * FF_API_* defines may be placed below to indicate public API that will be
 * dropped at a future version bump. The defines themselves are not part of
 * the public API and may change, break or disappear at any time.
 *
 * @{
 */

#ifndef FF_API_GET_BITS_PER_SAMPLE_FMT
#define FF_API_GET_BITS_PER_SAMPLE_FMT (LIBAVUTIL_VERSION_MAJOR < 54)
#endif
#ifndef FF_API_FIND_OPT
#define FF_API_FIND_OPT                 (LIBAVUTIL_VERSION_MAJOR < 54)
#endif
#ifndef FF_API_OLD_AVOPTIONS
#define FF_API_OLD_AVOPTIONS            (LIBAVUTIL_VERSION_MAJOR < 54)
#endif
#ifndef FF_API_PIX_FMT
#define FF_API_PIX_FMT                  (LIBAVUTIL_VERSION_MAJOR < 54)
#endif
#ifndef FF_API_CONTEXT_SIZE
#define FF_API_CONTEXT_SIZE             (LIBAVUTIL_VERSION_MAJOR < 54)
#endif
<<<<<<< HEAD
// TODO(dalecurtis): Remove when libavutil > 52.  We don't care about this API,
// but without this it'll generate spammy deprecation warnings.
// #ifndef FF_API_PIX_FMT_DESC
// #define FF_API_PIX_FMT_DESC             (LIBAVUTIL_VERSION_MAJOR < 53)
// #endif
=======
#ifndef FF_API_PIX_FMT_DESC
#define FF_API_PIX_FMT_DESC             (LIBAVUTIL_VERSION_MAJOR < 54)
#endif
>>>>>>> bebce653
#ifndef FF_API_AV_REVERSE
#define FF_API_AV_REVERSE               (LIBAVUTIL_VERSION_MAJOR < 54)
#endif
#ifndef FF_API_AUDIOCONVERT
#define FF_API_AUDIOCONVERT             (LIBAVUTIL_VERSION_MAJOR < 54)
#endif
#ifndef FF_API_CPU_FLAG_MMX2
#define FF_API_CPU_FLAG_MMX2            (LIBAVUTIL_VERSION_MAJOR < 54)
#endif
#ifndef FF_API_SAMPLES_UTILS_RETURN_ZERO
#define FF_API_SAMPLES_UTILS_RETURN_ZERO (LIBAVUTIL_VERSION_MAJOR < 54)
#endif
#ifndef FF_API_LLS_PRIVATE
#define FF_API_LLS_PRIVATE              (LIBAVUTIL_VERSION_MAJOR < 54)
#endif
#ifndef FF_API_LLS1
#define FF_API_LLS1                     (LIBAVUTIL_VERSION_MAJOR < 54)
#endif
#ifndef FF_API_AVFRAME_LAVC
#define FF_API_AVFRAME_LAVC             (LIBAVUTIL_VERSION_MAJOR < 54)
#endif
#ifndef FF_API_VDPAU
#define FF_API_VDPAU                    (LIBAVUTIL_VERSION_MAJOR < 54)
#endif
#ifndef FF_API_GET_CHANNEL_LAYOUT_COMPAT
#define FF_API_GET_CHANNEL_LAYOUT_COMPAT (LIBAVUTIL_VERSION_MAJOR < 54)
#endif
#ifndef FF_API_OLD_OPENCL
#define FF_API_OLD_OPENCL               (LIBAVUTIL_VERSION_MAJOR < 54)
#endif
#ifndef FF_API_XVMC
#define FF_API_XVMC                     (LIBAVUTIL_VERSION_MAJOR < 54)
#endif
#ifndef FF_API_INTFLOAT
#define FF_API_INTFLOAT                 (LIBAVUTIL_VERSION_MAJOR < 54)
#endif
#ifndef FF_API_OPT_TYPE_METADATA
#define FF_API_OPT_TYPE_METADATA        (LIBAVUTIL_VERSION_MAJOR < 54)
#endif

#ifndef FF_CONST_AVUTIL53
#if LIBAVUTIL_VERSION_MAJOR >= 53
#define FF_CONST_AVUTIL53 const
#else
#define FF_CONST_AVUTIL53
#endif
#endif

/**
 * @}
 */

#endif /* AVUTIL_VERSION_H */
<|MERGE_RESOLUTION|>--- conflicted
+++ resolved
@@ -95,17 +95,9 @@
 #ifndef FF_API_CONTEXT_SIZE
 #define FF_API_CONTEXT_SIZE             (LIBAVUTIL_VERSION_MAJOR < 54)
 #endif
-<<<<<<< HEAD
-// TODO(dalecurtis): Remove when libavutil > 52.  We don't care about this API,
-// but without this it'll generate spammy deprecation warnings.
-// #ifndef FF_API_PIX_FMT_DESC
-// #define FF_API_PIX_FMT_DESC             (LIBAVUTIL_VERSION_MAJOR < 53)
-// #endif
-=======
 #ifndef FF_API_PIX_FMT_DESC
 #define FF_API_PIX_FMT_DESC             (LIBAVUTIL_VERSION_MAJOR < 54)
 #endif
->>>>>>> bebce653
 #ifndef FF_API_AV_REVERSE
 #define FF_API_AV_REVERSE               (LIBAVUTIL_VERSION_MAJOR < 54)
 #endif
