/*
 * LZO 1x decompression
 * Copyright (c) 2006 Reimar Doeffinger
 *
 * This file is part of FFmpeg.
 *
 * FFmpeg is free software; you can redistribute it and/or
 * modify it under the terms of the GNU Lesser General Public
 * License as published by the Free Software Foundation; either
 * version 2.1 of the License, or (at your option) any later version.
 *
 * FFmpeg is distributed in the hope that it will be useful,
 * but WITHOUT ANY WARRANTY; without even the implied warranty of
 * MERCHANTABILITY or FITNESS FOR A PARTICULAR PURPOSE.  See the GNU
 * Lesser General Public License for more details.
 *
 * You should have received a copy of the GNU Lesser General Public
 * License along with FFmpeg; if not, write to the Free Software
 * Foundation, Inc., 51 Franklin Street, Fifth Floor, Boston, MA 02110-1301 USA
 */

#include "avutil.h"
#include "common.h"
/// Avoid e.g. MPlayers fast_memcpy, it slows things down here.
#undef memcpy
#include <string.h>
#include "lzo.h"

/// Define if we may write up to 12 bytes beyond the output buffer.
#define OUTBUF_PADDED 1
/// Define if we may read up to 8 bytes beyond the input buffer.
#define INBUF_PADDED 1
typedef struct LZOContext {
    const uint8_t *in, *in_end;
    uint8_t *out_start, *out, *out_end;
    int error;
} LZOContext;

/**
 * @brief Reads one byte from the input buffer, avoiding an overrun.
 * @return byte read
 */
static inline int get_byte(LZOContext *c) {
    if (c->in < c->in_end)
        return *c->in++;
    c->error |= AV_LZO_INPUT_DEPLETED;
    return 1;
}

#ifdef INBUF_PADDED
#define GETB(c) (*(c).in++)
#else
#define GETB(c) get_byte(&(c))
#endif

/**
 * @brief Decodes a length value in the coding used by lzo.
 * @param x previous byte value
 * @param mask bits used from x
 * @return decoded length value
 */
static inline int get_len(LZOContext *c, int x, int mask) {
    int cnt = x & mask;
    if (!cnt) {
        while (!(x = get_byte(c))) {
            if (cnt >= INT_MAX - 1000) {
                c->error |= AV_LZO_ERROR;
                break;
            }
            cnt += 255;
        }
        cnt += mask + x;
    }
    return cnt;
}

//#define UNALIGNED_LOADSTORE
#define BUILTIN_MEMCPY
#ifdef UNALIGNED_LOADSTORE
#define COPY2(d, s) *(uint16_t *)(d) = *(uint16_t *)(s);
#define COPY4(d, s) *(uint32_t *)(d) = *(uint32_t *)(s);
#elif defined(BUILTIN_MEMCPY)
#define COPY2(d, s) memcpy(d, s, 2);
#define COPY4(d, s) memcpy(d, s, 4);
#else
#define COPY2(d, s) (d)[0] = (s)[0]; (d)[1] = (s)[1];
#define COPY4(d, s) (d)[0] = (s)[0]; (d)[1] = (s)[1]; (d)[2] = (s)[2]; (d)[3] = (s)[3];
#endif

/**
 * @brief Copies bytes from input to output buffer with checking.
 * @param cnt number of bytes to copy, must be >= 0
 */
static inline void copy(LZOContext *c, int cnt) {
    register const uint8_t *src = c->in;
    register uint8_t *dst = c->out;
    if (cnt < 0) {
        c->error |= AV_LZO_ERROR;
        return;
    }
    if (cnt > c->in_end - src) {
        cnt = FFMAX(c->in_end - src, 0);
        c->error |= AV_LZO_INPUT_DEPLETED;
    }
    if (cnt > c->out_end - dst) {
        cnt = FFMAX(c->out_end - dst, 0);
        c->error |= AV_LZO_OUTPUT_FULL;
    }
#if defined(INBUF_PADDED) && defined(OUTBUF_PADDED)
    COPY4(dst, src);
    src += 4;
    dst += 4;
    cnt -= 4;
    if (cnt > 0)
#endif
        memcpy(dst, src, cnt);
    c->in = src + cnt;
    c->out = dst + cnt;
}

static inline void memcpy_backptr(uint8_t *dst, int back, int cnt);

/**
 * @brief Copies previously decoded bytes to current position.
<<<<<<< HEAD
 * @param back how many bytes back we start, must be > 0
 * @param cnt number of bytes to copy, must be >= 0
=======
 * @param back how many bytes back we start
 * @param cnt number of bytes to copy, must be > 0
>>>>>>> e7f5dacd
 *
 * cnt > back is valid, this will copy the bytes we just copied,
 * thus creating a repeating pattern with a period length of back.
 */
static inline void copy_backptr(LZOContext *c, int back, int cnt) {
    register uint8_t *dst = c->out;
    if (cnt <= 0) {
        c->error |= AV_LZO_ERROR;
        return;
    }
    if (dst - c->out_start < back) {
        c->error |= AV_LZO_INVALID_BACKPTR;
        return;
    }
    if (cnt > c->out_end - dst) {
        cnt = FFMAX(c->out_end - dst, 0);
        c->error |= AV_LZO_OUTPUT_FULL;
    }
    memcpy_backptr(dst, back, cnt);
    c->out = dst + cnt;
}

static inline void memcpy_backptr(uint8_t *dst, int back, int cnt) {
    const uint8_t *src = &dst[-back];
    if (back <= 1) {
        memset(dst, *src, cnt);
    } else {
#ifdef OUTBUF_PADDED
        COPY2(dst, src);
        COPY2(dst + 2, src + 2);
        src += 4;
        dst += 4;
        cnt -= 4;
        if (cnt > 0) {
            COPY2(dst, src);
            COPY2(dst + 2, src + 2);
            COPY2(dst + 4, src + 4);
            COPY2(dst + 6, src + 6);
            src += 8;
            dst += 8;
            cnt -= 8;
        }
#endif
        if (cnt > 0) {
            int blocklen = back;
            while (cnt > blocklen) {
                memcpy(dst, src, blocklen);
                dst += blocklen;
                cnt -= blocklen;
                blocklen <<= 1;
            }
            memcpy(dst, src, cnt);
        }
    }
}

void av_memcpy_backptr(uint8_t *dst, int back, int cnt) {
    memcpy_backptr(dst, back, cnt);
}

int av_lzo1x_decode(void *out, int *outlen, const void *in, int *inlen) {
    int state= 0;
    int x;
    LZOContext c;
    if (*outlen <= 0 || *inlen <= 0) {
        int res = 0;
        if (*outlen <= 0)
            res |= AV_LZO_OUTPUT_FULL;
        if (*inlen <= 0)
            res |= AV_LZO_INPUT_DEPLETED;
        return res;
    }
    c.in = in;
    c.in_end = (const uint8_t *)in + *inlen;
    c.out = c.out_start = out;
    c.out_end = (uint8_t *)out + * outlen;
    c.error = 0;
    x = GETB(c);
    if (x > 17) {
        copy(&c, x - 17);
        x = GETB(c);
        if (x < 16) c.error |= AV_LZO_ERROR;
    }
    if (c.in > c.in_end)
        c.error |= AV_LZO_INPUT_DEPLETED;
    while (!c.error) {
        int cnt, back;
        if (x > 15) {
            if (x > 63) {
                cnt = (x >> 5) - 1;
                back = (GETB(c) << 3) + ((x >> 2) & 7) + 1;
            } else if (x > 31) {
                cnt = get_len(&c, x, 31);
                x = GETB(c);
                back = (GETB(c) << 6) + (x >> 2) + 1;
            } else {
                cnt = get_len(&c, x, 7);
                back = (1 << 14) + ((x & 8) << 11);
                x = GETB(c);
                back += (GETB(c) << 6) + (x >> 2);
                if (back == (1 << 14)) {
                    if (cnt != 1)
                        c.error |= AV_LZO_ERROR;
                    break;
                }
            }
        } else if(!state){
                cnt = get_len(&c, x, 15);
                copy(&c, cnt + 3);
                x = GETB(c);
                if (x > 15)
                    continue;
                cnt = 1;
                back = (1 << 11) + (GETB(c) << 2) + (x >> 2) + 1;
        } else {
                cnt = 0;
                back = (GETB(c) << 2) + (x >> 2) + 1;
        }
        copy_backptr(&c, back, cnt + 2);
        state=
        cnt = x & 3;
        copy(&c, cnt);
        x = GETB(c);
    }
    *inlen = c.in_end - c.in;
    if (c.in > c.in_end)
        *inlen = 0;
    *outlen = c.out_end - c.out;
    return c.error;
}

#ifdef TEST
#include <stdio.h>
#include <lzo/lzo1x.h>
#include "log.h"
#define MAXSZ (10*1024*1024)

/* Define one of these to 1 if you wish to benchmark liblzo
 * instead of our native implementation. */
#define BENCHMARK_LIBLZO_SAFE   0
#define BENCHMARK_LIBLZO_UNSAFE 0

int main(int argc, char *argv[]) {
    FILE *in = fopen(argv[1], "rb");
    uint8_t *orig = av_malloc(MAXSZ + 16);
    uint8_t *comp = av_malloc(2*MAXSZ + 16);
    uint8_t *decomp = av_malloc(MAXSZ + 16);
    size_t s = fread(orig, 1, MAXSZ, in);
    lzo_uint clen = 0;
    long tmp[LZO1X_MEM_COMPRESS];
    int inlen, outlen;
    int i;
    av_log_set_level(AV_LOG_DEBUG);
    lzo1x_999_compress(orig, s, comp, &clen, tmp);
    for (i = 0; i < 300; i++) {
START_TIMER
        inlen = clen; outlen = MAXSZ;
#if BENCHMARK_LIBLZO_SAFE
        if (lzo1x_decompress_safe(comp, inlen, decomp, &outlen, NULL))
#elif BENCHMARK_LIBLZO_UNSAFE
        if (lzo1x_decompress(comp, inlen, decomp, &outlen, NULL))
#else
        if (av_lzo1x_decode(decomp, &outlen, comp, &inlen))
#endif
            av_log(NULL, AV_LOG_ERROR, "decompression error\n");
STOP_TIMER("lzod")
    }
    if (memcmp(orig, decomp, s))
        av_log(NULL, AV_LOG_ERROR, "decompression incorrect\n");
    else
        av_log(NULL, AV_LOG_ERROR, "decompression OK\n");
    return 0;
}
#endif<|MERGE_RESOLUTION|>--- conflicted
+++ resolved
@@ -122,13 +122,8 @@
 
 /**
  * @brief Copies previously decoded bytes to current position.
-<<<<<<< HEAD
  * @param back how many bytes back we start, must be > 0
- * @param cnt number of bytes to copy, must be >= 0
-=======
- * @param back how many bytes back we start
  * @param cnt number of bytes to copy, must be > 0
->>>>>>> e7f5dacd
  *
  * cnt > back is valid, this will copy the bytes we just copied,
  * thus creating a repeating pattern with a period length of back.
