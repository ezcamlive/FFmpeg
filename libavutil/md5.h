--- conflicted
+++ resolved
@@ -23,12 +23,8 @@
 
 #include <stdint.h>
 
-<<<<<<< HEAD
-#include "symbols.h"
-=======
 #include "attributes.h"
 #include "version.h"
->>>>>>> d9138836
 
 /**
  * @defgroup lavu_md5 MD5
@@ -36,7 +32,7 @@
  * @{
  */
 
-extern AVUTIL_SYMBOL const int av_md5_size;
+extern const int av_md5_size;
 
 struct AVMD5;
 
