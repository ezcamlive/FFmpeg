--- conflicted
+++ resolved
@@ -62,12 +62,13 @@
     return x;
 }
 
-<<<<<<< HEAD
 /*
 TODO(dalecurtis): This causes compilation to fail if the function can't be
 inlined because the 2nd operand in usat must be an immediate.  So disable since
 av_always_inline doesn't seem to really mean always...
-=======
+TODO(watk): Upstream added av_clip_intp2_arm, which uses the similar ssat, so I
+commented it out too.
+
 #define av_clip_intp2 av_clip_intp2_arm
 static av_always_inline av_const int av_clip_intp2_arm(int a, int p)
 {
@@ -75,7 +76,6 @@
     __asm__ ("ssat %0, %2, %1" : "=r"(x) : "r"(a), "i"(p+1));
     return x;
 }
->>>>>>> 19321a29
 
 #define av_clip_uintp2 av_clip_uintp2_arm
 static av_always_inline av_const unsigned av_clip_uintp2_arm(int a, int p)
