--- conflicted
+++ resolved
@@ -179,11 +179,8 @@
     len = priv->len[0] + priv->len[1] + priv->len[2];
     buf_len = len + len/255 + 64;
     ptr = *buf = av_realloc(NULL, buf_len);
-<<<<<<< HEAD
-=======
     if (!*buf)
         return 0;
->>>>>>> 5b802cf5
     memset(*buf, '\0', buf_len);
 
     ptr[0] = 2;
