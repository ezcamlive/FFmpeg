--- conflicted
+++ resolved
@@ -200,10 +200,7 @@
     .video_codec       = AV_CODEC_ID_NONE,
     .write_header      = adts_write_header,
     .write_packet      = adts_write_packet,
-<<<<<<< HEAD
     .write_trailer     = adts_write_trailer,
     .priv_class        = &adts_muxer_class,
-=======
     .flags             = AVFMT_NOTIMESTAMPS,
->>>>>>> f792d3cb
 };