/*
 * various utility functions for use within FFmpeg
 * Copyright (c) 2000, 2001, 2002 Fabrice Bellard
 *
 * This file is part of FFmpeg.
 *
 * FFmpeg is free software; you can redistribute it and/or
 * modify it under the terms of the GNU Lesser General Public
 * License as published by the Free Software Foundation; either
 * version 2.1 of the License, or (at your option) any later version.
 *
 * FFmpeg is distributed in the hope that it will be useful,
 * but WITHOUT ANY WARRANTY; without even the implied warranty of
 * MERCHANTABILITY or FITNESS FOR A PARTICULAR PURPOSE.  See the GNU
 * Lesser General Public License for more details.
 *
 * You should have received a copy of the GNU Lesser General Public
 * License along with FFmpeg; if not, write to the Free Software
 * Foundation, Inc., 51 Franklin Street, Fifth Floor, Boston, MA 02110-1301 USA
 */

/* #define DEBUG */

#include "avformat.h"
#include "avio_internal.h"
#include "internal.h"
#include "libavcodec/internal.h"
#include "libavcodec/raw.h"
#include "libavcodec/bytestream.h"
#include "libavutil/avassert.h"
#include "libavutil/opt.h"
#include "libavutil/dict.h"
#include "libavutil/pixdesc.h"
#include "metadata.h"
#include "id3v2.h"
#include "libavutil/avassert.h"
#include "libavutil/avstring.h"
#include "libavutil/mathematics.h"
#include "libavutil/parseutils.h"
#include "riff.h"
#include "audiointerleave.h"
#include "url.h"
#include <sys/time.h>
#include <time.h>
#include <stdarg.h>
#if CONFIG_NETWORK
#include "network.h"
#endif

#undef NDEBUG
#include <assert.h>

/**
 * @file
 * various utility functions for use within FFmpeg
 */

unsigned avformat_version(void)
{
    av_assert0(LIBAVFORMAT_VERSION_MICRO >= 100);
    return LIBAVFORMAT_VERSION_INT;
}

const char *avformat_configuration(void)
{
    return FFMPEG_CONFIGURATION;
}

const char *avformat_license(void)
{
#define LICENSE_PREFIX "libavformat license: "
    return LICENSE_PREFIX FFMPEG_LICENSE + sizeof(LICENSE_PREFIX) - 1;
}

#define RELATIVE_TS_BASE (INT64_MAX - (1LL<<48))

static int is_relative(int64_t ts) {
    return ts > (RELATIVE_TS_BASE - (1LL<<48));
}

/* fraction handling */

/**
 * f = val + (num / den) + 0.5.
 *
 * 'num' is normalized so that it is such as 0 <= num < den.
 *
 * @param f fractional number
 * @param val integer value
 * @param num must be >= 0
 * @param den must be >= 1
 */
static void frac_init(AVFrac *f, int64_t val, int64_t num, int64_t den)
{
    num += (den >> 1);
    if (num >= den) {
        val += num / den;
        num = num % den;
    }
    f->val = val;
    f->num = num;
    f->den = den;
}

/**
 * Fractional addition to f: f = f + (incr / f->den).
 *
 * @param f fractional number
 * @param incr increment, can be positive or negative
 */
static void frac_add(AVFrac *f, int64_t incr)
{
    int64_t num, den;

    num = f->num + incr;
    den = f->den;
    if (num < 0) {
        f->val += num / den;
        num = num % den;
        if (num < 0) {
            num += den;
            f->val--;
        }
    } else if (num >= den) {
        f->val += num / den;
        num = num % den;
    }
    f->num = num;
}

/** head of registered input format linked list */
static AVInputFormat *first_iformat = NULL;
/** head of registered output format linked list */
static AVOutputFormat *first_oformat = NULL;

AVInputFormat  *av_iformat_next(AVInputFormat  *f)
{
    if(f) return f->next;
    else  return first_iformat;
}

AVOutputFormat *av_oformat_next(AVOutputFormat *f)
{
    if(f) return f->next;
    else  return first_oformat;
}

void av_register_input_format(AVInputFormat *format)
{
    AVInputFormat **p;
    p = &first_iformat;
    while (*p != NULL) p = &(*p)->next;
    *p = format;
    format->next = NULL;
}

void av_register_output_format(AVOutputFormat *format)
{
    AVOutputFormat **p;
    p = &first_oformat;
    while (*p != NULL) p = &(*p)->next;
    *p = format;
    format->next = NULL;
}

int av_match_ext(const char *filename, const char *extensions)
{
    const char *ext, *p;
    char ext1[32], *q;

    if(!filename)
        return 0;

    ext = strrchr(filename, '.');
    if (ext) {
        ext++;
        p = extensions;
        for(;;) {
            q = ext1;
            while (*p != '\0' && *p != ',' && q-ext1<sizeof(ext1)-1)
                *q++ = *p++;
            *q = '\0';
            if (!av_strcasecmp(ext1, ext))
                return 1;
            if (*p == '\0')
                break;
            p++;
        }
    }
    return 0;
}

static int match_format(const char *name, const char *names)
{
    const char *p;
    int len, namelen;

    if (!name || !names)
        return 0;

    namelen = strlen(name);
    while ((p = strchr(names, ','))) {
        len = FFMAX(p - names, namelen);
        if (!av_strncasecmp(name, names, len))
            return 1;
        names = p+1;
    }
    return !av_strcasecmp(name, names);
}

AVOutputFormat *av_guess_format(const char *short_name, const char *filename,
                                const char *mime_type)
{
    AVOutputFormat *fmt = NULL, *fmt_found;
    int score_max, score;

    /* specific test for image sequences */
#if CONFIG_IMAGE2_MUXER
    if (!short_name && filename &&
        av_filename_number_test(filename) &&
        ff_guess_image2_codec(filename) != CODEC_ID_NONE) {
        return av_guess_format("image2", NULL, NULL);
    }
#endif
    /* Find the proper file type. */
    fmt_found = NULL;
    score_max = 0;
    while ((fmt = av_oformat_next(fmt))) {
        score = 0;
        if (fmt->name && short_name && !strcmp(fmt->name, short_name))
            score += 100;
        if (fmt->mime_type && mime_type && !strcmp(fmt->mime_type, mime_type))
            score += 10;
        if (filename && fmt->extensions &&
            av_match_ext(filename, fmt->extensions)) {
            score += 5;
        }
        if (score > score_max) {
            score_max = score;
            fmt_found = fmt;
        }
    }
    return fmt_found;
}

enum CodecID av_guess_codec(AVOutputFormat *fmt, const char *short_name,
                            const char *filename, const char *mime_type, enum AVMediaType type){
    if(type == AVMEDIA_TYPE_VIDEO){
        enum CodecID codec_id= CODEC_ID_NONE;

#if CONFIG_IMAGE2_MUXER
        if(!strcmp(fmt->name, "image2") || !strcmp(fmt->name, "image2pipe")){
            codec_id= ff_guess_image2_codec(filename);
        }
#endif
        if(codec_id == CODEC_ID_NONE)
            codec_id= fmt->video_codec;
        return codec_id;
    }else if(type == AVMEDIA_TYPE_AUDIO)
        return fmt->audio_codec;
    else if (type == AVMEDIA_TYPE_SUBTITLE)
        return fmt->subtitle_codec;
    else
        return CODEC_ID_NONE;
}

AVInputFormat *av_find_input_format(const char *short_name)
{
    AVInputFormat *fmt = NULL;
    while ((fmt = av_iformat_next(fmt))) {
        if (match_format(short_name, fmt->name))
            return fmt;
    }
    return NULL;
}

int ffio_limit(AVIOContext *s, int size)
{
    if(s->maxsize>=0){
        int64_t remaining= s->maxsize - avio_tell(s);
        if(remaining < size){
            int64_t newsize= avio_size(s);
            if(!s->maxsize || s->maxsize<newsize)
                s->maxsize= newsize - !newsize;
            remaining= s->maxsize - avio_tell(s);
            remaining= FFMAX(remaining, 0);
        }

        if(s->maxsize>=0 && remaining+1 < size){
            av_log(0, AV_LOG_ERROR, "Truncating packet of size %d to %"PRId64"\n", size, remaining+1);
            size= remaining+1;
        }
    }
    return size;
}

int av_get_packet(AVIOContext *s, AVPacket *pkt, int size)
{
    int ret;
    int orig_size = size;
    size= ffio_limit(s, size);

    ret= av_new_packet(pkt, size);

    if(ret<0)
        return ret;

    pkt->pos= avio_tell(s);

    ret= avio_read(s, pkt->data, size);
    if(ret<=0)
        av_free_packet(pkt);
    else
        av_shrink_packet(pkt, ret);
    if (pkt->size < orig_size)
        pkt->flags |= AV_PKT_FLAG_CORRUPT;

    return ret;
}

int av_append_packet(AVIOContext *s, AVPacket *pkt, int size)
{
    int ret;
    int old_size;
    if (!pkt->size)
        return av_get_packet(s, pkt, size);
    old_size = pkt->size;
    ret = av_grow_packet(pkt, size);
    if (ret < 0)
        return ret;
    ret = avio_read(s, pkt->data + old_size, size);
    av_shrink_packet(pkt, old_size + FFMAX(ret, 0));
    return ret;
}


int av_filename_number_test(const char *filename)
{
    char buf[1024];
    return filename && (av_get_frame_filename(buf, sizeof(buf), filename, 1)>=0);
}

AVInputFormat *av_probe_input_format3(AVProbeData *pd, int is_opened, int *score_ret)
{
    AVProbeData lpd = *pd;
    AVInputFormat *fmt1 = NULL, *fmt;
    int score, nodat = 0, score_max=0;

    if (lpd.buf_size > 10 && ff_id3v2_match(lpd.buf, ID3v2_DEFAULT_MAGIC)) {
        int id3len = ff_id3v2_tag_len(lpd.buf);
        if (lpd.buf_size > id3len + 16) {
            lpd.buf += id3len;
            lpd.buf_size -= id3len;
        }else
            nodat = 1;
    }

    fmt = NULL;
    while ((fmt1 = av_iformat_next(fmt1))) {
        if (!is_opened == !(fmt1->flags & AVFMT_NOFILE))
            continue;
        score = 0;
        if (fmt1->read_probe) {
            score = fmt1->read_probe(&lpd);
            if(fmt1->extensions && av_match_ext(lpd.filename, fmt1->extensions))
                score = FFMAX(score, nodat ? AVPROBE_SCORE_MAX/4-1 : 1);
        } else if (fmt1->extensions) {
            if (av_match_ext(lpd.filename, fmt1->extensions)) {
                score = 50;
            }
        }
        if (score > score_max) {
            score_max = score;
            fmt = fmt1;
        }else if (score == score_max)
            fmt = NULL;
    }
    *score_ret= score_max;

    return fmt;
}

AVInputFormat *av_probe_input_format2(AVProbeData *pd, int is_opened, int *score_max)
{
    int score_ret;
    AVInputFormat *fmt= av_probe_input_format3(pd, is_opened, &score_ret);
    if(score_ret > *score_max){
        *score_max= score_ret;
        return fmt;
    }else
        return NULL;
}

AVInputFormat *av_probe_input_format(AVProbeData *pd, int is_opened){
    int score=0;
    return av_probe_input_format2(pd, is_opened, &score);
}

static int set_codec_from_probe_data(AVFormatContext *s, AVStream *st, AVProbeData *pd)
{
    static const struct {
        const char *name; enum CodecID id; enum AVMediaType type;
    } fmt_id_type[] = {
        { "aac"      , CODEC_ID_AAC       , AVMEDIA_TYPE_AUDIO },
        { "ac3"      , CODEC_ID_AC3       , AVMEDIA_TYPE_AUDIO },
        { "dts"      , CODEC_ID_DTS       , AVMEDIA_TYPE_AUDIO },
        { "eac3"     , CODEC_ID_EAC3      , AVMEDIA_TYPE_AUDIO },
        { "h264"     , CODEC_ID_H264      , AVMEDIA_TYPE_VIDEO },
        { "loas"     , CODEC_ID_AAC_LATM  , AVMEDIA_TYPE_AUDIO },
        { "m4v"      , CODEC_ID_MPEG4     , AVMEDIA_TYPE_VIDEO },
        { "mp3"      , CODEC_ID_MP3       , AVMEDIA_TYPE_AUDIO },
        { "mpegvideo", CODEC_ID_MPEG2VIDEO, AVMEDIA_TYPE_VIDEO },
        { 0 }
    };
    int score;
    AVInputFormat *fmt = av_probe_input_format3(pd, 1, &score);

    if (fmt) {
        int i;
        av_log(s, AV_LOG_DEBUG, "Probe with size=%d, packets=%d detected %s with score=%d\n",
               pd->buf_size, MAX_PROBE_PACKETS - st->probe_packets, fmt->name, score);
        for (i = 0; fmt_id_type[i].name; i++) {
            if (!strcmp(fmt->name, fmt_id_type[i].name)) {
                st->codec->codec_id   = fmt_id_type[i].id;
                st->codec->codec_type = fmt_id_type[i].type;
                break;
            }
        }
    }
    return score;
}

/************************************************************/
/* input media file */

int av_demuxer_open(AVFormatContext *ic){
    int err;

    if (ic->iformat->read_header) {
        err = ic->iformat->read_header(ic);
        if (err < 0)
            return err;
    }

    if (ic->pb && !ic->data_offset)
        ic->data_offset = avio_tell(ic->pb);

    return 0;
}


/** size of probe buffer, for guessing file type from file contents */
#define PROBE_BUF_MIN 2048
#define PROBE_BUF_MAX (1<<20)

int av_probe_input_buffer(AVIOContext *pb, AVInputFormat **fmt,
                          const char *filename, void *logctx,
                          unsigned int offset, unsigned int max_probe_size)
{
    AVProbeData pd = { filename ? filename : "", NULL, -offset };
    unsigned char *buf = NULL;
    int ret = 0, probe_size;

    if (!max_probe_size) {
        max_probe_size = PROBE_BUF_MAX;
    } else if (max_probe_size > PROBE_BUF_MAX) {
        max_probe_size = PROBE_BUF_MAX;
    } else if (max_probe_size < PROBE_BUF_MIN) {
        return AVERROR(EINVAL);
    }

    if (offset >= max_probe_size) {
        return AVERROR(EINVAL);
    }

    for(probe_size= PROBE_BUF_MIN; probe_size<=max_probe_size && !*fmt;
        probe_size = FFMIN(probe_size<<1, FFMAX(max_probe_size, probe_size+1))) {
        int score = probe_size < max_probe_size ? AVPROBE_SCORE_MAX/4 : 0;
        int buf_offset = (probe_size == PROBE_BUF_MIN) ? 0 : probe_size>>1;
        void *buftmp;

        if (probe_size < offset) {
            continue;
        }

        /* read probe data */
        buftmp = av_realloc(buf, probe_size + AVPROBE_PADDING_SIZE);
        if(!buftmp){
            av_free(buf);
            return AVERROR(ENOMEM);
        }
        buf=buftmp;
        if ((ret = avio_read(pb, buf + buf_offset, probe_size - buf_offset)) < 0) {
            /* fail if error was not end of file, otherwise, lower score */
            if (ret != AVERROR_EOF) {
                av_free(buf);
                return ret;
            }
            score = 0;
            ret = 0;            /* error was end of file, nothing read */
        }
        pd.buf_size += ret;
        pd.buf = &buf[offset];

        memset(pd.buf + pd.buf_size, 0, AVPROBE_PADDING_SIZE);

        /* guess file format */
        *fmt = av_probe_input_format2(&pd, 1, &score);
        if(*fmt){
            if(score <= AVPROBE_SCORE_MAX/4){ //this can only be true in the last iteration
                av_log(logctx, AV_LOG_WARNING, "Format %s detected only with low score of %d, misdetection possible!\n", (*fmt)->name, score);
            }else
                av_log(logctx, AV_LOG_DEBUG, "Format %s probed with size=%d and score=%d\n", (*fmt)->name, probe_size, score);
        }
    }

    if (!*fmt) {
        av_free(buf);
        return AVERROR_INVALIDDATA;
    }

    /* rewind. reuse probe buffer to avoid seeking */
    if ((ret = ffio_rewind_with_probe_data(pb, buf, pd.buf_size)) < 0)
        av_free(buf);

    return ret;
}

/* open input file and probe the format if necessary */
static int init_input(AVFormatContext *s, const char *filename, AVDictionary **options)
{
    int ret;
    AVProbeData pd = {filename, NULL, 0};

    if (s->pb) {
        s->flags |= AVFMT_FLAG_CUSTOM_IO;
        if (!s->iformat)
            return av_probe_input_buffer(s->pb, &s->iformat, filename, s, 0, s->probesize);
        else if (s->iformat->flags & AVFMT_NOFILE)
            av_log(s, AV_LOG_WARNING, "Custom AVIOContext makes no sense and "
                                      "will be ignored with AVFMT_NOFILE format.\n");
        return 0;
    }

    if ( (s->iformat && s->iformat->flags & AVFMT_NOFILE) ||
        (!s->iformat && (s->iformat = av_probe_input_format(&pd, 0))))
        return 0;

    if ((ret = avio_open2(&s->pb, filename, AVIO_FLAG_READ | s->avio_flags,
                          &s->interrupt_callback, options)) < 0)
        return ret;
    if (s->iformat)
        return 0;
    return av_probe_input_buffer(s->pb, &s->iformat, filename, s, 0, s->probesize);
}

static AVPacket *add_to_pktbuf(AVPacketList **packet_buffer, AVPacket *pkt,
                               AVPacketList **plast_pktl){
    AVPacketList *pktl = av_mallocz(sizeof(AVPacketList));
    if (!pktl)
        return NULL;

    if (*packet_buffer)
        (*plast_pktl)->next = pktl;
    else
        *packet_buffer = pktl;

    /* add the packet in the buffered packet list */
    *plast_pktl = pktl;
    pktl->pkt= *pkt;
    return &pktl->pkt;
}

static void queue_attached_pictures(AVFormatContext *s)
{
    int i;
    for (i = 0; i < s->nb_streams; i++)
        if (s->streams[i]->disposition & AV_DISPOSITION_ATTACHED_PIC &&
            s->streams[i]->discard < AVDISCARD_ALL) {
            AVPacket copy = s->streams[i]->attached_pic;
            copy.destruct = NULL;
            add_to_pktbuf(&s->raw_packet_buffer, &copy, &s->raw_packet_buffer_end);
        }
}

int avformat_open_input(AVFormatContext **ps, const char *filename, AVInputFormat *fmt, AVDictionary **options)
{
    AVFormatContext *s = *ps;
    int ret = 0;
    AVDictionary *tmp = NULL;
    ID3v2ExtraMeta *id3v2_extra_meta = NULL;

    if (!s && !(s = avformat_alloc_context()))
        return AVERROR(ENOMEM);
    if (!s->av_class){
        av_log(0, AV_LOG_ERROR, "Input context has not been properly allocated by avformat_alloc_context() and is not NULL either\n");
        return AVERROR(EINVAL);
    }
    if (fmt)
        s->iformat = fmt;

    if (options)
        av_dict_copy(&tmp, *options, 0);

    if ((ret = av_opt_set_dict(s, &tmp)) < 0)
        goto fail;

    if ((ret = init_input(s, filename, &tmp)) < 0)
        goto fail;

    /* check filename in case an image number is expected */
    if (s->iformat->flags & AVFMT_NEEDNUMBER) {
        if (!av_filename_number_test(filename)) {
            ret = AVERROR(EINVAL);
            goto fail;
        }
    }

    s->duration = s->start_time = AV_NOPTS_VALUE;
    av_strlcpy(s->filename, filename, sizeof(s->filename));

    /* allocate private data */
    if (s->iformat->priv_data_size > 0) {
        if (!(s->priv_data = av_mallocz(s->iformat->priv_data_size))) {
            ret = AVERROR(ENOMEM);
            goto fail;
        }
        if (s->iformat->priv_class) {
            *(const AVClass**)s->priv_data = s->iformat->priv_class;
            av_opt_set_defaults(s->priv_data);
            if ((ret = av_opt_set_dict(s->priv_data, &tmp)) < 0)
                goto fail;
        }
    }

    /* e.g. AVFMT_NOFILE formats will not have a AVIOContext */
    if (s->pb)
        ff_id3v2_read(s, ID3v2_DEFAULT_MAGIC, &id3v2_extra_meta);

    if (!(s->flags&AVFMT_FLAG_PRIV_OPT) && s->iformat->read_header)
        if ((ret = s->iformat->read_header(s)) < 0)
            goto fail;

    if (id3v2_extra_meta &&
        (ret = ff_id3v2_parse_apic(s, &id3v2_extra_meta)) < 0)
        goto fail;
    ff_id3v2_free_extra_meta(&id3v2_extra_meta);

    queue_attached_pictures(s);

    if (!(s->flags&AVFMT_FLAG_PRIV_OPT) && s->pb && !s->data_offset)
        s->data_offset = avio_tell(s->pb);

    s->raw_packet_buffer_remaining_size = RAW_PACKET_BUFFER_SIZE;

    if (options) {
        av_dict_free(options);
        *options = tmp;
    }
    *ps = s;
    return 0;

fail:
    ff_id3v2_free_extra_meta(&id3v2_extra_meta);
    av_dict_free(&tmp);
    if (s->pb && !(s->flags & AVFMT_FLAG_CUSTOM_IO))
        avio_close(s->pb);
    avformat_free_context(s);
    *ps = NULL;
    return ret;
}

/*******************************************************/

int ff_read_packet(AVFormatContext *s, AVPacket *pkt)
{
    int ret, i;
    AVStream *st;

    for(;;){
        AVPacketList *pktl = s->raw_packet_buffer;

        if (pktl) {
            *pkt = pktl->pkt;
            if(s->streams[pkt->stream_index]->request_probe <= 0){
                s->raw_packet_buffer = pktl->next;
                s->raw_packet_buffer_remaining_size += pkt->size;
                av_free(pktl);
                return 0;
            }
        }

        av_init_packet(pkt);
        ret= s->iformat->read_packet(s, pkt);
        if (ret < 0) {
            if (!pktl || ret == AVERROR(EAGAIN))
                return ret;
            for (i = 0; i < s->nb_streams; i++)
                if(s->streams[i]->request_probe > 0)
                    s->streams[i]->request_probe = -1;
            continue;
        }

        if ((s->flags & AVFMT_FLAG_DISCARD_CORRUPT) &&
            (pkt->flags & AV_PKT_FLAG_CORRUPT)) {
            av_log(s, AV_LOG_WARNING,
                   "Dropped corrupted packet (stream = %d)\n",
                   pkt->stream_index);
            av_free_packet(pkt);
            continue;
        }

        if(!(s->flags & AVFMT_FLAG_KEEP_SIDE_DATA))
            av_packet_merge_side_data(pkt);

        if(pkt->stream_index >= (unsigned)s->nb_streams){
            av_log(s, AV_LOG_ERROR, "Invalid stream index %d\n", pkt->stream_index);
            continue;
        }

        st= s->streams[pkt->stream_index];

        switch(st->codec->codec_type){
        case AVMEDIA_TYPE_VIDEO:
            if(s->video_codec_id)   st->codec->codec_id= s->video_codec_id;
            break;
        case AVMEDIA_TYPE_AUDIO:
            if(s->audio_codec_id)   st->codec->codec_id= s->audio_codec_id;
            break;
        case AVMEDIA_TYPE_SUBTITLE:
            if(s->subtitle_codec_id)st->codec->codec_id= s->subtitle_codec_id;
            break;
        }

        if(!pktl && st->request_probe <= 0)
            return ret;

        add_to_pktbuf(&s->raw_packet_buffer, pkt, &s->raw_packet_buffer_end);
        s->raw_packet_buffer_remaining_size -= pkt->size;

        if(st->request_probe>0){
            AVProbeData *pd = &st->probe_data;
            int end;
            av_log(s, AV_LOG_DEBUG, "probing stream %d pp:%d\n", st->index, st->probe_packets);
            --st->probe_packets;

            pd->buf = av_realloc(pd->buf, pd->buf_size+pkt->size+AVPROBE_PADDING_SIZE);
            memcpy(pd->buf+pd->buf_size, pkt->data, pkt->size);
            pd->buf_size += pkt->size;
            memset(pd->buf+pd->buf_size, 0, AVPROBE_PADDING_SIZE);

            end=    s->raw_packet_buffer_remaining_size <= 0
                 || st->probe_packets<=0;

            if(end || av_log2(pd->buf_size) != av_log2(pd->buf_size - pkt->size)){
                int score= set_codec_from_probe_data(s, st, pd);
                if(    (st->codec->codec_id != CODEC_ID_NONE && score > AVPROBE_SCORE_MAX/4)
                    || end){
                    pd->buf_size=0;
                    av_freep(&pd->buf);
                    st->request_probe= -1;
                    if(st->codec->codec_id != CODEC_ID_NONE){
                    av_log(s, AV_LOG_DEBUG, "probed stream %d\n", st->index);
                    }else
                        av_log(s, AV_LOG_WARNING, "probed stream %d failed\n", st->index);
                }
            }
        }
    }
}

#if FF_API_READ_PACKET
int av_read_packet(AVFormatContext *s, AVPacket *pkt)
{
    return ff_read_packet(s, pkt);
}
#endif


/**********************************************************/

static int determinable_frame_size(AVCodecContext *avctx)
{
    if (/*avctx->codec_id == CODEC_ID_AAC ||*/
        avctx->codec_id == CODEC_ID_MP1 ||
        avctx->codec_id == CODEC_ID_MP2 ||
        avctx->codec_id == CODEC_ID_MP3/* ||
        avctx->codec_id == CODEC_ID_CELT*/)
        return 1;
    return 0;
}

/**
 * Get the number of samples of an audio frame. Return -1 on error.
 */
static int get_audio_frame_size(AVCodecContext *enc, int size, int mux)
{
    int frame_size;

    /* give frame_size priority if demuxing */
    if (!mux && enc->frame_size > 1)
        return enc->frame_size;

    if ((frame_size = av_get_audio_frame_duration(enc, size)) > 0)
        return frame_size;

    /* fallback to using frame_size if muxing */
    if (enc->frame_size > 1)
        return enc->frame_size;

    return -1;
}


/**
 * Return the frame duration in seconds. Return 0 if not available.
 */
static void compute_frame_duration(int *pnum, int *pden, AVStream *st,
                                   AVCodecParserContext *pc, AVPacket *pkt)
{
    int frame_size;

    *pnum = 0;
    *pden = 0;
    switch(st->codec->codec_type) {
    case AVMEDIA_TYPE_VIDEO:
        if (st->r_frame_rate.num && !pc) {
            *pnum = st->r_frame_rate.den;
            *pden = st->r_frame_rate.num;
        } else if(st->time_base.num*1000LL > st->time_base.den) {
            *pnum = st->time_base.num;
            *pden = st->time_base.den;
        }else if(st->codec->time_base.num*1000LL > st->codec->time_base.den){
            *pnum = st->codec->time_base.num;
            *pden = st->codec->time_base.den;
            if (pc && pc->repeat_pict) {
                *pnum = (*pnum) * (1 + pc->repeat_pict);
            }
            //If this codec can be interlaced or progressive then we need a parser to compute duration of a packet
            //Thus if we have no parser in such case leave duration undefined.
            if(st->codec->ticks_per_frame>1 && !pc){
                *pnum = *pden = 0;
            }
        }
        break;
    case AVMEDIA_TYPE_AUDIO:
        frame_size = get_audio_frame_size(st->codec, pkt->size, 0);
        if (frame_size <= 0 || st->codec->sample_rate <= 0)
            break;
        *pnum = frame_size;
        *pden = st->codec->sample_rate;
        break;
    default:
        break;
    }
}

static int is_intra_only(AVCodecContext *enc){
    if(enc->codec_type == AVMEDIA_TYPE_AUDIO){
        return 1;
    }else if(enc->codec_type == AVMEDIA_TYPE_VIDEO){
        switch(enc->codec_id){
        case CODEC_ID_MJPEG:
        case CODEC_ID_MJPEGB:
        case CODEC_ID_LJPEG:
        case CODEC_ID_PRORES:
        case CODEC_ID_RAWVIDEO:
        case CODEC_ID_V210:
        case CODEC_ID_DVVIDEO:
        case CODEC_ID_HUFFYUV:
        case CODEC_ID_FFVHUFF:
        case CODEC_ID_ASV1:
        case CODEC_ID_ASV2:
        case CODEC_ID_VCR1:
        case CODEC_ID_DNXHD:
        case CODEC_ID_JPEG2000:
        case CODEC_ID_UTVIDEO:
            return 1;
        default: break;
        }
    }
    return 0;
}

static AVPacketList *get_next_pkt(AVFormatContext *s, AVStream *st, AVPacketList *pktl)
{
    if (pktl->next)
        return pktl->next;
    if (pktl == s->parse_queue_end)
        return s->packet_buffer;
    return NULL;
}

static void update_initial_timestamps(AVFormatContext *s, int stream_index,
                                      int64_t dts, int64_t pts)
{
    AVStream *st= s->streams[stream_index];
    AVPacketList *pktl= s->parse_queue ? s->parse_queue : s->packet_buffer;

    if(st->first_dts != AV_NOPTS_VALUE || dts == AV_NOPTS_VALUE || st->cur_dts == AV_NOPTS_VALUE || is_relative(dts))
        return;

    st->first_dts= dts - (st->cur_dts - RELATIVE_TS_BASE);
    st->cur_dts= dts;

    if (is_relative(pts))
        pts += st->first_dts - RELATIVE_TS_BASE;

    for(; pktl; pktl= get_next_pkt(s, st, pktl)){
        if(pktl->pkt.stream_index != stream_index)
            continue;
        if(is_relative(pktl->pkt.pts))
            pktl->pkt.pts += st->first_dts - RELATIVE_TS_BASE;

        if(is_relative(pktl->pkt.dts))
            pktl->pkt.dts += st->first_dts - RELATIVE_TS_BASE;

        if(st->start_time == AV_NOPTS_VALUE && pktl->pkt.pts != AV_NOPTS_VALUE)
            st->start_time= pktl->pkt.pts;
    }
    if (st->start_time == AV_NOPTS_VALUE)
        st->start_time = pts;
}

static void update_initial_durations(AVFormatContext *s, AVStream *st,
                                     int stream_index, int duration)
{
    AVPacketList *pktl= s->parse_queue ? s->parse_queue : s->packet_buffer;
    int64_t cur_dts= RELATIVE_TS_BASE;

    if(st->first_dts != AV_NOPTS_VALUE){
        cur_dts= st->first_dts;
        for(; pktl; pktl= get_next_pkt(s, st, pktl)){
            if(pktl->pkt.stream_index == stream_index){
                if(pktl->pkt.pts != pktl->pkt.dts || pktl->pkt.dts != AV_NOPTS_VALUE || pktl->pkt.duration)
                    break;
                cur_dts -= duration;
            }
        }
        pktl= s->parse_queue ? s->parse_queue : s->packet_buffer;
        st->first_dts = cur_dts;
    }else if(st->cur_dts != RELATIVE_TS_BASE)
        return;

    for(; pktl; pktl= get_next_pkt(s, st, pktl)){
        if(pktl->pkt.stream_index != stream_index)
            continue;
        if(pktl->pkt.pts == pktl->pkt.dts && (pktl->pkt.dts == AV_NOPTS_VALUE || pktl->pkt.dts == st->first_dts)
           && !pktl->pkt.duration){
            pktl->pkt.dts= cur_dts;
            if(!st->codec->has_b_frames)
                pktl->pkt.pts= cur_dts;
//            if (st->codec->codec_type != AVMEDIA_TYPE_AUDIO)
                pktl->pkt.duration = duration;
        }else
            break;
        cur_dts = pktl->pkt.dts + pktl->pkt.duration;
    }
    if(!pktl)
        st->cur_dts= cur_dts;
}

static void compute_pkt_fields(AVFormatContext *s, AVStream *st,
                               AVCodecParserContext *pc, AVPacket *pkt)
{
    int num, den, presentation_delayed, delay, i;
    int64_t offset;

    if (s->flags & AVFMT_FLAG_NOFILLIN)
        return;

    if((s->flags & AVFMT_FLAG_IGNDTS) && pkt->pts != AV_NOPTS_VALUE)
        pkt->dts= AV_NOPTS_VALUE;

    if (st->codec->codec_id != CODEC_ID_H264 && pc && pc->pict_type == AV_PICTURE_TYPE_B)
        //FIXME Set low_delay = 0 when has_b_frames = 1
        st->codec->has_b_frames = 1;

    /* do we have a video B-frame ? */
    delay= st->codec->has_b_frames;
    presentation_delayed = 0;

    /* XXX: need has_b_frame, but cannot get it if the codec is
        not initialized */
    if (delay &&
        pc && pc->pict_type != AV_PICTURE_TYPE_B)
        presentation_delayed = 1;

    if(pkt->pts != AV_NOPTS_VALUE && pkt->dts != AV_NOPTS_VALUE && pkt->dts - (1LL<<(st->pts_wrap_bits-1)) > pkt->pts && st->pts_wrap_bits<63){
        pkt->dts -= 1LL<<st->pts_wrap_bits;
    }

    // some mpeg2 in mpeg-ps lack dts (issue171 / input_file.mpg)
    // we take the conservative approach and discard both
    // Note, if this is misbehaving for a H.264 file then possibly presentation_delayed is not set correctly.
    if(delay==1 && pkt->dts == pkt->pts && pkt->dts != AV_NOPTS_VALUE && presentation_delayed){
        av_log(s, AV_LOG_DEBUG, "invalid dts/pts combination %"PRIi64"\n", pkt->dts);
        pkt->dts= AV_NOPTS_VALUE;
    }

    if (pkt->duration == 0) {
        compute_frame_duration(&num, &den, st, pc, pkt);
        if (den && num) {
            pkt->duration = av_rescale_rnd(1, num * (int64_t)st->time_base.den, den * (int64_t)st->time_base.num, AV_ROUND_DOWN);
        }
    }
    if(pkt->duration != 0 && (s->packet_buffer || s->parse_queue))
        update_initial_durations(s, st, pkt->stream_index, pkt->duration);

    /* correct timestamps with byte offset if demuxers only have timestamps
       on packet boundaries */
    if(pc && st->need_parsing == AVSTREAM_PARSE_TIMESTAMPS && pkt->size){
        /* this will estimate bitrate based on this frame's duration and size */
        offset = av_rescale(pc->offset, pkt->duration, pkt->size);
        if(pkt->pts != AV_NOPTS_VALUE)
            pkt->pts += offset;
        if(pkt->dts != AV_NOPTS_VALUE)
            pkt->dts += offset;
    }

    if (pc && pc->dts_sync_point >= 0) {
        // we have synchronization info from the parser
        int64_t den = st->codec->time_base.den * (int64_t) st->time_base.num;
        if (den > 0) {
            int64_t num = st->codec->time_base.num * (int64_t) st->time_base.den;
            if (pkt->dts != AV_NOPTS_VALUE) {
                // got DTS from the stream, update reference timestamp
                st->reference_dts = pkt->dts - pc->dts_ref_dts_delta * num / den;
                pkt->pts = pkt->dts + pc->pts_dts_delta * num / den;
            } else if (st->reference_dts != AV_NOPTS_VALUE) {
                // compute DTS based on reference timestamp
                pkt->dts = st->reference_dts + pc->dts_ref_dts_delta * num / den;
                pkt->pts = pkt->dts + pc->pts_dts_delta * num / den;
            }
            if (pc->dts_sync_point > 0)
                st->reference_dts = pkt->dts; // new reference
        }
    }

    /* This may be redundant, but it should not hurt. */
    if(pkt->dts != AV_NOPTS_VALUE && pkt->pts != AV_NOPTS_VALUE && pkt->pts > pkt->dts)
        presentation_delayed = 1;

//    av_log(NULL, AV_LOG_DEBUG, "IN delayed:%d pts:%"PRId64", dts:%"PRId64" cur_dts:%"PRId64" st:%d pc:%p duration:%d\n", presentation_delayed, pkt->pts, pkt->dts, st->cur_dts, pkt->stream_index, pc, pkt->duration);
    /* interpolate PTS and DTS if they are not present */
    //We skip H264 currently because delay and has_b_frames are not reliably set
    if((delay==0 || (delay==1 && pc)) && st->codec->codec_id != CODEC_ID_H264){
        if (presentation_delayed) {
            /* DTS = decompression timestamp */
            /* PTS = presentation timestamp */
            if (pkt->dts == AV_NOPTS_VALUE)
                pkt->dts = st->last_IP_pts;
            update_initial_timestamps(s, pkt->stream_index, pkt->dts, pkt->pts);
            if (pkt->dts == AV_NOPTS_VALUE)
                pkt->dts = st->cur_dts;

            /* this is tricky: the dts must be incremented by the duration
            of the frame we are displaying, i.e. the last I- or P-frame */
            if (st->last_IP_duration == 0)
                st->last_IP_duration = pkt->duration;
            if(pkt->dts != AV_NOPTS_VALUE)
                st->cur_dts = pkt->dts + st->last_IP_duration;
            st->last_IP_duration  = pkt->duration;
            st->last_IP_pts= pkt->pts;
            /* cannot compute PTS if not present (we can compute it only
            by knowing the future */
        } else if (pkt->pts != AV_NOPTS_VALUE ||
                   pkt->dts != AV_NOPTS_VALUE ||
                   pkt->duration                ) {
            int duration = pkt->duration;

<<<<<<< HEAD
            if(pkt->pts != AV_NOPTS_VALUE && duration){
                int64_t old_diff= FFABS(st->cur_dts - duration - pkt->pts);
                int64_t new_diff= FFABS(st->cur_dts - pkt->pts);
                if(   old_diff < new_diff && old_diff < (duration>>3)
                   && (!strcmp(s->iformat->name, "mpeg") ||
                       !strcmp(s->iformat->name, "mpegts"))){
                    pkt->pts += duration;
                    av_log(s, AV_LOG_WARNING, "Adjusting PTS forward\n");
    //                av_log(NULL, AV_LOG_DEBUG, "id:%d old:%"PRId64" new:%"PRId64" dur:%d cur:%"PRId64" size:%d\n", pkt->stream_index, old_diff, new_diff, pkt->duration, st->cur_dts, pkt->size);
                }
=======
            if (pkt->pts != AV_NOPTS_VALUE || pkt->dts != AV_NOPTS_VALUE ||
                duration) {
                /* presentation is not delayed : PTS and DTS are the same */
                if (pkt->pts == AV_NOPTS_VALUE)
                    pkt->pts = pkt->dts;
                update_initial_timestamps(s, pkt->stream_index, pkt->pts,
                                          pkt->pts);
                if (pkt->pts == AV_NOPTS_VALUE)
                    pkt->pts = st->cur_dts;
                pkt->dts = pkt->pts;
                if (pkt->pts != AV_NOPTS_VALUE)
                    st->cur_dts = pkt->pts + duration;
>>>>>>> 313f9fbf
            }
        }
    }

    if(pkt->pts != AV_NOPTS_VALUE && delay <= MAX_REORDER_DELAY){
        st->pts_buffer[0]= pkt->pts;
        for(i=0; i<delay && st->pts_buffer[i] > st->pts_buffer[i+1]; i++)
            FFSWAP(int64_t, st->pts_buffer[i], st->pts_buffer[i+1]);
        if(pkt->dts == AV_NOPTS_VALUE)
            pkt->dts= st->pts_buffer[0];
        if(st->codec->codec_id == CODEC_ID_H264){ // we skipped it above so we try here
            update_initial_timestamps(s, pkt->stream_index, pkt->dts, pkt->pts); // this should happen on the first packet
        }
        if(pkt->dts > st->cur_dts)
            st->cur_dts = pkt->dts;
    }

//    av_log(NULL, AV_LOG_ERROR, "OUTdelayed:%d/%d pts:%"PRId64", dts:%"PRId64" cur_dts:%"PRId64"\n", presentation_delayed, delay, pkt->pts, pkt->dts, st->cur_dts);

    /* update flags */
    if(is_intra_only(st->codec))
        pkt->flags |= AV_PKT_FLAG_KEY;
    if (pc)
        pkt->convergence_duration = pc->convergence_duration;
}

static void free_packet_buffer(AVPacketList **pkt_buf, AVPacketList **pkt_buf_end)
{
    while (*pkt_buf) {
        AVPacketList *pktl = *pkt_buf;
        *pkt_buf = pktl->next;
        av_free_packet(&pktl->pkt);
        av_freep(&pktl);
    }
    *pkt_buf_end = NULL;
}

/**
 * Parse a packet, add all split parts to parse_queue
 *
 * @param pkt packet to parse, NULL when flushing the parser at end of stream
 */
static int parse_packet(AVFormatContext *s, AVPacket *pkt, int stream_index)
{
    AVPacket out_pkt = { 0 }, flush_pkt = { 0 };
    AVStream     *st = s->streams[stream_index];
    uint8_t    *data = pkt ? pkt->data : NULL;
    int         size = pkt ? pkt->size : 0;
    int ret = 0, got_output = 0;

    if (!pkt) {
        av_init_packet(&flush_pkt);
        pkt = &flush_pkt;
        got_output = 1;
    } else if (!size && st->parser->flags & PARSER_FLAG_COMPLETE_FRAMES) {
        // preserve 0-size sync packets
        compute_pkt_fields(s, st, st->parser, pkt);
    }

    while (size > 0 || (pkt == &flush_pkt && got_output)) {
        int len;

        av_init_packet(&out_pkt);
        len = av_parser_parse2(st->parser,  st->codec,
                               &out_pkt.data, &out_pkt.size, data, size,
                               pkt->pts, pkt->dts, pkt->pos);

        pkt->pts = pkt->dts = AV_NOPTS_VALUE;
        /* increment read pointer */
        data += len;
        size -= len;

        got_output = !!out_pkt.size;

        if (!out_pkt.size)
            continue;

        /* set the duration */
        out_pkt.duration = 0;
        if (st->codec->codec_type == AVMEDIA_TYPE_AUDIO) {
            if (st->codec->sample_rate > 0) {
                out_pkt.duration = av_rescale_q_rnd(st->parser->duration,
                                                    (AVRational){ 1, st->codec->sample_rate },
                                                    st->time_base,
                                                    AV_ROUND_DOWN);
            }
        } else if (st->codec->time_base.num != 0 &&
                   st->codec->time_base.den != 0) {
            out_pkt.duration = av_rescale_q_rnd(st->parser->duration,
                                                st->codec->time_base,
                                                st->time_base,
                                                AV_ROUND_DOWN);
        }

        out_pkt.stream_index = st->index;
        out_pkt.pts = st->parser->pts;
        out_pkt.dts = st->parser->dts;
        out_pkt.pos = st->parser->pos;

        if (st->parser->key_frame == 1 ||
            (st->parser->key_frame == -1 &&
             st->parser->pict_type == AV_PICTURE_TYPE_I))
            out_pkt.flags |= AV_PKT_FLAG_KEY;

        compute_pkt_fields(s, st, st->parser, &out_pkt);

        if ((s->iformat->flags & AVFMT_GENERIC_INDEX) &&
            out_pkt.flags & AV_PKT_FLAG_KEY) {
            int64_t pos= (st->parser->flags & PARSER_FLAG_COMPLETE_FRAMES) ? out_pkt.pos : st->parser->frame_offset;
            ff_reduce_index(s, st->index);
            av_add_index_entry(st, pos, out_pkt.dts,
                               0, 0, AVINDEX_KEYFRAME);
        }

        if (out_pkt.data == pkt->data && out_pkt.size == pkt->size) {
            out_pkt.destruct = pkt->destruct;
            pkt->destruct = NULL;
        }
        if ((ret = av_dup_packet(&out_pkt)) < 0)
            goto fail;

        if (!add_to_pktbuf(&s->parse_queue, &out_pkt, &s->parse_queue_end)) {
            av_free_packet(&out_pkt);
            ret = AVERROR(ENOMEM);
            goto fail;
        }
    }


    /* end of the stream => close and free the parser */
    if (pkt == &flush_pkt) {
        av_parser_close(st->parser);
        st->parser = NULL;
    }

fail:
    av_free_packet(pkt);
    return ret;
}

static int read_from_packet_buffer(AVPacketList **pkt_buffer,
                                   AVPacketList **pkt_buffer_end,
                                   AVPacket      *pkt)
{
    AVPacketList *pktl;
    av_assert0(*pkt_buffer);
    pktl = *pkt_buffer;
    *pkt = pktl->pkt;
    *pkt_buffer = pktl->next;
    if (!pktl->next)
        *pkt_buffer_end = NULL;
    av_freep(&pktl);
    return 0;
}

static int read_frame_internal(AVFormatContext *s, AVPacket *pkt)
{
    int ret = 0, i, got_packet = 0;

    av_init_packet(pkt);

    while (!got_packet && !s->parse_queue) {
        AVStream *st;
        AVPacket cur_pkt;

        /* read next packet */
        ret = ff_read_packet(s, &cur_pkt);
        if (ret < 0) {
            if (ret == AVERROR(EAGAIN))
                return ret;
            /* flush the parsers */
            for(i = 0; i < s->nb_streams; i++) {
                st = s->streams[i];
                if (st->parser && st->need_parsing)
                    parse_packet(s, NULL, st->index);
            }
            /* all remaining packets are now in parse_queue =>
             * really terminate parsing */
            break;
        }
        ret = 0;
        st  = s->streams[cur_pkt.stream_index];

        if (cur_pkt.pts != AV_NOPTS_VALUE &&
            cur_pkt.dts != AV_NOPTS_VALUE &&
            cur_pkt.pts < cur_pkt.dts) {
            av_log(s, AV_LOG_WARNING, "Invalid timestamps stream=%d, pts=%"PRId64", dts=%"PRId64", size=%d\n",
                   cur_pkt.stream_index,
                   cur_pkt.pts,
                   cur_pkt.dts,
                   cur_pkt.size);
        }
        if (s->debug & FF_FDEBUG_TS)
            av_log(s, AV_LOG_DEBUG, "ff_read_packet stream=%d, pts=%"PRId64", dts=%"PRId64", size=%d, duration=%d, flags=%d\n",
                   cur_pkt.stream_index,
                   cur_pkt.pts,
                   cur_pkt.dts,
                   cur_pkt.size,
                   cur_pkt.duration,
                   cur_pkt.flags);

        if (st->need_parsing && !st->parser && !(s->flags & AVFMT_FLAG_NOPARSE)) {
            st->parser = av_parser_init(st->codec->codec_id);
            if (!st->parser) {
                av_log(s, AV_LOG_VERBOSE, "parser not found for codec "
                       "%s, packets or times may be invalid.\n",
                       avcodec_get_name(st->codec->codec_id));
                /* no parser available: just output the raw packets */
                st->need_parsing = AVSTREAM_PARSE_NONE;
            } else if(st->need_parsing == AVSTREAM_PARSE_HEADERS) {
                st->parser->flags |= PARSER_FLAG_COMPLETE_FRAMES;
            } else if(st->need_parsing == AVSTREAM_PARSE_FULL_ONCE) {
                st->parser->flags |= PARSER_FLAG_ONCE;
            }
        }

        if (!st->need_parsing || !st->parser) {
            /* no parsing needed: we just output the packet as is */
            *pkt = cur_pkt;
            compute_pkt_fields(s, st, NULL, pkt);
            if ((s->iformat->flags & AVFMT_GENERIC_INDEX) &&
                (pkt->flags & AV_PKT_FLAG_KEY) && pkt->dts != AV_NOPTS_VALUE) {
                ff_reduce_index(s, st->index);
                av_add_index_entry(st, pkt->pos, pkt->dts, 0, 0, AVINDEX_KEYFRAME);
            }
            got_packet = 1;
        } else if (st->discard < AVDISCARD_ALL) {
            if ((ret = parse_packet(s, &cur_pkt, cur_pkt.stream_index)) < 0)
                return ret;
        } else {
            /* free packet */
            av_free_packet(&cur_pkt);
        }
        if (pkt->flags & AV_PKT_FLAG_KEY)
            st->skip_to_keyframe = 0;
        if (st->skip_to_keyframe) {
            av_free_packet(&cur_pkt);
            got_packet = 0;
        }
    }

    if (!got_packet && s->parse_queue)
        ret = read_from_packet_buffer(&s->parse_queue, &s->parse_queue_end, pkt);

    if(s->debug & FF_FDEBUG_TS)
        av_log(s, AV_LOG_DEBUG, "read_frame_internal stream=%d, pts=%"PRId64", dts=%"PRId64", size=%d, duration=%d, flags=%d\n",
            pkt->stream_index,
            pkt->pts,
            pkt->dts,
            pkt->size,
            pkt->duration,
            pkt->flags);

    return ret;
}

int av_read_frame(AVFormatContext *s, AVPacket *pkt)
{
    const int genpts = s->flags & AVFMT_FLAG_GENPTS;
    int          eof = 0;
    int ret;

    if (!genpts) {
        ret = s->packet_buffer ? read_from_packet_buffer(&s->packet_buffer,
                                                          &s->packet_buffer_end,
                                                          pkt) :
                                  read_frame_internal(s, pkt);
        goto return_packet;
    }

    for (;;) {
        AVPacketList *pktl = s->packet_buffer;

        if (pktl) {
            AVPacket *next_pkt = &pktl->pkt;

            if (next_pkt->dts != AV_NOPTS_VALUE) {
                int wrap_bits = s->streams[next_pkt->stream_index]->pts_wrap_bits;
                // last dts seen for this stream. if any of packets following
                // current one had no dts, we will set this to AV_NOPTS_VALUE.
                int64_t last_dts = next_pkt->dts;
                while (pktl && next_pkt->pts == AV_NOPTS_VALUE) {
                    if (pktl->pkt.stream_index == next_pkt->stream_index &&
                        (av_compare_mod(next_pkt->dts, pktl->pkt.dts, 2LL << (wrap_bits - 1)) < 0)) {
                        if (av_compare_mod(pktl->pkt.pts, pktl->pkt.dts, 2LL << (wrap_bits - 1))) { //not b frame
                            next_pkt->pts = pktl->pkt.dts;
                        }
                        if (last_dts != AV_NOPTS_VALUE) {
                            // Once last dts was set to AV_NOPTS_VALUE, we don't change it.
                            last_dts = pktl->pkt.dts;
                        }
                    }
                    pktl = pktl->next;
                }
                if (eof && next_pkt->pts == AV_NOPTS_VALUE && last_dts != AV_NOPTS_VALUE) {
                    // Fixing the last reference frame had none pts issue (For MXF etc).
                    // We only do this when
                    // 1. eof.
                    // 2. we are not able to resolve a pts value for current packet.
                    // 3. the packets for this stream at the end of the files had valid dts.
                    next_pkt->pts = last_dts + next_pkt->duration;
                }
                pktl = s->packet_buffer;
            }

            /* read packet from packet buffer, if there is data */
            if (!(next_pkt->pts == AV_NOPTS_VALUE &&
                  next_pkt->dts != AV_NOPTS_VALUE && !eof)) {
                ret = read_from_packet_buffer(&s->packet_buffer,
                                               &s->packet_buffer_end, pkt);
                goto return_packet;
            }
        }

        ret = read_frame_internal(s, pkt);
        if (ret < 0) {
            if (pktl && ret != AVERROR(EAGAIN)) {
                eof = 1;
                continue;
            } else
                return ret;
        }

        if (av_dup_packet(add_to_pktbuf(&s->packet_buffer, pkt,
                          &s->packet_buffer_end)) < 0)
            return AVERROR(ENOMEM);
    }

return_packet:
    if (is_relative(pkt->dts))
        pkt->dts -= RELATIVE_TS_BASE;
    if (is_relative(pkt->pts))
        pkt->pts -= RELATIVE_TS_BASE;
    return ret;
}

/* XXX: suppress the packet queue */
static void flush_packet_queue(AVFormatContext *s)
{
    free_packet_buffer(&s->parse_queue,       &s->parse_queue_end);
    free_packet_buffer(&s->packet_buffer,     &s->packet_buffer_end);
    free_packet_buffer(&s->raw_packet_buffer, &s->raw_packet_buffer_end);

    s->raw_packet_buffer_remaining_size = RAW_PACKET_BUFFER_SIZE;
}

/*******************************************************/
/* seek support */

int av_find_default_stream_index(AVFormatContext *s)
{
    int first_audio_index = -1;
    int i;
    AVStream *st;

    if (s->nb_streams <= 0)
        return -1;
    for(i = 0; i < s->nb_streams; i++) {
        st = s->streams[i];
        if (st->codec->codec_type == AVMEDIA_TYPE_VIDEO &&
            !(st->disposition & AV_DISPOSITION_ATTACHED_PIC)) {
            return i;
        }
        if (first_audio_index < 0 && st->codec->codec_type == AVMEDIA_TYPE_AUDIO)
            first_audio_index = i;
    }
    return first_audio_index >= 0 ? first_audio_index : 0;
}

/**
 * Flush the frame reader.
 */
void ff_read_frame_flush(AVFormatContext *s)
{
    AVStream *st;
    int i, j;

    flush_packet_queue(s);

    /* for each stream, reset read state */
    for(i = 0; i < s->nb_streams; i++) {
        st = s->streams[i];

        if (st->parser) {
            av_parser_close(st->parser);
            st->parser = NULL;
        }
        st->last_IP_pts = AV_NOPTS_VALUE;
        if(st->first_dts == AV_NOPTS_VALUE) st->cur_dts = RELATIVE_TS_BASE;
        else                                st->cur_dts = AV_NOPTS_VALUE; /* we set the current DTS to an unspecified origin */
        st->reference_dts = AV_NOPTS_VALUE;

        st->probe_packets = MAX_PROBE_PACKETS;

        for(j=0; j<MAX_REORDER_DELAY+1; j++)
            st->pts_buffer[j]= AV_NOPTS_VALUE;
    }
}

void ff_update_cur_dts(AVFormatContext *s, AVStream *ref_st, int64_t timestamp)
{
    int i;

    for(i = 0; i < s->nb_streams; i++) {
        AVStream *st = s->streams[i];

        st->cur_dts = av_rescale(timestamp,
                                 st->time_base.den * (int64_t)ref_st->time_base.num,
                                 st->time_base.num * (int64_t)ref_st->time_base.den);
    }
}

void ff_reduce_index(AVFormatContext *s, int stream_index)
{
    AVStream *st= s->streams[stream_index];
    unsigned int max_entries= s->max_index_size / sizeof(AVIndexEntry);

    if((unsigned)st->nb_index_entries >= max_entries){
        int i;
        for(i=0; 2*i<st->nb_index_entries; i++)
            st->index_entries[i]= st->index_entries[2*i];
        st->nb_index_entries= i;
    }
}

int ff_add_index_entry(AVIndexEntry **index_entries,
                       int *nb_index_entries,
                       unsigned int *index_entries_allocated_size,
                       int64_t pos, int64_t timestamp, int size, int distance, int flags)
{
    AVIndexEntry *entries, *ie;
    int index;

    if((unsigned)*nb_index_entries + 1 >= UINT_MAX / sizeof(AVIndexEntry))
        return -1;

    if (is_relative(timestamp)) //FIXME this maintains previous behavior but we should shift by the correct offset once known
        timestamp -= RELATIVE_TS_BASE;

    entries = av_fast_realloc(*index_entries,
                              index_entries_allocated_size,
                              (*nb_index_entries + 1) *
                              sizeof(AVIndexEntry));
    if(!entries)
        return -1;

    *index_entries= entries;

    index= ff_index_search_timestamp(*index_entries, *nb_index_entries, timestamp, AVSEEK_FLAG_ANY);

    if(index<0){
        index= (*nb_index_entries)++;
        ie= &entries[index];
        assert(index==0 || ie[-1].timestamp < timestamp);
    }else{
        ie= &entries[index];
        if(ie->timestamp != timestamp){
            if(ie->timestamp <= timestamp)
                return -1;
            memmove(entries + index + 1, entries + index, sizeof(AVIndexEntry)*(*nb_index_entries - index));
            (*nb_index_entries)++;
        }else if(ie->pos == pos && distance < ie->min_distance) //do not reduce the distance
            distance= ie->min_distance;
    }

    ie->pos = pos;
    ie->timestamp = timestamp;
    ie->min_distance= distance;
    ie->size= size;
    ie->flags = flags;

    return index;
}

int av_add_index_entry(AVStream *st,
                       int64_t pos, int64_t timestamp, int size, int distance, int flags)
{
    return ff_add_index_entry(&st->index_entries, &st->nb_index_entries,
                              &st->index_entries_allocated_size, pos,
                              timestamp, size, distance, flags);
}

int ff_index_search_timestamp(const AVIndexEntry *entries, int nb_entries,
                              int64_t wanted_timestamp, int flags)
{
    int a, b, m;
    int64_t timestamp;

    a = - 1;
    b = nb_entries;

    //optimize appending index entries at the end
    if(b && entries[b-1].timestamp < wanted_timestamp)
        a= b-1;

    while (b - a > 1) {
        m = (a + b) >> 1;
        timestamp = entries[m].timestamp;
        if(timestamp >= wanted_timestamp)
            b = m;
        if(timestamp <= wanted_timestamp)
            a = m;
    }
    m= (flags & AVSEEK_FLAG_BACKWARD) ? a : b;

    if(!(flags & AVSEEK_FLAG_ANY)){
        while(m>=0 && m<nb_entries && !(entries[m].flags & AVINDEX_KEYFRAME)){
            m += (flags & AVSEEK_FLAG_BACKWARD) ? -1 : 1;
        }
    }

    if(m == nb_entries)
        return -1;
    return  m;
}

int av_index_search_timestamp(AVStream *st, int64_t wanted_timestamp,
                              int flags)
{
    return ff_index_search_timestamp(st->index_entries, st->nb_index_entries,
                                     wanted_timestamp, flags);
}

int ff_seek_frame_binary(AVFormatContext *s, int stream_index, int64_t target_ts, int flags)
{
    AVInputFormat *avif= s->iformat;
    int64_t av_uninit(pos_min), av_uninit(pos_max), pos, pos_limit;
    int64_t ts_min, ts_max, ts;
    int index;
    int64_t ret;
    AVStream *st;

    if (stream_index < 0)
        return -1;

    av_dlog(s, "read_seek: %d %"PRId64"\n", stream_index, target_ts);

    ts_max=
    ts_min= AV_NOPTS_VALUE;
    pos_limit= -1; //gcc falsely says it may be uninitialized

    st= s->streams[stream_index];
    if(st->index_entries){
        AVIndexEntry *e;

        index= av_index_search_timestamp(st, target_ts, flags | AVSEEK_FLAG_BACKWARD); //FIXME whole func must be checked for non-keyframe entries in index case, especially read_timestamp()
        index= FFMAX(index, 0);
        e= &st->index_entries[index];

        if(e->timestamp <= target_ts || e->pos == e->min_distance){
            pos_min= e->pos;
            ts_min= e->timestamp;
            av_dlog(s, "using cached pos_min=0x%"PRIx64" dts_min=%"PRId64"\n",
                    pos_min,ts_min);
        }else{
            assert(index==0);
        }

        index= av_index_search_timestamp(st, target_ts, flags & ~AVSEEK_FLAG_BACKWARD);
        assert(index < st->nb_index_entries);
        if(index >= 0){
            e= &st->index_entries[index];
            assert(e->timestamp >= target_ts);
            pos_max= e->pos;
            ts_max= e->timestamp;
            pos_limit= pos_max - e->min_distance;
            av_dlog(s, "using cached pos_max=0x%"PRIx64" pos_limit=0x%"PRIx64" dts_max=%"PRId64"\n",
                    pos_max,pos_limit, ts_max);
        }
    }

    pos= ff_gen_search(s, stream_index, target_ts, pos_min, pos_max, pos_limit, ts_min, ts_max, flags, &ts, avif->read_timestamp);
    if(pos<0)
        return -1;

    /* do the seek */
    if ((ret = avio_seek(s->pb, pos, SEEK_SET)) < 0)
        return ret;

    ff_read_frame_flush(s);
    ff_update_cur_dts(s, st, ts);

    return 0;
}

int64_t ff_gen_search(AVFormatContext *s, int stream_index, int64_t target_ts,
                      int64_t pos_min, int64_t pos_max, int64_t pos_limit,
                      int64_t ts_min, int64_t ts_max, int flags, int64_t *ts_ret,
                      int64_t (*read_timestamp)(struct AVFormatContext *, int , int64_t *, int64_t ))
{
    int64_t pos, ts;
    int64_t start_pos, filesize;
    int no_change;

    av_dlog(s, "gen_seek: %d %"PRId64"\n", stream_index, target_ts);

    if(ts_min == AV_NOPTS_VALUE){
        pos_min = s->data_offset;
        ts_min = read_timestamp(s, stream_index, &pos_min, INT64_MAX);
        if (ts_min == AV_NOPTS_VALUE)
            return -1;
    }

    if(ts_min >= target_ts){
        *ts_ret= ts_min;
        return pos_min;
    }

    if(ts_max == AV_NOPTS_VALUE){
        int step= 1024;
        filesize = avio_size(s->pb);
        pos_max = filesize - 1;
        do{
            pos_max -= step;
            ts_max = read_timestamp(s, stream_index, &pos_max, pos_max + step);
            step += step;
        }while(ts_max == AV_NOPTS_VALUE && pos_max >= step);
        if (ts_max == AV_NOPTS_VALUE)
            return -1;

        for(;;){
            int64_t tmp_pos= pos_max + 1;
            int64_t tmp_ts= read_timestamp(s, stream_index, &tmp_pos, INT64_MAX);
            if(tmp_ts == AV_NOPTS_VALUE)
                break;
            ts_max= tmp_ts;
            pos_max= tmp_pos;
            if(tmp_pos >= filesize)
                break;
        }
        pos_limit= pos_max;
    }

    if(ts_max <= target_ts){
        *ts_ret= ts_max;
        return pos_max;
    }

    if(ts_min > ts_max){
        return -1;
    }else if(ts_min == ts_max){
        pos_limit= pos_min;
    }

    no_change=0;
    while (pos_min < pos_limit) {
        av_dlog(s, "pos_min=0x%"PRIx64" pos_max=0x%"PRIx64" dts_min=%"PRId64" dts_max=%"PRId64"\n",
                pos_min, pos_max, ts_min, ts_max);
        assert(pos_limit <= pos_max);

        if(no_change==0){
            int64_t approximate_keyframe_distance= pos_max - pos_limit;
            // interpolate position (better than dichotomy)
            pos = av_rescale(target_ts - ts_min, pos_max - pos_min, ts_max - ts_min)
                + pos_min - approximate_keyframe_distance;
        }else if(no_change==1){
            // bisection, if interpolation failed to change min or max pos last time
            pos = (pos_min + pos_limit)>>1;
        }else{
            /* linear search if bisection failed, can only happen if there
               are very few or no keyframes between min/max */
            pos=pos_min;
        }
        if(pos <= pos_min)
            pos= pos_min + 1;
        else if(pos > pos_limit)
            pos= pos_limit;
        start_pos= pos;

        ts = read_timestamp(s, stream_index, &pos, INT64_MAX); //may pass pos_limit instead of -1
        if(pos == pos_max)
            no_change++;
        else
            no_change=0;
        av_dlog(s, "%"PRId64" %"PRId64" %"PRId64" / %"PRId64" %"PRId64" %"PRId64" target:%"PRId64" limit:%"PRId64" start:%"PRId64" noc:%d\n",
                pos_min, pos, pos_max, ts_min, ts, ts_max, target_ts,
                pos_limit, start_pos, no_change);
        if(ts == AV_NOPTS_VALUE){
            av_log(s, AV_LOG_ERROR, "read_timestamp() failed in the middle\n");
            return -1;
        }
        assert(ts != AV_NOPTS_VALUE);
        if (target_ts <= ts) {
            pos_limit = start_pos - 1;
            pos_max = pos;
            ts_max = ts;
        }
        if (target_ts >= ts) {
            pos_min = pos;
            ts_min = ts;
        }
    }

    pos = (flags & AVSEEK_FLAG_BACKWARD) ? pos_min : pos_max;
    ts  = (flags & AVSEEK_FLAG_BACKWARD) ?  ts_min :  ts_max;
#if 0
    pos_min = pos;
    ts_min = read_timestamp(s, stream_index, &pos_min, INT64_MAX);
    pos_min++;
    ts_max = read_timestamp(s, stream_index, &pos_min, INT64_MAX);
    av_dlog(s, "pos=0x%"PRIx64" %"PRId64"<=%"PRId64"<=%"PRId64"\n",
            pos, ts_min, target_ts, ts_max);
#endif
    *ts_ret= ts;
    return pos;
}

static int seek_frame_byte(AVFormatContext *s, int stream_index, int64_t pos, int flags){
    int64_t pos_min, pos_max;

    pos_min = s->data_offset;
    pos_max = avio_size(s->pb) - 1;

    if     (pos < pos_min) pos= pos_min;
    else if(pos > pos_max) pos= pos_max;

    avio_seek(s->pb, pos, SEEK_SET);

    return 0;
}

static int seek_frame_generic(AVFormatContext *s,
                                 int stream_index, int64_t timestamp, int flags)
{
    int index;
    int64_t ret;
    AVStream *st;
    AVIndexEntry *ie;

    st = s->streams[stream_index];

    index = av_index_search_timestamp(st, timestamp, flags);

    if(index < 0 && st->nb_index_entries && timestamp < st->index_entries[0].timestamp)
        return -1;

    if(index < 0 || index==st->nb_index_entries-1){
        AVPacket pkt;
        int nonkey=0;

        if(st->nb_index_entries){
            assert(st->index_entries);
            ie= &st->index_entries[st->nb_index_entries-1];
            if ((ret = avio_seek(s->pb, ie->pos, SEEK_SET)) < 0)
                return ret;
            ff_update_cur_dts(s, st, ie->timestamp);
        }else{
            if ((ret = avio_seek(s->pb, s->data_offset, SEEK_SET)) < 0)
                return ret;
        }
        for (;;) {
            int read_status;
            do{
                read_status = av_read_frame(s, &pkt);
            } while (read_status == AVERROR(EAGAIN));
            if (read_status < 0)
                break;
            av_free_packet(&pkt);
            if(stream_index == pkt.stream_index && pkt.dts > timestamp){
                if(pkt.flags & AV_PKT_FLAG_KEY)
                    break;
                if(nonkey++ > 1000 && st->codec->codec_id != CODEC_ID_CDGRAPHICS){
                    av_log(s, AV_LOG_ERROR,"seek_frame_generic failed as this stream seems to contain no keyframes after the target timestamp, %d non keyframes found\n", nonkey);
                    break;
                }
            }
        }
        index = av_index_search_timestamp(st, timestamp, flags);
    }
    if (index < 0)
        return -1;

    ff_read_frame_flush(s);
    AV_NOWARN_DEPRECATED(
    if (s->iformat->read_seek){
        if(s->iformat->read_seek(s, stream_index, timestamp, flags) >= 0)
            return 0;
    }
    )
    ie = &st->index_entries[index];
    if ((ret = avio_seek(s->pb, ie->pos, SEEK_SET)) < 0)
        return ret;
    ff_update_cur_dts(s, st, ie->timestamp);

    return 0;
}

static int seek_frame_internal(AVFormatContext *s, int stream_index,
                               int64_t timestamp, int flags)
{
    int ret;
    AVStream *st;

    if (flags & AVSEEK_FLAG_BYTE) {
        if (s->iformat->flags & AVFMT_NO_BYTE_SEEK)
            return -1;
        ff_read_frame_flush(s);
        return seek_frame_byte(s, stream_index, timestamp, flags);
    }

    if(stream_index < 0){
        stream_index= av_find_default_stream_index(s);
        if(stream_index < 0)
            return -1;

        st= s->streams[stream_index];
        /* timestamp for default must be expressed in AV_TIME_BASE units */
        timestamp = av_rescale(timestamp, st->time_base.den, AV_TIME_BASE * (int64_t)st->time_base.num);
    }

    /* first, we try the format specific seek */
    AV_NOWARN_DEPRECATED(
    if (s->iformat->read_seek) {
        ff_read_frame_flush(s);
        ret = s->iformat->read_seek(s, stream_index, timestamp, flags);
    } else
        ret = -1;
    )
    if (ret >= 0) {
        return 0;
    }

    if (s->iformat->read_timestamp && !(s->iformat->flags & AVFMT_NOBINSEARCH)) {
        ff_read_frame_flush(s);
        return ff_seek_frame_binary(s, stream_index, timestamp, flags);
    } else if (!(s->iformat->flags & AVFMT_NOGENSEARCH)) {
        ff_read_frame_flush(s);
        return seek_frame_generic(s, stream_index, timestamp, flags);
    }
    else
        return -1;
}

int av_seek_frame(AVFormatContext *s, int stream_index, int64_t timestamp, int flags)
{
    int ret = seek_frame_internal(s, stream_index, timestamp, flags);

    if (ret >= 0)
        queue_attached_pictures(s);

    return ret;
}

int avformat_seek_file(AVFormatContext *s, int stream_index, int64_t min_ts, int64_t ts, int64_t max_ts, int flags)
{
    if(min_ts > ts || max_ts < ts)
        return -1;

    if (s->iformat->read_seek2) {
        int ret;
        ff_read_frame_flush(s);
        ret = s->iformat->read_seek2(s, stream_index, min_ts, ts, max_ts, flags);

        if (ret >= 0)
            queue_attached_pictures(s);
        return ret;
    }

    if(s->iformat->read_timestamp){
        //try to seek via read_timestamp()
    }

    //Fallback to old API if new is not implemented but old is
    //Note the old has somewat different sematics
    AV_NOWARN_DEPRECATED(
    if (s->iformat->read_seek || 1) {
        int dir = (ts - min_ts > (uint64_t)(max_ts - ts) ? AVSEEK_FLAG_BACKWARD : 0);
        int ret = av_seek_frame(s, stream_index, ts, flags | dir);
        if (ret<0 && ts != min_ts && max_ts != ts) {
            ret = av_seek_frame(s, stream_index, dir ? max_ts : min_ts, flags | dir);
            if (ret >= 0)
                ret = av_seek_frame(s, stream_index, ts, flags | (dir^AVSEEK_FLAG_BACKWARD));
        }
        return ret;
    }
    )

    // try some generic seek like seek_frame_generic() but with new ts semantics
}

/*******************************************************/

/**
 * Return TRUE if the stream has accurate duration in any stream.
 *
 * @return TRUE if the stream has accurate duration for at least one component.
 */
static int has_duration(AVFormatContext *ic)
{
    int i;
    AVStream *st;

    for(i = 0;i < ic->nb_streams; i++) {
        st = ic->streams[i];
        if (st->duration != AV_NOPTS_VALUE)
            return 1;
    }
    if (ic->duration != AV_NOPTS_VALUE)
        return 1;
    return 0;
}

/**
 * Estimate the stream timings from the one of each components.
 *
 * Also computes the global bitrate if possible.
 */
static void update_stream_timings(AVFormatContext *ic)
{
    int64_t start_time, start_time1, start_time_text, end_time, end_time1;
    int64_t duration, duration1, filesize;
    int i;
    AVStream *st;

    start_time = INT64_MAX;
    start_time_text = INT64_MAX;
    end_time = INT64_MIN;
    duration = INT64_MIN;
    for(i = 0;i < ic->nb_streams; i++) {
        st = ic->streams[i];
        if (st->start_time != AV_NOPTS_VALUE && st->time_base.den) {
            start_time1= av_rescale_q(st->start_time, st->time_base, AV_TIME_BASE_Q);
            if (st->codec->codec_type == AVMEDIA_TYPE_SUBTITLE) {
                if (start_time1 < start_time_text)
                    start_time_text = start_time1;
            } else
            start_time = FFMIN(start_time, start_time1);
            if (st->duration != AV_NOPTS_VALUE) {
                end_time1 = start_time1
                          + av_rescale_q(st->duration, st->time_base, AV_TIME_BASE_Q);
                end_time = FFMAX(end_time, end_time1);
            }
        }
        if (st->duration != AV_NOPTS_VALUE) {
            duration1 = av_rescale_q(st->duration, st->time_base, AV_TIME_BASE_Q);
            duration = FFMAX(duration, duration1);
        }
    }
    if (start_time == INT64_MAX || (start_time > start_time_text && start_time - start_time_text < AV_TIME_BASE))
        start_time = start_time_text;
    if (start_time != INT64_MAX) {
        ic->start_time = start_time;
        if (end_time != INT64_MIN)
            duration = FFMAX(duration, end_time - start_time);
    }
    if (duration != INT64_MIN && ic->duration == AV_NOPTS_VALUE) {
        ic->duration = duration;
    }
        if (ic->pb && (filesize = avio_size(ic->pb)) > 0 && ic->duration != AV_NOPTS_VALUE) {
            /* compute the bitrate */
            ic->bit_rate = (double)filesize * 8.0 * AV_TIME_BASE /
                (double)ic->duration;
        }
}

static void fill_all_stream_timings(AVFormatContext *ic)
{
    int i;
    AVStream *st;

    update_stream_timings(ic);
    for(i = 0;i < ic->nb_streams; i++) {
        st = ic->streams[i];
        if (st->start_time == AV_NOPTS_VALUE) {
            if(ic->start_time != AV_NOPTS_VALUE)
                st->start_time = av_rescale_q(ic->start_time, AV_TIME_BASE_Q, st->time_base);
            if(ic->duration != AV_NOPTS_VALUE)
                st->duration = av_rescale_q(ic->duration, AV_TIME_BASE_Q, st->time_base);
        }
    }
}

static void estimate_timings_from_bit_rate(AVFormatContext *ic)
{
    int64_t filesize, duration;
    int bit_rate, i;
    AVStream *st;

    /* if bit_rate is already set, we believe it */
    if (ic->bit_rate <= 0) {
        bit_rate = 0;
        for(i=0;i<ic->nb_streams;i++) {
            st = ic->streams[i];
            if (st->codec->bit_rate > 0)
            bit_rate += st->codec->bit_rate;
        }
        ic->bit_rate = bit_rate;
    }

    /* if duration is already set, we believe it */
    if (ic->duration == AV_NOPTS_VALUE &&
        ic->bit_rate != 0) {
        filesize = ic->pb ? avio_size(ic->pb) : 0;
        if (filesize > 0) {
            for(i = 0; i < ic->nb_streams; i++) {
                st = ic->streams[i];
                duration= av_rescale(8*filesize, st->time_base.den, ic->bit_rate*(int64_t)st->time_base.num);
                if (st->duration == AV_NOPTS_VALUE)
                    st->duration = duration;
            }
        }
    }
}

#define DURATION_MAX_READ_SIZE 250000
#define DURATION_MAX_RETRY 3

/* only usable for MPEG-PS streams */
static void estimate_timings_from_pts(AVFormatContext *ic, int64_t old_offset)
{
    AVPacket pkt1, *pkt = &pkt1;
    AVStream *st;
    int read_size, i, ret;
    int64_t end_time;
    int64_t filesize, offset, duration;
    int retry=0;

    /* flush packet queue */
    flush_packet_queue(ic);

    for (i=0; i<ic->nb_streams; i++) {
        st = ic->streams[i];
        if (st->start_time == AV_NOPTS_VALUE && st->first_dts == AV_NOPTS_VALUE)
            av_log(st->codec, AV_LOG_WARNING, "start time is not set in estimate_timings_from_pts\n");

        if (st->parser) {
            av_parser_close(st->parser);
            st->parser= NULL;
        }
    }

    /* estimate the end time (duration) */
    /* XXX: may need to support wrapping */
    filesize = ic->pb ? avio_size(ic->pb) : 0;
    end_time = AV_NOPTS_VALUE;
    do{
        offset = filesize - (DURATION_MAX_READ_SIZE<<retry);
        if (offset < 0)
            offset = 0;

        avio_seek(ic->pb, offset, SEEK_SET);
        read_size = 0;
        for(;;) {
            if (read_size >= DURATION_MAX_READ_SIZE<<(FFMAX(retry-1,0)))
                break;

            do {
                ret = ff_read_packet(ic, pkt);
            } while(ret == AVERROR(EAGAIN));
            if (ret != 0)
                break;
            read_size += pkt->size;
            st = ic->streams[pkt->stream_index];
            if (pkt->pts != AV_NOPTS_VALUE &&
                (st->start_time != AV_NOPTS_VALUE ||
                 st->first_dts  != AV_NOPTS_VALUE)) {
                duration = end_time = pkt->pts;
                if (st->start_time != AV_NOPTS_VALUE)
                    duration -= st->start_time;
                else
                    duration -= st->first_dts;
                if (duration < 0)
                    duration += 1LL<<st->pts_wrap_bits;
                if (duration > 0) {
                    if (st->duration == AV_NOPTS_VALUE || st->duration < duration)
                        st->duration = duration;
                }
            }
            av_free_packet(pkt);
        }
    }while(   end_time==AV_NOPTS_VALUE
           && filesize > (DURATION_MAX_READ_SIZE<<retry)
           && ++retry <= DURATION_MAX_RETRY);

    fill_all_stream_timings(ic);

    avio_seek(ic->pb, old_offset, SEEK_SET);
    for (i=0; i<ic->nb_streams; i++) {
        st= ic->streams[i];
        st->cur_dts= st->first_dts;
        st->last_IP_pts = AV_NOPTS_VALUE;
        st->reference_dts = AV_NOPTS_VALUE;
    }
}

static void estimate_timings(AVFormatContext *ic, int64_t old_offset)
{
    int64_t file_size;

    /* get the file size, if possible */
    if (ic->iformat->flags & AVFMT_NOFILE) {
        file_size = 0;
    } else {
        file_size = avio_size(ic->pb);
        file_size = FFMAX(0, file_size);
    }

    if ((!strcmp(ic->iformat->name, "mpeg") ||
         !strcmp(ic->iformat->name, "mpegts")) &&
        file_size && ic->pb->seekable) {
        /* get accurate estimate from the PTSes */
        estimate_timings_from_pts(ic, old_offset);
    } else if (has_duration(ic)) {
        /* at least one component has timings - we use them for all
           the components */
        fill_all_stream_timings(ic);
    } else {
        av_log(ic, AV_LOG_WARNING, "Estimating duration from bitrate, this may be inaccurate\n");
        /* less precise: use bitrate info */
        estimate_timings_from_bit_rate(ic);
    }
    update_stream_timings(ic);

    {
        int i;
        AVStream av_unused *st;
        for(i = 0;i < ic->nb_streams; i++) {
            st = ic->streams[i];
            av_dlog(ic, "%d: start_time: %0.3f duration: %0.3f\n", i,
                    (double) st->start_time / AV_TIME_BASE,
                    (double) st->duration   / AV_TIME_BASE);
        }
        av_dlog(ic, "stream: start_time: %0.3f duration: %0.3f bitrate=%d kb/s\n",
                (double) ic->start_time / AV_TIME_BASE,
                (double) ic->duration   / AV_TIME_BASE,
                ic->bit_rate / 1000);
    }
}

static int has_codec_parameters(AVStream *st)
{
    AVCodecContext *avctx = st->codec;
    int val;
    switch (avctx->codec_type) {
    case AVMEDIA_TYPE_AUDIO:
        val = avctx->sample_rate && avctx->channels;
        if (!avctx->frame_size && determinable_frame_size(avctx))
            return 0;
        if (st->info->found_decoder >= 0 && avctx->sample_fmt == AV_SAMPLE_FMT_NONE)
            return 0;
        break;
    case AVMEDIA_TYPE_VIDEO:
        val = avctx->width;
        if (st->info->found_decoder >= 0 && avctx->pix_fmt == PIX_FMT_NONE)
            return 0;
        break;
    case AVMEDIA_TYPE_DATA:
        if(avctx->codec_id == CODEC_ID_NONE) return 1;
    default:
        val = 1;
        break;
    }
    return avctx->codec_id != CODEC_ID_NONE && val != 0;
}

static int has_decode_delay_been_guessed(AVStream *st)
{
    return st->codec->codec_id != CODEC_ID_H264 ||
        st->info->nb_decoded_frames >= 6;
}

/* returns 1 or 0 if or if not decoded data was returned, or a negative error */
static int try_decode_frame(AVStream *st, AVPacket *avpkt, AVDictionary **options)
{
    AVCodec *codec;
    int got_picture = 1, ret = 0;
    AVFrame picture;
    AVPacket pkt = *avpkt;

    if (!avcodec_is_open(st->codec) && !st->info->found_decoder) {
        AVDictionary *thread_opt = NULL;

        codec = st->codec->codec ? st->codec->codec :
                                   avcodec_find_decoder(st->codec->codec_id);

        if (!codec) {
            st->info->found_decoder = -1;
            return -1;
        }

        /* force thread count to 1 since the h264 decoder will not extract SPS
         *  and PPS to extradata during multi-threaded decoding */
        av_dict_set(options ? options : &thread_opt, "threads", "1", 0);
        ret = avcodec_open2(st->codec, codec, options ? options : &thread_opt);
        if (!options)
            av_dict_free(&thread_opt);
        if (ret < 0) {
            st->info->found_decoder = -1;
            return ret;
        }
        st->info->found_decoder = 1;
    } else if (!st->info->found_decoder)
        st->info->found_decoder = 1;

    if (st->info->found_decoder < 0)
        return -1;

    while ((pkt.size > 0 || (!pkt.data && got_picture)) &&
           ret >= 0 &&
           (!has_codec_parameters(st)         ||
           !has_decode_delay_been_guessed(st) ||
           (!st->codec_info_nb_frames && st->codec->codec->capabilities & CODEC_CAP_CHANNEL_CONF))) {
        got_picture = 0;
        avcodec_get_frame_defaults(&picture);
        switch(st->codec->codec_type) {
        case AVMEDIA_TYPE_VIDEO:
            ret = avcodec_decode_video2(st->codec, &picture,
                                        &got_picture, &pkt);
            break;
        case AVMEDIA_TYPE_AUDIO:
            ret = avcodec_decode_audio4(st->codec, &picture, &got_picture, &pkt);
            break;
        default:
            break;
        }
        if (ret >= 0) {
            if (got_picture)
                st->info->nb_decoded_frames++;
            pkt.data += ret;
            pkt.size -= ret;
            ret       = got_picture;
        }
    }
    if(!pkt.data && !got_picture)
        return -1;
    return ret;
}

unsigned int ff_codec_get_tag(const AVCodecTag *tags, enum CodecID id)
{
    while (tags->id != CODEC_ID_NONE) {
        if (tags->id == id)
            return tags->tag;
        tags++;
    }
    return 0;
}

enum CodecID ff_codec_get_id(const AVCodecTag *tags, unsigned int tag)
{
    int i;
    for(i=0; tags[i].id != CODEC_ID_NONE;i++) {
        if(tag == tags[i].tag)
            return tags[i].id;
    }
    for(i=0; tags[i].id != CODEC_ID_NONE; i++) {
        if (avpriv_toupper4(tag) == avpriv_toupper4(tags[i].tag))
            return tags[i].id;
    }
    return CODEC_ID_NONE;
}

unsigned int av_codec_get_tag(const AVCodecTag * const *tags, enum CodecID id)
{
    int i;
    for(i=0; tags && tags[i]; i++){
        int tag= ff_codec_get_tag(tags[i], id);
        if(tag) return tag;
    }
    return 0;
}

enum CodecID av_codec_get_id(const AVCodecTag * const *tags, unsigned int tag)
{
    int i;
    for(i=0; tags && tags[i]; i++){
        enum CodecID id= ff_codec_get_id(tags[i], tag);
        if(id!=CODEC_ID_NONE) return id;
    }
    return CODEC_ID_NONE;
}

static void compute_chapters_end(AVFormatContext *s)
{
    unsigned int i, j;
    int64_t max_time = s->duration + ((s->start_time == AV_NOPTS_VALUE) ? 0 : s->start_time);

    for (i = 0; i < s->nb_chapters; i++)
        if (s->chapters[i]->end == AV_NOPTS_VALUE) {
            AVChapter *ch = s->chapters[i];
            int64_t   end = max_time ? av_rescale_q(max_time, AV_TIME_BASE_Q, ch->time_base)
                                     : INT64_MAX;

            for (j = 0; j < s->nb_chapters; j++) {
                AVChapter *ch1 = s->chapters[j];
                int64_t next_start = av_rescale_q(ch1->start, ch1->time_base, ch->time_base);
                if (j != i && next_start > ch->start && next_start < end)
                    end = next_start;
            }
            ch->end = (end == INT64_MAX) ? ch->start : end;
        }
}

static int get_std_framerate(int i){
    if(i<60*12) return i*1001;
    else        return ((const int[]){24,30,60,12,15})[i-60*12]*1000*12;
}

/*
 * Is the time base unreliable.
 * This is a heuristic to balance between quick acceptance of the values in
 * the headers vs. some extra checks.
 * Old DivX and Xvid often have nonsense timebases like 1fps or 2fps.
 * MPEG-2 commonly misuses field repeat flags to store different framerates.
 * And there are "variable" fps files this needs to detect as well.
 */
static int tb_unreliable(AVCodecContext *c){
    if(   c->time_base.den >= 101L*c->time_base.num
       || c->time_base.den <    5L*c->time_base.num
/*       || c->codec_tag == AV_RL32("DIVX")
       || c->codec_tag == AV_RL32("XVID")*/
       || c->codec_id == CODEC_ID_MPEG2VIDEO
       || c->codec_id == CODEC_ID_H264
       )
        return 1;
    return 0;
}

#if FF_API_FORMAT_PARAMETERS
int av_find_stream_info(AVFormatContext *ic)
{
    return avformat_find_stream_info(ic, NULL);
}
#endif

int avformat_find_stream_info(AVFormatContext *ic, AVDictionary **options)
{
    int i, count, ret, read_size, j;
    AVStream *st;
    AVPacket pkt1, *pkt;
    int64_t old_offset = avio_tell(ic->pb);
    int orig_nb_streams = ic->nb_streams;        // new streams might appear, no options for those
    int flush_codecs = 1;

    if(ic->pb)
        av_log(ic, AV_LOG_DEBUG, "File position before avformat_find_stream_info() is %"PRId64"\n", avio_tell(ic->pb));

    for(i=0;i<ic->nb_streams;i++) {
        AVCodec *codec;
        AVDictionary *thread_opt = NULL;
        st = ic->streams[i];

        if (st->codec->codec_type == AVMEDIA_TYPE_VIDEO ||
            st->codec->codec_type == AVMEDIA_TYPE_SUBTITLE) {
/*            if(!st->time_base.num)
                st->time_base= */
            if(!st->codec->time_base.num)
                st->codec->time_base= st->time_base;
        }
        //only for the split stuff
        if (!st->parser && !(ic->flags & AVFMT_FLAG_NOPARSE)) {
            st->parser = av_parser_init(st->codec->codec_id);
            if(st->need_parsing == AVSTREAM_PARSE_HEADERS && st->parser){
                st->parser->flags |= PARSER_FLAG_COMPLETE_FRAMES;
            }
        }
        codec = st->codec->codec ? st->codec->codec :
                                   avcodec_find_decoder(st->codec->codec_id);

        /* force thread count to 1 since the h264 decoder will not extract SPS
         *  and PPS to extradata during multi-threaded decoding */
        av_dict_set(options ? &options[i] : &thread_opt, "threads", "1", 0);

        /* Ensure that subtitle_header is properly set. */
        if (st->codec->codec_type == AVMEDIA_TYPE_SUBTITLE
            && codec && !st->codec->codec)
            avcodec_open2(st->codec, codec, options ? &options[i]
                              : &thread_opt);

        //try to just open decoders, in case this is enough to get parameters
        if (!has_codec_parameters(st)) {
            if (codec && !st->codec->codec)
                avcodec_open2(st->codec, codec, options ? &options[i]
                              : &thread_opt);
        }
        if (!options)
            av_dict_free(&thread_opt);
    }

    for (i=0; i<ic->nb_streams; i++) {
        ic->streams[i]->info->last_dts = AV_NOPTS_VALUE;
    }

    count = 0;
    read_size = 0;
    for(;;) {
        if (ff_check_interrupt(&ic->interrupt_callback)){
            ret= AVERROR_EXIT;
            av_log(ic, AV_LOG_DEBUG, "interrupted\n");
            break;
        }

        /* check if one codec still needs to be handled */
        for(i=0;i<ic->nb_streams;i++) {
            int fps_analyze_framecount = 20;

            st = ic->streams[i];
            if (!has_codec_parameters(st))
                break;
            /* if the timebase is coarse (like the usual millisecond precision
               of mkv), we need to analyze more frames to reliably arrive at
               the correct fps */
            if (av_q2d(st->time_base) > 0.0005)
                fps_analyze_framecount *= 2;
            if (ic->fps_probe_size >= 0)
                fps_analyze_framecount = ic->fps_probe_size;
            /* variable fps and no guess at the real fps */
            if(   tb_unreliable(st->codec) && !(st->r_frame_rate.num && st->avg_frame_rate.num)
               && st->info->duration_count < fps_analyze_framecount
               && st->codec->codec_type == AVMEDIA_TYPE_VIDEO)
                break;
            if(st->parser && st->parser->parser->split && !st->codec->extradata)
                break;
            if (st->first_dts == AV_NOPTS_VALUE &&
                (st->codec->codec_type == AVMEDIA_TYPE_VIDEO ||
                 st->codec->codec_type == AVMEDIA_TYPE_AUDIO))
                break;
        }
        if (i == ic->nb_streams) {
            /* NOTE: if the format has no header, then we need to read
               some packets to get most of the streams, so we cannot
               stop here */
            if (!(ic->ctx_flags & AVFMTCTX_NOHEADER)) {
                /* if we found the info for all the codecs, we can stop */
                ret = count;
                av_log(ic, AV_LOG_DEBUG, "All info found\n");
                flush_codecs = 0;
                break;
            }
        }
        /* we did not get all the codec info, but we read too much data */
        if (read_size >= ic->probesize) {
            ret = count;
            av_log(ic, AV_LOG_DEBUG, "Probe buffer size limit %d reached\n", ic->probesize);
            for (i = 0; i < ic->nb_streams; i++)
                if (!ic->streams[i]->r_frame_rate.num &&
                    ic->streams[i]->info->duration_count <= 1)
                    av_log(ic, AV_LOG_WARNING,
                           "Stream #%d: not enough frames to estimate rate; "
                           "consider increasing probesize\n", i);
            break;
        }

        /* NOTE: a new stream can be added there if no header in file
           (AVFMTCTX_NOHEADER) */
        ret = read_frame_internal(ic, &pkt1);
        if (ret == AVERROR(EAGAIN))
            continue;

        if (ret < 0) {
            /* EOF or error*/
            break;
        }

        pkt= add_to_pktbuf(&ic->packet_buffer, &pkt1, &ic->packet_buffer_end);
        if ((ret = av_dup_packet(pkt)) < 0)
            goto find_stream_info_err;

        read_size += pkt->size;

        st = ic->streams[pkt->stream_index];
        if (st->codec_info_nb_frames>1) {
            int64_t t=0;
            if (st->time_base.den > 0)
                t = av_rescale_q(st->info->codec_info_duration, st->time_base, AV_TIME_BASE_Q);
            if (st->avg_frame_rate.num > 0)
                t = FFMAX(t, av_rescale_q(st->codec_info_nb_frames, (AVRational){st->avg_frame_rate.den, st->avg_frame_rate.num}, AV_TIME_BASE_Q));

            if (t >= ic->max_analyze_duration) {
                av_log(ic, AV_LOG_WARNING, "max_analyze_duration %d reached at %"PRId64"\n", ic->max_analyze_duration, t);
                break;
            }
            st->info->codec_info_duration += pkt->duration;
        }
        {
            int64_t last = st->info->last_dts;

            if(pkt->dts != AV_NOPTS_VALUE && last != AV_NOPTS_VALUE && pkt->dts > last){
                double dts= (is_relative(pkt->dts) ?  pkt->dts - RELATIVE_TS_BASE : pkt->dts) * av_q2d(st->time_base);
                int64_t duration= pkt->dts - last;

//                 if(st->codec->codec_type == AVMEDIA_TYPE_VIDEO)
//                     av_log(NULL, AV_LOG_ERROR, "%f\n", dts);
                for (i=1; i<FF_ARRAY_ELEMS(st->info->duration_error[0][0]); i++) {
                    int framerate= get_std_framerate(i);
                    double sdts= dts*framerate/(1001*12);
                    for(j=0; j<2; j++){
                        int ticks= lrintf(sdts+j*0.5);
                        double error= sdts - ticks + j*0.5;
                        st->info->duration_error[j][0][i] += error;
                        st->info->duration_error[j][1][i] += error*error;
                    }
                }
                st->info->duration_count++;
                // ignore the first 4 values, they might have some random jitter
                if (st->info->duration_count > 3)
                    st->info->duration_gcd = av_gcd(st->info->duration_gcd, duration);
            }
            if (last == AV_NOPTS_VALUE || st->info->duration_count <= 1)
                st->info->last_dts = pkt->dts;
        }
        if(st->parser && st->parser->parser->split && !st->codec->extradata){
            int i= st->parser->parser->split(st->codec, pkt->data, pkt->size);
            if (i > 0 && i < FF_MAX_EXTRADATA_SIZE) {
                st->codec->extradata_size= i;
                st->codec->extradata= av_malloc(st->codec->extradata_size + FF_INPUT_BUFFER_PADDING_SIZE);
                if (!st->codec->extradata)
                    return AVERROR(ENOMEM);
                memcpy(st->codec->extradata, pkt->data, st->codec->extradata_size);
                memset(st->codec->extradata + i, 0, FF_INPUT_BUFFER_PADDING_SIZE);
            }
        }

        /* if still no information, we try to open the codec and to
           decompress the frame. We try to avoid that in most cases as
           it takes longer and uses more memory. For MPEG-4, we need to
           decompress for QuickTime.

           If CODEC_CAP_CHANNEL_CONF is set this will force decoding of at
           least one frame of codec data, this makes sure the codec initializes
           the channel configuration and does not only trust the values from the container.
        */
        try_decode_frame(st, pkt, (options && i < orig_nb_streams ) ? &options[i] : NULL);

        st->codec_info_nb_frames++;
        count++;
    }

    if (flush_codecs) {
        AVPacket empty_pkt = { 0 };
        int err = 0;
        av_init_packet(&empty_pkt);

        ret = -1; /* we could not have all the codec parameters before EOF */
        for(i=0;i<ic->nb_streams;i++) {
            st = ic->streams[i];

            /* flush the decoders */
            if (st->info->found_decoder == 1) {
                do {
                    err = try_decode_frame(st, &empty_pkt,
                                            (options && i < orig_nb_streams) ?
                                            &options[i] : NULL);
                } while (err > 0 && !has_codec_parameters(st));

                if (err < 0) {
                    av_log(ic, AV_LOG_INFO,
                        "decoding for stream %d failed\n", st->index);
                }
            }

            if (!has_codec_parameters(st)){
                char buf[256];
                avcodec_string(buf, sizeof(buf), st->codec, 0);
                av_log(ic, AV_LOG_WARNING,
                       "Could not find codec parameters (%s)\n", buf);
            } else {
                ret = 0;
            }
        }
    }

    // close codecs which were opened in try_decode_frame()
    for(i=0;i<ic->nb_streams;i++) {
        st = ic->streams[i];
        avcodec_close(st->codec);
    }
    for(i=0;i<ic->nb_streams;i++) {
        st = ic->streams[i];
        if (st->codec->codec_type == AVMEDIA_TYPE_VIDEO) {
            if(st->codec->codec_id == CODEC_ID_RAWVIDEO && !st->codec->codec_tag && !st->codec->bits_per_coded_sample){
                uint32_t tag= avcodec_pix_fmt_to_codec_tag(st->codec->pix_fmt);
                if(ff_find_pix_fmt(ff_raw_pix_fmt_tags, tag) == st->codec->pix_fmt)
                    st->codec->codec_tag= tag;
            }

            if (st->codec_info_nb_frames>2 && !st->avg_frame_rate.num && st->info->codec_info_duration)
                av_reduce(&st->avg_frame_rate.num, &st->avg_frame_rate.den,
                          (st->codec_info_nb_frames-2)*(int64_t)st->time_base.den,
                          st->info->codec_info_duration*(int64_t)st->time_base.num, 60000);
            // the check for tb_unreliable() is not completely correct, since this is not about handling
            // a unreliable/inexact time base, but a time base that is finer than necessary, as e.g.
            // ipmovie.c produces.
            if (tb_unreliable(st->codec) && st->info->duration_count > 15 && st->info->duration_gcd > FFMAX(1, st->time_base.den/(500LL*st->time_base.num)) && !st->r_frame_rate.num)
                av_reduce(&st->r_frame_rate.num, &st->r_frame_rate.den, st->time_base.den, st->time_base.num * st->info->duration_gcd, INT_MAX);
            if (st->info->duration_count && !st->r_frame_rate.num
               && tb_unreliable(st->codec) /*&&
               //FIXME we should not special-case MPEG-2, but this needs testing with non-MPEG-2 ...
               st->time_base.num*duration_sum[i]/st->info->duration_count*101LL > st->time_base.den*/){
                int num = 0;
                double best_error= 0.01;

                for (j=1; j<FF_ARRAY_ELEMS(st->info->duration_error[0][0]); j++) {
                    int k;

                    if(st->info->codec_info_duration && st->info->codec_info_duration*av_q2d(st->time_base) < (1001*12.0)/get_std_framerate(j))
                        continue;
                    if(!st->info->codec_info_duration && 1.0 < (1001*12.0)/get_std_framerate(j))
                        continue;
                    for(k=0; k<2; k++){
                        int n= st->info->duration_count;
                        double a= st->info->duration_error[k][0][j] / n;
                        double error= st->info->duration_error[k][1][j]/n - a*a;

                        if(error < best_error && best_error> 0.000000001){
                            best_error= error;
                            num = get_std_framerate(j);
                        }
                        if(error < 0.02)
                            av_log(NULL, AV_LOG_DEBUG, "rfps: %f %f\n", get_std_framerate(j) / 12.0/1001, error);
                    }
                }
                // do not increase frame rate by more than 1 % in order to match a standard rate.
                if (num && (!st->r_frame_rate.num || (double)num/(12*1001) < 1.01 * av_q2d(st->r_frame_rate)))
                    av_reduce(&st->r_frame_rate.num, &st->r_frame_rate.den, num, 12*1001, INT_MAX);
            }

            if (!st->r_frame_rate.num){
                if(    st->codec->time_base.den * (int64_t)st->time_base.num
                    <= st->codec->time_base.num * st->codec->ticks_per_frame * (int64_t)st->time_base.den){
                    st->r_frame_rate.num = st->codec->time_base.den;
                    st->r_frame_rate.den = st->codec->time_base.num * st->codec->ticks_per_frame;
                }else{
                    st->r_frame_rate.num = st->time_base.den;
                    st->r_frame_rate.den = st->time_base.num;
                }
            }
        }else if(st->codec->codec_type == AVMEDIA_TYPE_AUDIO) {
            if(!st->codec->bits_per_coded_sample)
                st->codec->bits_per_coded_sample= av_get_bits_per_sample(st->codec->codec_id);
            // set stream disposition based on audio service type
            switch (st->codec->audio_service_type) {
            case AV_AUDIO_SERVICE_TYPE_EFFECTS:
                st->disposition = AV_DISPOSITION_CLEAN_EFFECTS;    break;
            case AV_AUDIO_SERVICE_TYPE_VISUALLY_IMPAIRED:
                st->disposition = AV_DISPOSITION_VISUAL_IMPAIRED;  break;
            case AV_AUDIO_SERVICE_TYPE_HEARING_IMPAIRED:
                st->disposition = AV_DISPOSITION_HEARING_IMPAIRED; break;
            case AV_AUDIO_SERVICE_TYPE_COMMENTARY:
                st->disposition = AV_DISPOSITION_COMMENT;          break;
            case AV_AUDIO_SERVICE_TYPE_KARAOKE:
                st->disposition = AV_DISPOSITION_KARAOKE;          break;
            }
        }
    }

    estimate_timings(ic, old_offset);

    compute_chapters_end(ic);

 find_stream_info_err:
    for (i=0; i < ic->nb_streams; i++) {
        if (ic->streams[i]->codec)
            ic->streams[i]->codec->thread_count = 0;
        av_freep(&ic->streams[i]->info);
    }
    if(ic->pb)
        av_log(ic, AV_LOG_DEBUG, "File position after avformat_find_stream_info() is %"PRId64"\n", avio_tell(ic->pb));
    return ret;
}

AVProgram *av_find_program_from_stream(AVFormatContext *ic, AVProgram *last, int s)
{
    int i, j;

    for (i = 0; i < ic->nb_programs; i++) {
        if (ic->programs[i] == last) {
            last = NULL;
        } else {
            if (!last)
                for (j = 0; j < ic->programs[i]->nb_stream_indexes; j++)
                    if (ic->programs[i]->stream_index[j] == s)
                        return ic->programs[i];
        }
    }
    return NULL;
}

int av_find_best_stream(AVFormatContext *ic,
                        enum AVMediaType type,
                        int wanted_stream_nb,
                        int related_stream,
                        AVCodec **decoder_ret,
                        int flags)
{
    int i, nb_streams = ic->nb_streams;
    int ret = AVERROR_STREAM_NOT_FOUND, best_count = -1;
    unsigned *program = NULL;
    AVCodec *decoder = NULL, *best_decoder = NULL;

    if (related_stream >= 0 && wanted_stream_nb < 0) {
        AVProgram *p = av_find_program_from_stream(ic, NULL, related_stream);
        if (p) {
            program = p->stream_index;
            nb_streams = p->nb_stream_indexes;
        }
    }
    for (i = 0; i < nb_streams; i++) {
        int real_stream_index = program ? program[i] : i;
        AVStream *st = ic->streams[real_stream_index];
        AVCodecContext *avctx = st->codec;
        if (avctx->codec_type != type)
            continue;
        if (wanted_stream_nb >= 0 && real_stream_index != wanted_stream_nb)
            continue;
        if (st->disposition & (AV_DISPOSITION_HEARING_IMPAIRED|AV_DISPOSITION_VISUAL_IMPAIRED))
            continue;
        if (decoder_ret) {
            decoder = avcodec_find_decoder(st->codec->codec_id);
            if (!decoder) {
                if (ret < 0)
                    ret = AVERROR_DECODER_NOT_FOUND;
                continue;
            }
        }
        if (best_count >= st->codec_info_nb_frames)
            continue;
        best_count = st->codec_info_nb_frames;
        ret = real_stream_index;
        best_decoder = decoder;
        if (program && i == nb_streams - 1 && ret < 0) {
            program = NULL;
            nb_streams = ic->nb_streams;
            i = 0; /* no related stream found, try again with everything */
        }
    }
    if (decoder_ret)
        *decoder_ret = best_decoder;
    return ret;
}

/*******************************************************/

int av_read_play(AVFormatContext *s)
{
    if (s->iformat->read_play)
        return s->iformat->read_play(s);
    if (s->pb)
        return avio_pause(s->pb, 0);
    return AVERROR(ENOSYS);
}

int av_read_pause(AVFormatContext *s)
{
    if (s->iformat->read_pause)
        return s->iformat->read_pause(s);
    if (s->pb)
        return avio_pause(s->pb, 1);
    return AVERROR(ENOSYS);
}

void avformat_free_context(AVFormatContext *s)
{
    int i;
    AVStream *st;

    av_opt_free(s);
    if (s->iformat && s->iformat->priv_class && s->priv_data)
        av_opt_free(s->priv_data);

    for(i=0;i<s->nb_streams;i++) {
        /* free all data in a stream component */
        st = s->streams[i];
        if (st->parser) {
            av_parser_close(st->parser);
        }
        if (st->attached_pic.data)
            av_free_packet(&st->attached_pic);
        av_dict_free(&st->metadata);
        av_freep(&st->index_entries);
        av_freep(&st->codec->extradata);
        av_freep(&st->codec->subtitle_header);
        av_freep(&st->codec);
        av_freep(&st->priv_data);
        av_freep(&st->info);
        av_freep(&st);
    }
    for(i=s->nb_programs-1; i>=0; i--) {
        av_dict_free(&s->programs[i]->metadata);
        av_freep(&s->programs[i]->stream_index);
        av_freep(&s->programs[i]);
    }
    av_freep(&s->programs);
    av_freep(&s->priv_data);
    while(s->nb_chapters--) {
        av_dict_free(&s->chapters[s->nb_chapters]->metadata);
        av_freep(&s->chapters[s->nb_chapters]);
    }
    av_freep(&s->chapters);
    av_dict_free(&s->metadata);
    av_freep(&s->streams);
    av_free(s);
}

#if FF_API_CLOSE_INPUT_FILE
void av_close_input_file(AVFormatContext *s)
{
    avformat_close_input(&s);
}
#endif

void avformat_close_input(AVFormatContext **ps)
{
    AVFormatContext *s = *ps;
    AVIOContext *pb = (s->iformat && (s->iformat->flags & AVFMT_NOFILE)) || (s->flags & AVFMT_FLAG_CUSTOM_IO) ?
                       NULL : s->pb;
    flush_packet_queue(s);
    if (s->iformat && (s->iformat->read_close))
        s->iformat->read_close(s);
    avformat_free_context(s);
    *ps = NULL;
    if (pb)
        avio_close(pb);
}

#if FF_API_NEW_STREAM
AVStream *av_new_stream(AVFormatContext *s, int id)
{
    AVStream *st = avformat_new_stream(s, NULL);
    if (st)
        st->id = id;
    return st;
}
#endif

AVStream *avformat_new_stream(AVFormatContext *s, AVCodec *c)
{
    AVStream *st;
    int i;
    AVStream **streams;

    if (s->nb_streams >= INT_MAX/sizeof(*streams))
        return NULL;
    streams = av_realloc(s->streams, (s->nb_streams + 1) * sizeof(*streams));
    if (!streams)
        return NULL;
    s->streams = streams;

    st = av_mallocz(sizeof(AVStream));
    if (!st)
        return NULL;
    if (!(st->info = av_mallocz(sizeof(*st->info)))) {
        av_free(st);
        return NULL;
    }
    st->info->last_dts = AV_NOPTS_VALUE;

    st->codec = avcodec_alloc_context3(c);
    if (s->iformat) {
        /* no default bitrate if decoding */
        st->codec->bit_rate = 0;
    }
    st->index = s->nb_streams;
    st->start_time = AV_NOPTS_VALUE;
    st->duration = AV_NOPTS_VALUE;
        /* we set the current DTS to 0 so that formats without any timestamps
           but durations get some timestamps, formats with some unknown
           timestamps have their first few packets buffered and the
           timestamps corrected before they are returned to the user */
    st->cur_dts = s->iformat ? RELATIVE_TS_BASE : 0;
    st->first_dts = AV_NOPTS_VALUE;
    st->probe_packets = MAX_PROBE_PACKETS;

    /* default pts setting is MPEG-like */
    avpriv_set_pts_info(st, 33, 1, 90000);
    st->last_IP_pts = AV_NOPTS_VALUE;
    for(i=0; i<MAX_REORDER_DELAY+1; i++)
        st->pts_buffer[i]= AV_NOPTS_VALUE;
    st->reference_dts = AV_NOPTS_VALUE;

    st->sample_aspect_ratio = (AVRational){0,1};

    s->streams[s->nb_streams++] = st;
    return st;
}

AVProgram *av_new_program(AVFormatContext *ac, int id)
{
    AVProgram *program=NULL;
    int i;

    av_dlog(ac, "new_program: id=0x%04x\n", id);

    for(i=0; i<ac->nb_programs; i++)
        if(ac->programs[i]->id == id)
            program = ac->programs[i];

    if(!program){
        program = av_mallocz(sizeof(AVProgram));
        if (!program)
            return NULL;
        dynarray_add(&ac->programs, &ac->nb_programs, program);
        program->discard = AVDISCARD_NONE;
    }
    program->id = id;

    return program;
}

AVChapter *avpriv_new_chapter(AVFormatContext *s, int id, AVRational time_base, int64_t start, int64_t end, const char *title)
{
    AVChapter *chapter = NULL;
    int i;

    for(i=0; i<s->nb_chapters; i++)
        if(s->chapters[i]->id == id)
            chapter = s->chapters[i];

    if(!chapter){
        chapter= av_mallocz(sizeof(AVChapter));
        if(!chapter)
            return NULL;
        dynarray_add(&s->chapters, &s->nb_chapters, chapter);
    }
    av_dict_set(&chapter->metadata, "title", title, 0);
    chapter->id    = id;
    chapter->time_base= time_base;
    chapter->start = start;
    chapter->end   = end;

    return chapter;
}

/************************************************************/
/* output media file */

int avformat_alloc_output_context2(AVFormatContext **avctx, AVOutputFormat *oformat,
                                   const char *format, const char *filename)
{
    AVFormatContext *s = avformat_alloc_context();
    int ret = 0;

    *avctx = NULL;
    if (!s)
        goto nomem;

    if (!oformat) {
        if (format) {
            oformat = av_guess_format(format, NULL, NULL);
            if (!oformat) {
                av_log(s, AV_LOG_ERROR, "Requested output format '%s' is not a suitable output format\n", format);
                ret = AVERROR(EINVAL);
                goto error;
            }
        } else {
            oformat = av_guess_format(NULL, filename, NULL);
            if (!oformat) {
                ret = AVERROR(EINVAL);
                av_log(s, AV_LOG_ERROR, "Unable to find a suitable output format for '%s'\n",
                       filename);
                goto error;
            }
        }
    }

    s->oformat = oformat;
    if (s->oformat->priv_data_size > 0) {
        s->priv_data = av_mallocz(s->oformat->priv_data_size);
        if (!s->priv_data)
            goto nomem;
        if (s->oformat->priv_class) {
            *(const AVClass**)s->priv_data= s->oformat->priv_class;
            av_opt_set_defaults(s->priv_data);
        }
    } else
        s->priv_data = NULL;

    if (filename)
        av_strlcpy(s->filename, filename, sizeof(s->filename));
    *avctx = s;
    return 0;
nomem:
    av_log(s, AV_LOG_ERROR, "Out of memory\n");
    ret = AVERROR(ENOMEM);
error:
    avformat_free_context(s);
    return ret;
}

#if FF_API_ALLOC_OUTPUT_CONTEXT
AVFormatContext *avformat_alloc_output_context(const char *format,
                                               AVOutputFormat *oformat, const char *filename)
{
    AVFormatContext *avctx;
    int ret = avformat_alloc_output_context2(&avctx, oformat, format, filename);
    return ret < 0 ? NULL : avctx;
}
#endif

static int validate_codec_tag(AVFormatContext *s, AVStream *st)
{
    const AVCodecTag *avctag;
    int n;
    enum CodecID id = CODEC_ID_NONE;
    unsigned int tag = 0;

    /**
     * Check that tag + id is in the table
     * If neither is in the table -> OK
     * If tag is in the table with another id -> FAIL
     * If id is in the table with another tag -> FAIL unless strict < normal
     */
    for (n = 0; s->oformat->codec_tag[n]; n++) {
        avctag = s->oformat->codec_tag[n];
        while (avctag->id != CODEC_ID_NONE) {
            if (avpriv_toupper4(avctag->tag) == avpriv_toupper4(st->codec->codec_tag)) {
                id = avctag->id;
                if (id == st->codec->codec_id)
                    return 1;
            }
            if (avctag->id == st->codec->codec_id)
                tag = avctag->tag;
            avctag++;
        }
    }
    if (id != CODEC_ID_NONE)
        return 0;
    if (tag && (st->codec->strict_std_compliance >= FF_COMPLIANCE_NORMAL))
        return 0;
    return 1;
}

int avformat_write_header(AVFormatContext *s, AVDictionary **options)
{
    int ret = 0, i;
    AVStream *st;
    AVDictionary *tmp = NULL;

    if (options)
        av_dict_copy(&tmp, *options, 0);
    if ((ret = av_opt_set_dict(s, &tmp)) < 0)
        goto fail;
    if (s->priv_data && s->oformat->priv_class && *(const AVClass**)s->priv_data==s->oformat->priv_class &&
        (ret = av_opt_set_dict(s->priv_data, &tmp)) < 0)
        goto fail;

    // some sanity checks
    if (s->nb_streams == 0 && !(s->oformat->flags & AVFMT_NOSTREAMS)) {
        av_log(s, AV_LOG_ERROR, "no streams\n");
        ret = AVERROR(EINVAL);
        goto fail;
    }

    for(i=0;i<s->nb_streams;i++) {
        st = s->streams[i];

        switch (st->codec->codec_type) {
        case AVMEDIA_TYPE_AUDIO:
            if(st->codec->sample_rate<=0){
                av_log(s, AV_LOG_ERROR, "sample rate not set\n");
                ret = AVERROR(EINVAL);
                goto fail;
            }
            if(!st->codec->block_align)
                st->codec->block_align = st->codec->channels *
                    av_get_bits_per_sample(st->codec->codec_id) >> 3;
            break;
        case AVMEDIA_TYPE_VIDEO:
            if(st->codec->time_base.num<=0 || st->codec->time_base.den<=0){ //FIXME audio too?
                av_log(s, AV_LOG_ERROR, "time base not set\n");
                ret = AVERROR(EINVAL);
                goto fail;
            }
            if((st->codec->width<=0 || st->codec->height<=0) && !(s->oformat->flags & AVFMT_NODIMENSIONS)){
                av_log(s, AV_LOG_ERROR, "dimensions not set\n");
                ret = AVERROR(EINVAL);
                goto fail;
            }
            if(av_cmp_q(st->sample_aspect_ratio, st->codec->sample_aspect_ratio)
               && FFABS(av_q2d(st->sample_aspect_ratio) - av_q2d(st->codec->sample_aspect_ratio)) > 0.004*av_q2d(st->sample_aspect_ratio)
            ){
                av_log(s, AV_LOG_ERROR, "Aspect ratio mismatch between muxer "
                       "(%d/%d) and encoder layer (%d/%d)\n",
                       st->sample_aspect_ratio.num, st->sample_aspect_ratio.den,
                       st->codec->sample_aspect_ratio.num,
                       st->codec->sample_aspect_ratio.den);
                ret = AVERROR(EINVAL);
                goto fail;
            }
            break;
        }

        if(s->oformat->codec_tag){
            if(st->codec->codec_tag && st->codec->codec_id == CODEC_ID_RAWVIDEO && av_codec_get_tag(s->oformat->codec_tag, st->codec->codec_id) == 0 && !validate_codec_tag(s, st)){
                //the current rawvideo encoding system ends up setting the wrong codec_tag for avi, we override it here
                st->codec->codec_tag= 0;
            }
            if(st->codec->codec_tag){
                if (!validate_codec_tag(s, st)) {
                    char tagbuf[32];
                    av_get_codec_tag_string(tagbuf, sizeof(tagbuf), st->codec->codec_tag);
                    av_log(s, AV_LOG_ERROR,
                           "Tag %s/0x%08x incompatible with output codec id '%d'\n",
                           tagbuf, st->codec->codec_tag, st->codec->codec_id);
                    ret = AVERROR_INVALIDDATA;
                    goto fail;
                }
            }else
                st->codec->codec_tag= av_codec_get_tag(s->oformat->codec_tag, st->codec->codec_id);
        }

        if(s->oformat->flags & AVFMT_GLOBALHEADER &&
            !(st->codec->flags & CODEC_FLAG_GLOBAL_HEADER))
          av_log(s, AV_LOG_WARNING, "Codec for stream %d does not use global headers but container format requires global headers\n", i);
    }

    if (!s->priv_data && s->oformat->priv_data_size > 0) {
        s->priv_data = av_mallocz(s->oformat->priv_data_size);
        if (!s->priv_data) {
            ret = AVERROR(ENOMEM);
            goto fail;
        }
        if (s->oformat->priv_class) {
            *(const AVClass**)s->priv_data= s->oformat->priv_class;
            av_opt_set_defaults(s->priv_data);
            if ((ret = av_opt_set_dict(s->priv_data, &tmp)) < 0)
                goto fail;
        }
    }

    /* set muxer identification string */
    if (s->nb_streams && !(s->streams[0]->codec->flags & CODEC_FLAG_BITEXACT)) {
        av_dict_set(&s->metadata, "encoder", LIBAVFORMAT_IDENT, 0);
    }

    if(s->oformat->write_header){
        ret = s->oformat->write_header(s);
        if (ret < 0)
            goto fail;
    }

    /* init PTS generation */
    for(i=0;i<s->nb_streams;i++) {
        int64_t den = AV_NOPTS_VALUE;
        st = s->streams[i];

        switch (st->codec->codec_type) {
        case AVMEDIA_TYPE_AUDIO:
            den = (int64_t)st->time_base.num * st->codec->sample_rate;
            break;
        case AVMEDIA_TYPE_VIDEO:
            den = (int64_t)st->time_base.num * st->codec->time_base.den;
            break;
        default:
            break;
        }
        if (den != AV_NOPTS_VALUE) {
            if (den <= 0) {
                ret = AVERROR_INVALIDDATA;
                goto fail;
            }
            frac_init(&st->pts, 0, 0, den);
        }
    }

    if (options) {
        av_dict_free(options);
        *options = tmp;
    }
    return 0;
fail:
    av_dict_free(&tmp);
    return ret;
}

//FIXME merge with compute_pkt_fields
static int compute_pkt_fields2(AVFormatContext *s, AVStream *st, AVPacket *pkt){
    int delay = FFMAX(st->codec->has_b_frames, !!st->codec->max_b_frames);
    int num, den, frame_size, i;

    av_dlog(s, "compute_pkt_fields2: pts:%"PRId64" dts:%"PRId64" cur_dts:%"PRId64" b:%d size:%d st:%d\n",
            pkt->pts, pkt->dts, st->cur_dts, delay, pkt->size, pkt->stream_index);

    /* duration field */
    if (pkt->duration == 0) {
        compute_frame_duration(&num, &den, st, NULL, pkt);
        if (den && num) {
            pkt->duration = av_rescale(1, num * (int64_t)st->time_base.den * st->codec->ticks_per_frame, den * (int64_t)st->time_base.num);
        }
    }

    if(pkt->pts == AV_NOPTS_VALUE && pkt->dts != AV_NOPTS_VALUE && delay==0)
        pkt->pts= pkt->dts;

    //XXX/FIXME this is a temporary hack until all encoders output pts
    if((pkt->pts == 0 || pkt->pts == AV_NOPTS_VALUE) && pkt->dts == AV_NOPTS_VALUE && !delay){
        static int warned;
        if (!warned) {
            av_log(s, AV_LOG_WARNING, "Encoder did not produce proper pts, making some up.\n");
            warned = 1;
        }
        pkt->dts=
//        pkt->pts= st->cur_dts;
        pkt->pts= st->pts.val;
    }

    //calculate dts from pts
    if(pkt->pts != AV_NOPTS_VALUE && pkt->dts == AV_NOPTS_VALUE && delay <= MAX_REORDER_DELAY){
        st->pts_buffer[0]= pkt->pts;
        for(i=1; i<delay+1 && st->pts_buffer[i] == AV_NOPTS_VALUE; i++)
            st->pts_buffer[i]= pkt->pts + (i-delay-1) * pkt->duration;
        for(i=0; i<delay && st->pts_buffer[i] > st->pts_buffer[i+1]; i++)
            FFSWAP(int64_t, st->pts_buffer[i], st->pts_buffer[i+1]);

        pkt->dts= st->pts_buffer[0];
    }

    if(st->cur_dts && st->cur_dts != AV_NOPTS_VALUE && ((!(s->oformat->flags & AVFMT_TS_NONSTRICT) && st->cur_dts >= pkt->dts) || st->cur_dts > pkt->dts)){
        av_log(s, AV_LOG_ERROR,
               "Application provided invalid, non monotonically increasing dts to muxer in stream %d: %"PRId64" >= %"PRId64"\n",
               st->index, st->cur_dts, pkt->dts);
        return AVERROR(EINVAL);
    }
    if(pkt->dts != AV_NOPTS_VALUE && pkt->pts != AV_NOPTS_VALUE && pkt->pts < pkt->dts){
        av_log(s, AV_LOG_ERROR, "pts (%"PRId64") < dts (%"PRId64") in stream %d\n", pkt->pts, pkt->dts, st->index);
        return AVERROR(EINVAL);
    }

//    av_log(s, AV_LOG_DEBUG, "av_write_frame: pts2:%"PRId64" dts2:%"PRId64"\n", pkt->pts, pkt->dts);
    st->cur_dts= pkt->dts;
    st->pts.val= pkt->dts;

    /* update pts */
    switch (st->codec->codec_type) {
    case AVMEDIA_TYPE_AUDIO:
        frame_size = get_audio_frame_size(st->codec, pkt->size, 1);

        /* HACK/FIXME, we skip the initial 0 size packets as they are most
           likely equal to the encoder delay, but it would be better if we
           had the real timestamps from the encoder */
        if (frame_size >= 0 && (pkt->size || st->pts.num!=st->pts.den>>1 || st->pts.val)) {
            frac_add(&st->pts, (int64_t)st->time_base.den * frame_size);
        }
        break;
    case AVMEDIA_TYPE_VIDEO:
        frac_add(&st->pts, (int64_t)st->time_base.den * st->codec->time_base.num);
        break;
    default:
        break;
    }
    return 0;
}

int av_write_frame(AVFormatContext *s, AVPacket *pkt)
{
    int ret;

    if (!pkt) {
        if (s->oformat->flags & AVFMT_ALLOW_FLUSH)
            return s->oformat->write_packet(s, pkt);
        return 1;
    }

    ret = compute_pkt_fields2(s, s->streams[pkt->stream_index], pkt);

    if(ret<0 && !(s->oformat->flags & AVFMT_NOTIMESTAMPS))
        return ret;

    ret= s->oformat->write_packet(s, pkt);

    if (ret >= 0)
        s->streams[pkt->stream_index]->nb_frames++;
    return ret;
}

#define CHUNK_START 0x1000

int ff_interleave_add_packet(AVFormatContext *s, AVPacket *pkt,
                              int (*compare)(AVFormatContext *, AVPacket *, AVPacket *))
{
    AVPacketList **next_point, *this_pktl;
    AVStream *st= s->streams[pkt->stream_index];
    int chunked= s->max_chunk_size || s->max_chunk_duration;

    this_pktl = av_mallocz(sizeof(AVPacketList));
    if (!this_pktl)
        return AVERROR(ENOMEM);
    this_pktl->pkt= *pkt;
    pkt->destruct= NULL;             // do not free original but only the copy
    av_dup_packet(&this_pktl->pkt);  // duplicate the packet if it uses non-alloced memory

    if(s->streams[pkt->stream_index]->last_in_packet_buffer){
        next_point = &(st->last_in_packet_buffer->next);
    }else{
        next_point = &s->packet_buffer;
    }

    if(*next_point){
        if(chunked){
            uint64_t max= av_rescale_q(s->max_chunk_duration, AV_TIME_BASE_Q, st->time_base);
            if(   st->interleaver_chunk_size     + pkt->size     <= s->max_chunk_size-1U
               && st->interleaver_chunk_duration + pkt->duration <= max-1U){
                st->interleaver_chunk_size     += pkt->size;
                st->interleaver_chunk_duration += pkt->duration;
                goto next_non_null;
            }else{
                st->interleaver_chunk_size     =
                st->interleaver_chunk_duration = 0;
                this_pktl->pkt.flags |= CHUNK_START;
            }
        }

        if(compare(s, &s->packet_buffer_end->pkt, pkt)){
            while(   *next_point
                  && ((chunked && !((*next_point)->pkt.flags&CHUNK_START))
                      || !compare(s, &(*next_point)->pkt, pkt))){
                next_point= &(*next_point)->next;
            }
            if(*next_point)
                goto next_non_null;
        }else{
            next_point = &(s->packet_buffer_end->next);
        }
    }
    assert(!*next_point);

    s->packet_buffer_end= this_pktl;
next_non_null:

    this_pktl->next= *next_point;

    s->streams[pkt->stream_index]->last_in_packet_buffer=
    *next_point= this_pktl;
    return 0;
}

static int ff_interleave_compare_dts(AVFormatContext *s, AVPacket *next, AVPacket *pkt)
{
    AVStream *st = s->streams[ pkt ->stream_index];
    AVStream *st2= s->streams[ next->stream_index];
    int comp = av_compare_ts(next->dts, st2->time_base, pkt->dts,
                             st->time_base);
    if(s->audio_preload && ((st->codec->codec_type == AVMEDIA_TYPE_AUDIO) != (st2->codec->codec_type == AVMEDIA_TYPE_AUDIO))){
        int64_t ts = av_rescale_q(pkt ->dts, st ->time_base, AV_TIME_BASE_Q) - s->audio_preload*(st ->codec->codec_type == AVMEDIA_TYPE_AUDIO);
        int64_t ts2= av_rescale_q(next->dts, st2->time_base, AV_TIME_BASE_Q) - s->audio_preload*(st2->codec->codec_type == AVMEDIA_TYPE_AUDIO);
        if(ts == ts2){
            ts= ( pkt ->dts* st->time_base.num*AV_TIME_BASE - s->audio_preload*(int64_t)(st ->codec->codec_type == AVMEDIA_TYPE_AUDIO)* st->time_base.den)*st2->time_base.den
               -( next->dts*st2->time_base.num*AV_TIME_BASE - s->audio_preload*(int64_t)(st2->codec->codec_type == AVMEDIA_TYPE_AUDIO)*st2->time_base.den)* st->time_base.den;
            ts2=0;
        }
        comp= (ts>ts2) - (ts<ts2);
    }

    if (comp == 0)
        return pkt->stream_index < next->stream_index;
    return comp > 0;
}

int ff_interleave_packet_per_dts(AVFormatContext *s, AVPacket *out,
                                 AVPacket *pkt, int flush)
{
    AVPacketList *pktl;
    int stream_count=0, noninterleaved_count=0;
    int64_t delta_dts_max = 0;
    int i, ret;

    if(pkt){
        ret = ff_interleave_add_packet(s, pkt, ff_interleave_compare_dts);
        if (ret < 0)
            return ret;
    }

    for(i=0; i < s->nb_streams; i++) {
        if (s->streams[i]->last_in_packet_buffer) {
            ++stream_count;
        } else if(s->streams[i]->codec->codec_type == AVMEDIA_TYPE_SUBTITLE) {
            ++noninterleaved_count;
        }
    }

    if (s->nb_streams == stream_count) {
        flush = 1;
    } else if (!flush){
        for(i=0; i < s->nb_streams; i++) {
            if (s->streams[i]->last_in_packet_buffer) {
                int64_t delta_dts =
                    av_rescale_q(s->streams[i]->last_in_packet_buffer->pkt.dts,
                                s->streams[i]->time_base,
                                AV_TIME_BASE_Q) -
                    av_rescale_q(s->packet_buffer->pkt.dts,
                                s->streams[s->packet_buffer->pkt.stream_index]->time_base,
                                AV_TIME_BASE_Q);
                delta_dts_max= FFMAX(delta_dts_max, delta_dts);
            }
        }
        if(s->nb_streams == stream_count+noninterleaved_count &&
           delta_dts_max > 20*AV_TIME_BASE) {
            av_log(s, AV_LOG_DEBUG, "flushing with %d noninterleaved\n", noninterleaved_count);
            flush = 1;
        }
    }
    if(stream_count && flush){
        pktl= s->packet_buffer;
        *out= pktl->pkt;

        s->packet_buffer= pktl->next;
        if(!s->packet_buffer)
            s->packet_buffer_end= NULL;

        if(s->streams[out->stream_index]->last_in_packet_buffer == pktl)
            s->streams[out->stream_index]->last_in_packet_buffer= NULL;
        av_freep(&pktl);
        return 1;
    }else{
        av_init_packet(out);
        return 0;
    }
}

#if FF_API_INTERLEAVE_PACKET
int av_interleave_packet_per_dts(AVFormatContext *s, AVPacket *out,
                                 AVPacket *pkt, int flush)
{
    return ff_interleave_packet_per_dts(s, out, pkt, flush);
}
#endif

/**
 * Interleave an AVPacket correctly so it can be muxed.
 * @param out the interleaved packet will be output here
 * @param in the input packet
 * @param flush 1 if no further packets are available as input and all
 *              remaining packets should be output
 * @return 1 if a packet was output, 0 if no packet could be output,
 *         < 0 if an error occurred
 */
static int interleave_packet(AVFormatContext *s, AVPacket *out, AVPacket *in, int flush){
    if (s->oformat->interleave_packet) {
        int ret = s->oformat->interleave_packet(s, out, in, flush);
        if (in)
            av_free_packet(in);
        return ret;
    } else
        return ff_interleave_packet_per_dts(s, out, in, flush);
}

int av_interleaved_write_frame(AVFormatContext *s, AVPacket *pkt){
    int ret, flush = 0;

    if (pkt) {
        AVStream *st= s->streams[ pkt->stream_index];

        //FIXME/XXX/HACK drop zero sized packets
        if(st->codec->codec_type == AVMEDIA_TYPE_AUDIO && pkt->size==0)
            return 0;

        av_dlog(s, "av_interleaved_write_frame size:%d dts:%"PRId64" pts:%"PRId64"\n",
                pkt->size, pkt->dts, pkt->pts);
        if((ret = compute_pkt_fields2(s, st, pkt)) < 0 && !(s->oformat->flags & AVFMT_NOTIMESTAMPS))
            return ret;

        if(pkt->dts == AV_NOPTS_VALUE && !(s->oformat->flags & AVFMT_NOTIMESTAMPS))
            return AVERROR(EINVAL);
    } else {
        av_dlog(s, "av_interleaved_write_frame FLUSH\n");
        flush = 1;
    }

    for(;;){
        AVPacket opkt;
        int ret= interleave_packet(s, &opkt, pkt, flush);
        if(ret<=0) //FIXME cleanup needed for ret<0 ?
            return ret;

        ret= s->oformat->write_packet(s, &opkt);
        if (ret >= 0)
            s->streams[opkt.stream_index]->nb_frames++;

        av_free_packet(&opkt);
        pkt= NULL;

        if(ret<0)
            return ret;
        if(s->pb && s->pb->error)
            return s->pb->error;
    }
}

int av_write_trailer(AVFormatContext *s)
{
    int ret, i;

    for(;;){
        AVPacket pkt;
        ret= interleave_packet(s, &pkt, NULL, 1);
        if(ret<0) //FIXME cleanup needed for ret<0 ?
            goto fail;
        if(!ret)
            break;

        ret= s->oformat->write_packet(s, &pkt);
        if (ret >= 0)
            s->streams[pkt.stream_index]->nb_frames++;

        av_free_packet(&pkt);

        if(ret<0)
            goto fail;
        if(s->pb && s->pb->error)
            goto fail;
    }

    if(s->oformat->write_trailer)
        ret = s->oformat->write_trailer(s);
fail:
    if (s->pb)
       avio_flush(s->pb);
    if(ret == 0)
       ret = s->pb ? s->pb->error : 0;
    for(i=0;i<s->nb_streams;i++) {
        av_freep(&s->streams[i]->priv_data);
        av_freep(&s->streams[i]->index_entries);
    }
    if (s->oformat->priv_class)
        av_opt_free(s->priv_data);
    av_freep(&s->priv_data);
    return ret;
}

int av_get_output_timestamp(struct AVFormatContext *s, int stream,
                            int64_t *dts, int64_t *wall)
{
    if (!s->oformat || !s->oformat->get_output_timestamp)
        return AVERROR(ENOSYS);
    s->oformat->get_output_timestamp(s, stream, dts, wall);
    return 0;
}

void ff_program_add_stream_index(AVFormatContext *ac, int progid, unsigned int idx)
{
    int i, j;
    AVProgram *program=NULL;
    void *tmp;

    if (idx >= ac->nb_streams) {
        av_log(ac, AV_LOG_ERROR, "stream index %d is not valid\n", idx);
        return;
    }

    for(i=0; i<ac->nb_programs; i++){
        if(ac->programs[i]->id != progid)
            continue;
        program = ac->programs[i];
        for(j=0; j<program->nb_stream_indexes; j++)
            if(program->stream_index[j] == idx)
                return;

        tmp = av_realloc(program->stream_index, sizeof(unsigned int)*(program->nb_stream_indexes+1));
        if(!tmp)
            return;
        program->stream_index = tmp;
        program->stream_index[program->nb_stream_indexes++] = idx;
        return;
    }
}

static void print_fps(double d, const char *postfix){
    uint64_t v= lrintf(d*100);
    if     (v% 100      ) av_log(NULL, AV_LOG_INFO, ", %3.2f %s", d, postfix);
    else if(v%(100*1000)) av_log(NULL, AV_LOG_INFO, ", %1.0f %s", d, postfix);
    else                  av_log(NULL, AV_LOG_INFO, ", %1.0fk %s", d/1000, postfix);
}

static void dump_metadata(void *ctx, AVDictionary *m, const char *indent)
{
    if(m && !(m->count == 1 && av_dict_get(m, "language", NULL, 0))){
        AVDictionaryEntry *tag=NULL;

        av_log(ctx, AV_LOG_INFO, "%sMetadata:\n", indent);
        while((tag=av_dict_get(m, "", tag, AV_DICT_IGNORE_SUFFIX))) {
            if(strcmp("language", tag->key)){
                const char *p = tag->value;
                av_log(ctx, AV_LOG_INFO, "%s  %-16s: ", indent, tag->key);
                while(*p) {
                    char tmp[256];
                    size_t len = strcspn(p, "\xd\xa");
                    av_strlcpy(tmp, p, FFMIN(sizeof(tmp), len+1));
                    av_log(ctx, AV_LOG_INFO, "%s", tmp);
                    p += len;
                    if (*p == 0xd) av_log(ctx, AV_LOG_INFO, " ");
                    if (*p == 0xa) av_log(ctx, AV_LOG_INFO, "\n%s  %-16s: ", indent, "");
                    if (*p) p++;
                }
                av_log(ctx, AV_LOG_INFO, "\n");
            }
        }
    }
}

/* "user interface" functions */
static void dump_stream_format(AVFormatContext *ic, int i, int index, int is_output)
{
    char buf[256];
    int flags = (is_output ? ic->oformat->flags : ic->iformat->flags);
    AVStream *st = ic->streams[i];
    int g = av_gcd(st->time_base.num, st->time_base.den);
    AVDictionaryEntry *lang = av_dict_get(st->metadata, "language", NULL, 0);
    avcodec_string(buf, sizeof(buf), st->codec, is_output);
    av_log(NULL, AV_LOG_INFO, "    Stream #%d:%d", index, i);
    /* the pid is an important information, so we display it */
    /* XXX: add a generic system */
    if (flags & AVFMT_SHOW_IDS)
        av_log(NULL, AV_LOG_INFO, "[0x%x]", st->id);
    if (lang)
        av_log(NULL, AV_LOG_INFO, "(%s)", lang->value);
    av_log(NULL, AV_LOG_DEBUG, ", %d, %d/%d", st->codec_info_nb_frames, st->time_base.num/g, st->time_base.den/g);
    av_log(NULL, AV_LOG_INFO, ": %s", buf);
    if (st->sample_aspect_ratio.num && // default
        av_cmp_q(st->sample_aspect_ratio, st->codec->sample_aspect_ratio)) {
        AVRational display_aspect_ratio;
        av_reduce(&display_aspect_ratio.num, &display_aspect_ratio.den,
                  st->codec->width*st->sample_aspect_ratio.num,
                  st->codec->height*st->sample_aspect_ratio.den,
                  1024*1024);
        av_log(NULL, AV_LOG_INFO, ", SAR %d:%d DAR %d:%d",
                 st->sample_aspect_ratio.num, st->sample_aspect_ratio.den,
                 display_aspect_ratio.num, display_aspect_ratio.den);
    }
    if(st->codec->codec_type == AVMEDIA_TYPE_VIDEO){
        if(st->avg_frame_rate.den && st->avg_frame_rate.num)
            print_fps(av_q2d(st->avg_frame_rate), "fps");
        if(st->r_frame_rate.den && st->r_frame_rate.num)
            print_fps(av_q2d(st->r_frame_rate), "tbr");
        if(st->time_base.den && st->time_base.num)
            print_fps(1/av_q2d(st->time_base), "tbn");
        if(st->codec->time_base.den && st->codec->time_base.num)
            print_fps(1/av_q2d(st->codec->time_base), "tbc");
    }
    if (st->disposition & AV_DISPOSITION_DEFAULT)
        av_log(NULL, AV_LOG_INFO, " (default)");
    if (st->disposition & AV_DISPOSITION_DUB)
        av_log(NULL, AV_LOG_INFO, " (dub)");
    if (st->disposition & AV_DISPOSITION_ORIGINAL)
        av_log(NULL, AV_LOG_INFO, " (original)");
    if (st->disposition & AV_DISPOSITION_COMMENT)
        av_log(NULL, AV_LOG_INFO, " (comment)");
    if (st->disposition & AV_DISPOSITION_LYRICS)
        av_log(NULL, AV_LOG_INFO, " (lyrics)");
    if (st->disposition & AV_DISPOSITION_KARAOKE)
        av_log(NULL, AV_LOG_INFO, " (karaoke)");
    if (st->disposition & AV_DISPOSITION_FORCED)
        av_log(NULL, AV_LOG_INFO, " (forced)");
    if (st->disposition & AV_DISPOSITION_HEARING_IMPAIRED)
        av_log(NULL, AV_LOG_INFO, " (hearing impaired)");
    if (st->disposition & AV_DISPOSITION_VISUAL_IMPAIRED)
        av_log(NULL, AV_LOG_INFO, " (visual impaired)");
    if (st->disposition & AV_DISPOSITION_CLEAN_EFFECTS)
        av_log(NULL, AV_LOG_INFO, " (clean effects)");
    av_log(NULL, AV_LOG_INFO, "\n");
    dump_metadata(NULL, st->metadata, "    ");
}

void av_dump_format(AVFormatContext *ic,
                    int index,
                    const char *url,
                    int is_output)
{
    int i;
    uint8_t *printed = ic->nb_streams ? av_mallocz(ic->nb_streams) : NULL;
    if (ic->nb_streams && !printed)
        return;

    av_log(NULL, AV_LOG_INFO, "%s #%d, %s, %s '%s':\n",
            is_output ? "Output" : "Input",
            index,
            is_output ? ic->oformat->name : ic->iformat->name,
            is_output ? "to" : "from", url);
    dump_metadata(NULL, ic->metadata, "  ");
    if (!is_output) {
        av_log(NULL, AV_LOG_INFO, "  Duration: ");
        if (ic->duration != AV_NOPTS_VALUE) {
            int hours, mins, secs, us;
            secs = ic->duration / AV_TIME_BASE;
            us = ic->duration % AV_TIME_BASE;
            mins = secs / 60;
            secs %= 60;
            hours = mins / 60;
            mins %= 60;
            av_log(NULL, AV_LOG_INFO, "%02d:%02d:%02d.%02d", hours, mins, secs,
                   (100 * us) / AV_TIME_BASE);
        } else {
            av_log(NULL, AV_LOG_INFO, "N/A");
        }
        if (ic->start_time != AV_NOPTS_VALUE) {
            int secs, us;
            av_log(NULL, AV_LOG_INFO, ", start: ");
            secs = ic->start_time / AV_TIME_BASE;
            us = abs(ic->start_time % AV_TIME_BASE);
            av_log(NULL, AV_LOG_INFO, "%d.%06d",
                   secs, (int)av_rescale(us, 1000000, AV_TIME_BASE));
        }
        av_log(NULL, AV_LOG_INFO, ", bitrate: ");
        if (ic->bit_rate) {
            av_log(NULL, AV_LOG_INFO,"%d kb/s", ic->bit_rate / 1000);
        } else {
            av_log(NULL, AV_LOG_INFO, "N/A");
        }
        av_log(NULL, AV_LOG_INFO, "\n");
    }
    for (i = 0; i < ic->nb_chapters; i++) {
        AVChapter *ch = ic->chapters[i];
        av_log(NULL, AV_LOG_INFO, "    Chapter #%d.%d: ", index, i);
        av_log(NULL, AV_LOG_INFO, "start %f, ", ch->start * av_q2d(ch->time_base));
        av_log(NULL, AV_LOG_INFO, "end %f\n",   ch->end   * av_q2d(ch->time_base));

        dump_metadata(NULL, ch->metadata, "    ");
    }
    if(ic->nb_programs) {
        int j, k, total = 0;
        for(j=0; j<ic->nb_programs; j++) {
            AVDictionaryEntry *name = av_dict_get(ic->programs[j]->metadata,
                                                  "name", NULL, 0);
            av_log(NULL, AV_LOG_INFO, "  Program %d %s\n", ic->programs[j]->id,
                   name ? name->value : "");
            dump_metadata(NULL, ic->programs[j]->metadata, "    ");
            for(k=0; k<ic->programs[j]->nb_stream_indexes; k++) {
                dump_stream_format(ic, ic->programs[j]->stream_index[k], index, is_output);
                printed[ic->programs[j]->stream_index[k]] = 1;
            }
            total += ic->programs[j]->nb_stream_indexes;
        }
        if (total < ic->nb_streams)
            av_log(NULL, AV_LOG_INFO, "  No Program\n");
    }
    for(i=0;i<ic->nb_streams;i++)
        if (!printed[i])
            dump_stream_format(ic, i, index, is_output);

    av_free(printed);
}

int64_t av_gettime(void)
{
    struct timeval tv;
    gettimeofday(&tv,NULL);
    return (int64_t)tv.tv_sec * 1000000 + tv.tv_usec;
}

uint64_t ff_ntp_time(void)
{
  return (av_gettime() / 1000) * 1000 + NTP_OFFSET_US;
}

int av_get_frame_filename(char *buf, int buf_size,
                          const char *path, int number)
{
    const char *p;
    char *q, buf1[20], c;
    int nd, len, percentd_found;

    q = buf;
    p = path;
    percentd_found = 0;
    for(;;) {
        c = *p++;
        if (c == '\0')
            break;
        if (c == '%') {
            do {
                nd = 0;
                while (isdigit(*p)) {
                    nd = nd * 10 + *p++ - '0';
                }
                c = *p++;
            } while (isdigit(c));

            switch(c) {
            case '%':
                goto addchar;
            case 'd':
                if (percentd_found)
                    goto fail;
                percentd_found = 1;
                snprintf(buf1, sizeof(buf1), "%0*d", nd, number);
                len = strlen(buf1);
                if ((q - buf + len) > buf_size - 1)
                    goto fail;
                memcpy(q, buf1, len);
                q += len;
                break;
            default:
                goto fail;
            }
        } else {
        addchar:
            if ((q - buf) < buf_size - 1)
                *q++ = c;
        }
    }
    if (!percentd_found)
        goto fail;
    *q = '\0';
    return 0;
 fail:
    *q = '\0';
    return -1;
}

static void hex_dump_internal(void *avcl, FILE *f, int level, uint8_t *buf, int size)
{
    int len, i, j, c;
#undef fprintf
#define PRINT(...) do { if (!f) av_log(avcl, level, __VA_ARGS__); else fprintf(f, __VA_ARGS__); } while(0)

    for(i=0;i<size;i+=16) {
        len = size - i;
        if (len > 16)
            len = 16;
        PRINT("%08x ", i);
        for(j=0;j<16;j++) {
            if (j < len)
                PRINT(" %02x", buf[i+j]);
            else
                PRINT("   ");
        }
        PRINT(" ");
        for(j=0;j<len;j++) {
            c = buf[i+j];
            if (c < ' ' || c > '~')
                c = '.';
            PRINT("%c", c);
        }
        PRINT("\n");
    }
#undef PRINT
}

void av_hex_dump(FILE *f, uint8_t *buf, int size)
{
    hex_dump_internal(NULL, f, 0, buf, size);
}

void av_hex_dump_log(void *avcl, int level, uint8_t *buf, int size)
{
    hex_dump_internal(avcl, NULL, level, buf, size);
}

static void pkt_dump_internal(void *avcl, FILE *f, int level, AVPacket *pkt, int dump_payload, AVRational time_base)
{
#undef fprintf
#define PRINT(...) do { if (!f) av_log(avcl, level, __VA_ARGS__); else fprintf(f, __VA_ARGS__); } while(0)
    PRINT("stream #%d:\n", pkt->stream_index);
    PRINT("  keyframe=%d\n", ((pkt->flags & AV_PKT_FLAG_KEY) != 0));
    PRINT("  duration=%0.3f\n", pkt->duration * av_q2d(time_base));
    /* DTS is _always_ valid after av_read_frame() */
    PRINT("  dts=");
    if (pkt->dts == AV_NOPTS_VALUE)
        PRINT("N/A");
    else
        PRINT("%0.3f", pkt->dts * av_q2d(time_base));
    /* PTS may not be known if B-frames are present. */
    PRINT("  pts=");
    if (pkt->pts == AV_NOPTS_VALUE)
        PRINT("N/A");
    else
        PRINT("%0.3f", pkt->pts * av_q2d(time_base));
    PRINT("\n");
    PRINT("  size=%d\n", pkt->size);
#undef PRINT
    if (dump_payload)
        av_hex_dump(f, pkt->data, pkt->size);
}

#if FF_API_PKT_DUMP
void av_pkt_dump(FILE *f, AVPacket *pkt, int dump_payload)
{
    AVRational tb = { 1, AV_TIME_BASE };
    pkt_dump_internal(NULL, f, 0, pkt, dump_payload, tb);
}
#endif

void av_pkt_dump2(FILE *f, AVPacket *pkt, int dump_payload, AVStream *st)
{
    pkt_dump_internal(NULL, f, 0, pkt, dump_payload, st->time_base);
}

#if FF_API_PKT_DUMP
void av_pkt_dump_log(void *avcl, int level, AVPacket *pkt, int dump_payload)
{
    AVRational tb = { 1, AV_TIME_BASE };
    pkt_dump_internal(avcl, NULL, level, pkt, dump_payload, tb);
}
#endif

void av_pkt_dump_log2(void *avcl, int level, AVPacket *pkt, int dump_payload,
                      AVStream *st)
{
    pkt_dump_internal(avcl, NULL, level, pkt, dump_payload, st->time_base);
}

void av_url_split(char *proto, int proto_size,
                  char *authorization, int authorization_size,
                  char *hostname, int hostname_size,
                  int *port_ptr,
                  char *path, int path_size,
                  const char *url)
{
    const char *p, *ls, *at, *col, *brk;

    if (port_ptr)               *port_ptr = -1;
    if (proto_size > 0)         proto[0] = 0;
    if (authorization_size > 0) authorization[0] = 0;
    if (hostname_size > 0)      hostname[0] = 0;
    if (path_size > 0)          path[0] = 0;

    /* parse protocol */
    if ((p = strchr(url, ':'))) {
        av_strlcpy(proto, url, FFMIN(proto_size, p + 1 - url));
        p++; /* skip ':' */
        if (*p == '/') p++;
        if (*p == '/') p++;
    } else {
        /* no protocol means plain filename */
        av_strlcpy(path, url, path_size);
        return;
    }

    /* separate path from hostname */
    ls = strchr(p, '/');
    if(!ls)
        ls = strchr(p, '?');
    if(ls)
        av_strlcpy(path, ls, path_size);
    else
        ls = &p[strlen(p)]; // XXX

    /* the rest is hostname, use that to parse auth/port */
    if (ls != p) {
        /* authorization (user[:pass]@hostname) */
        if ((at = strchr(p, '@')) && at < ls) {
            av_strlcpy(authorization, p,
                       FFMIN(authorization_size, at + 1 - p));
            p = at + 1; /* skip '@' */
        }

        if (*p == '[' && (brk = strchr(p, ']')) && brk < ls) {
            /* [host]:port */
            av_strlcpy(hostname, p + 1,
                       FFMIN(hostname_size, brk - p));
            if (brk[1] == ':' && port_ptr)
                *port_ptr = atoi(brk + 2);
        } else if ((col = strchr(p, ':')) && col < ls) {
            av_strlcpy(hostname, p,
                       FFMIN(col + 1 - p, hostname_size));
            if (port_ptr) *port_ptr = atoi(col + 1);
        } else
            av_strlcpy(hostname, p,
                       FFMIN(ls + 1 - p, hostname_size));
    }
}

char *ff_data_to_hex(char *buff, const uint8_t *src, int s, int lowercase)
{
    int i;
    static const char hex_table_uc[16] = { '0', '1', '2', '3',
                                           '4', '5', '6', '7',
                                           '8', '9', 'A', 'B',
                                           'C', 'D', 'E', 'F' };
    static const char hex_table_lc[16] = { '0', '1', '2', '3',
                                           '4', '5', '6', '7',
                                           '8', '9', 'a', 'b',
                                           'c', 'd', 'e', 'f' };
    const char *hex_table = lowercase ? hex_table_lc : hex_table_uc;

    for(i = 0; i < s; i++) {
        buff[i * 2]     = hex_table[src[i] >> 4];
        buff[i * 2 + 1] = hex_table[src[i] & 0xF];
    }

    return buff;
}

int ff_hex_to_data(uint8_t *data, const char *p)
{
    int c, len, v;

    len = 0;
    v = 1;
    for (;;) {
        p += strspn(p, SPACE_CHARS);
        if (*p == '\0')
            break;
        c = toupper((unsigned char) *p++);
        if (c >= '0' && c <= '9')
            c = c - '0';
        else if (c >= 'A' && c <= 'F')
            c = c - 'A' + 10;
        else
            break;
        v = (v << 4) | c;
        if (v & 0x100) {
            if (data)
                data[len] = v;
            len++;
            v = 1;
        }
    }
    return len;
}

#if FF_API_SET_PTS_INFO
void av_set_pts_info(AVStream *s, int pts_wrap_bits,
                     unsigned int pts_num, unsigned int pts_den)
{
    avpriv_set_pts_info(s, pts_wrap_bits, pts_num, pts_den);
}
#endif

void avpriv_set_pts_info(AVStream *s, int pts_wrap_bits,
                         unsigned int pts_num, unsigned int pts_den)
{
    AVRational new_tb;
    if(av_reduce(&new_tb.num, &new_tb.den, pts_num, pts_den, INT_MAX)){
        if(new_tb.num != pts_num)
            av_log(NULL, AV_LOG_DEBUG, "st:%d removing common factor %d from timebase\n", s->index, pts_num/new_tb.num);
    }else
        av_log(NULL, AV_LOG_WARNING, "st:%d has too large timebase, reducing\n", s->index);

    if(new_tb.num <= 0 || new_tb.den <= 0) {
        av_log(NULL, AV_LOG_ERROR, "Ignoring attempt to set invalid timebase for st:%d\n", s->index);
        return;
    }
    s->time_base = new_tb;
    s->pts_wrap_bits = pts_wrap_bits;
}

int ff_url_join(char *str, int size, const char *proto,
                const char *authorization, const char *hostname,
                int port, const char *fmt, ...)
{
#if CONFIG_NETWORK
    struct addrinfo hints = { 0 }, *ai;
#endif

    str[0] = '\0';
    if (proto)
        av_strlcatf(str, size, "%s://", proto);
    if (authorization && authorization[0])
        av_strlcatf(str, size, "%s@", authorization);
#if CONFIG_NETWORK && defined(AF_INET6)
    /* Determine if hostname is a numerical IPv6 address,
     * properly escape it within [] in that case. */
    hints.ai_flags = AI_NUMERICHOST;
    if (!getaddrinfo(hostname, NULL, &hints, &ai)) {
        if (ai->ai_family == AF_INET6) {
            av_strlcat(str, "[", size);
            av_strlcat(str, hostname, size);
            av_strlcat(str, "]", size);
        } else {
            av_strlcat(str, hostname, size);
        }
        freeaddrinfo(ai);
    } else
#endif
        /* Not an IPv6 address, just output the plain string. */
        av_strlcat(str, hostname, size);

    if (port >= 0)
        av_strlcatf(str, size, ":%d", port);
    if (fmt) {
        va_list vl;
        int len = strlen(str);

        va_start(vl, fmt);
        vsnprintf(str + len, size > len ? size - len : 0, fmt, vl);
        va_end(vl);
    }
    return strlen(str);
}

int ff_write_chained(AVFormatContext *dst, int dst_stream, AVPacket *pkt,
                     AVFormatContext *src)
{
    AVPacket local_pkt;

    local_pkt = *pkt;
    local_pkt.stream_index = dst_stream;
    if (pkt->pts != AV_NOPTS_VALUE)
        local_pkt.pts = av_rescale_q(pkt->pts,
                                     src->streams[pkt->stream_index]->time_base,
                                     dst->streams[dst_stream]->time_base);
    if (pkt->dts != AV_NOPTS_VALUE)
        local_pkt.dts = av_rescale_q(pkt->dts,
                                     src->streams[pkt->stream_index]->time_base,
                                     dst->streams[dst_stream]->time_base);
    return av_write_frame(dst, &local_pkt);
}

void ff_parse_key_value(const char *str, ff_parse_key_val_cb callback_get_buf,
                        void *context)
{
    const char *ptr = str;

    /* Parse key=value pairs. */
    for (;;) {
        const char *key;
        char *dest = NULL, *dest_end;
        int key_len, dest_len = 0;

        /* Skip whitespace and potential commas. */
        while (*ptr && (isspace(*ptr) || *ptr == ','))
            ptr++;
        if (!*ptr)
            break;

        key = ptr;

        if (!(ptr = strchr(key, '=')))
            break;
        ptr++;
        key_len = ptr - key;

        callback_get_buf(context, key, key_len, &dest, &dest_len);
        dest_end = dest + dest_len - 1;

        if (*ptr == '\"') {
            ptr++;
            while (*ptr && *ptr != '\"') {
                if (*ptr == '\\') {
                    if (!ptr[1])
                        break;
                    if (dest && dest < dest_end)
                        *dest++ = ptr[1];
                    ptr += 2;
                } else {
                    if (dest && dest < dest_end)
                        *dest++ = *ptr;
                    ptr++;
                }
            }
            if (*ptr == '\"')
                ptr++;
        } else {
            for (; *ptr && !(isspace(*ptr) || *ptr == ','); ptr++)
                if (dest && dest < dest_end)
                    *dest++ = *ptr;
        }
        if (dest)
            *dest = 0;
    }
}

int ff_find_stream_index(AVFormatContext *s, int id)
{
    int i;
    for (i = 0; i < s->nb_streams; i++) {
        if (s->streams[i]->id == id)
            return i;
    }
    return -1;
}

void ff_make_absolute_url(char *buf, int size, const char *base,
                          const char *rel)
{
    char *sep;
    /* Absolute path, relative to the current server */
    if (base && strstr(base, "://") && rel[0] == '/') {
        if (base != buf)
            av_strlcpy(buf, base, size);
        sep = strstr(buf, "://");
        if (sep) {
            sep += 3;
            sep = strchr(sep, '/');
            if (sep)
                *sep = '\0';
        }
        av_strlcat(buf, rel, size);
        return;
    }
    /* If rel actually is an absolute url, just copy it */
    if (!base || strstr(rel, "://") || rel[0] == '/') {
        av_strlcpy(buf, rel, size);
        return;
    }
    if (base != buf)
        av_strlcpy(buf, base, size);
    /* Remove the file name from the base url */
    sep = strrchr(buf, '/');
    if (sep)
        sep[1] = '\0';
    else
        buf[0] = '\0';
    while (av_strstart(rel, "../", NULL) && sep) {
        /* Remove the path delimiter at the end */
        sep[0] = '\0';
        sep = strrchr(buf, '/');
        /* If the next directory name to pop off is "..", break here */
        if (!strcmp(sep ? &sep[1] : buf, "..")) {
            /* Readd the slash we just removed */
            av_strlcat(buf, "/", size);
            break;
        }
        /* Cut off the directory name */
        if (sep)
            sep[1] = '\0';
        else
            buf[0] = '\0';
        rel += 3;
    }
    av_strlcat(buf, rel, size);
}

int64_t ff_iso8601_to_unix_time(const char *datestr)
{
#if HAVE_STRPTIME
    struct tm time1 = {0}, time2 = {0};
    char *ret1, *ret2;
    ret1 = strptime(datestr, "%Y - %m - %d %T", &time1);
    ret2 = strptime(datestr, "%Y - %m - %dT%T", &time2);
    if (ret2 && !ret1)
        return av_timegm(&time2);
    else
        return av_timegm(&time1);
#else
    av_log(NULL, AV_LOG_WARNING, "strptime() unavailable on this system, cannot convert "
                                 "the date string.\n");
    return 0;
#endif
}

int avformat_query_codec(AVOutputFormat *ofmt, enum CodecID codec_id, int std_compliance)
{
    if (ofmt) {
        if (ofmt->query_codec)
            return ofmt->query_codec(codec_id, std_compliance);
        else if (ofmt->codec_tag)
            return !!av_codec_get_tag(ofmt->codec_tag, codec_id);
        else if (codec_id == ofmt->video_codec || codec_id == ofmt->audio_codec ||
                 codec_id == ofmt->subtitle_codec)
            return 1;
    }
    return AVERROR_PATCHWELCOME;
}

int avformat_network_init(void)
{
#if CONFIG_NETWORK
    int ret;
    ff_network_inited_globally = 1;
    if ((ret = ff_network_init()) < 0)
        return ret;
    ff_tls_init();
#endif
    return 0;
}

int avformat_network_deinit(void)
{
#if CONFIG_NETWORK
    ff_network_close();
    ff_tls_deinit();
#endif
    return 0;
}

int ff_add_param_change(AVPacket *pkt, int32_t channels,
                        uint64_t channel_layout, int32_t sample_rate,
                        int32_t width, int32_t height)
{
    uint32_t flags = 0;
    int size = 4;
    uint8_t *data;
    if (!pkt)
        return AVERROR(EINVAL);
    if (channels) {
        size += 4;
        flags |= AV_SIDE_DATA_PARAM_CHANGE_CHANNEL_COUNT;
    }
    if (channel_layout) {
        size += 8;
        flags |= AV_SIDE_DATA_PARAM_CHANGE_CHANNEL_LAYOUT;
    }
    if (sample_rate) {
        size += 4;
        flags |= AV_SIDE_DATA_PARAM_CHANGE_SAMPLE_RATE;
    }
    if (width || height) {
        size += 8;
        flags |= AV_SIDE_DATA_PARAM_CHANGE_DIMENSIONS;
    }
    data = av_packet_new_side_data(pkt, AV_PKT_DATA_PARAM_CHANGE, size);
    if (!data)
        return AVERROR(ENOMEM);
    bytestream_put_le32(&data, flags);
    if (channels)
        bytestream_put_le32(&data, channels);
    if (channel_layout)
        bytestream_put_le64(&data, channel_layout);
    if (sample_rate)
        bytestream_put_le32(&data, sample_rate);
    if (width || height) {
        bytestream_put_le32(&data, width);
        bytestream_put_le32(&data, height);
    }
    return 0;
}

const struct AVCodecTag *avformat_get_riff_video_tags(void)
{
    return ff_codec_bmp_tags;
}
const struct AVCodecTag *avformat_get_riff_audio_tags(void)
{
    return ff_codec_wav_tags;
}<|MERGE_RESOLUTION|>--- conflicted
+++ resolved
@@ -1069,7 +1069,6 @@
                    pkt->duration                ) {
             int duration = pkt->duration;
 
-<<<<<<< HEAD
             if(pkt->pts != AV_NOPTS_VALUE && duration){
                 int64_t old_diff= FFABS(st->cur_dts - duration - pkt->pts);
                 int64_t new_diff= FFABS(st->cur_dts - pkt->pts);
@@ -1080,21 +1079,18 @@
                     av_log(s, AV_LOG_WARNING, "Adjusting PTS forward\n");
     //                av_log(NULL, AV_LOG_DEBUG, "id:%d old:%"PRId64" new:%"PRId64" dur:%d cur:%"PRId64" size:%d\n", pkt->stream_index, old_diff, new_diff, pkt->duration, st->cur_dts, pkt->size);
                 }
-=======
-            if (pkt->pts != AV_NOPTS_VALUE || pkt->dts != AV_NOPTS_VALUE ||
-                duration) {
-                /* presentation is not delayed : PTS and DTS are the same */
-                if (pkt->pts == AV_NOPTS_VALUE)
-                    pkt->pts = pkt->dts;
-                update_initial_timestamps(s, pkt->stream_index, pkt->pts,
-                                          pkt->pts);
-                if (pkt->pts == AV_NOPTS_VALUE)
-                    pkt->pts = st->cur_dts;
-                pkt->dts = pkt->pts;
-                if (pkt->pts != AV_NOPTS_VALUE)
-                    st->cur_dts = pkt->pts + duration;
->>>>>>> 313f9fbf
-            }
+            }
+
+            /* presentation is not delayed : PTS and DTS are the same */
+            if (pkt->pts == AV_NOPTS_VALUE)
+                pkt->pts = pkt->dts;
+            update_initial_timestamps(s, pkt->stream_index, pkt->pts,
+                                      pkt->pts);
+            if (pkt->pts == AV_NOPTS_VALUE)
+                pkt->pts = st->cur_dts;
+            pkt->dts = pkt->pts;
+            if (pkt->pts != AV_NOPTS_VALUE)
+                st->cur_dts = pkt->pts + duration;
         }
     }
 
