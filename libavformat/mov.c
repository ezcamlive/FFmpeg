/*
 * MOV demuxer
 * Copyright (c) 2001 Fabrice Bellard
 * Copyright (c) 2009 Baptiste Coudurier <baptiste dot coudurier at gmail dot com>
 *
 * This file is part of FFmpeg.
 *
 * FFmpeg is free software; you can redistribute it and/or
 * modify it under the terms of the GNU Lesser General Public
 * License as published by the Free Software Foundation; either
 * version 2.1 of the License, or (at your option) any later version.
 *
 * FFmpeg is distributed in the hope that it will be useful,
 * but WITHOUT ANY WARRANTY; without even the implied warranty of
 * MERCHANTABILITY or FITNESS FOR A PARTICULAR PURPOSE.  See the GNU
 * Lesser General Public License for more details.
 *
 * You should have received a copy of the GNU Lesser General Public
 * License along with FFmpeg; if not, write to the Free Software
 * Foundation, Inc., 51 Franklin Street, Fifth Floor, Boston, MA 02110-1301 USA
 */

#include <limits.h>

//#define DEBUG
//#define MOV_EXPORT_ALL_METADATA

#include "libavutil/audioconvert.h"
#include "libavutil/intreadwrite.h"
#include "libavutil/intfloat.h"
#include "libavutil/mathematics.h"
#include "libavutil/avstring.h"
#include "libavutil/dict.h"
#include "libavutil/opt.h"
#include "libavutil/timecode.h"
#include "libavcodec/ac3tab.h"
#include "avformat.h"
#include "internal.h"
#include "avio_internal.h"
#include "riff.h"
#include "isom.h"
#include "libavcodec/get_bits.h"
#include "id3v1.h"
#include "mov_chan.h"

#if CONFIG_ZLIB
#include <zlib.h>
#endif

/*
 * First version by Francois Revol revol@free.fr
 * Seek function by Gael Chardon gael.dev@4now.net
 */

#include "qtpalette.h"


#undef NDEBUG
#include <assert.h>

/* those functions parse an atom */
/* links atom IDs to parse functions */
typedef struct MOVParseTableEntry {
    uint32_t type;
    int (*parse)(MOVContext *ctx, AVIOContext *pb, MOVAtom atom);
} MOVParseTableEntry;

static const MOVParseTableEntry mov_default_parse_table[];

static int mov_metadata_track_or_disc_number(MOVContext *c, AVIOContext *pb,
                                             unsigned len, const char *key)
{
    char buf[16];

    short current, total = 0;
    avio_rb16(pb); // unknown
    current = avio_rb16(pb);
    if (len >= 6)
        total = avio_rb16(pb);
    if (!total)
        snprintf(buf, sizeof(buf), "%d", current);
    else
        snprintf(buf, sizeof(buf), "%d/%d", current, total);
    av_dict_set(&c->fc->metadata, key, buf, 0);

    return 0;
}

static int mov_metadata_int8_bypass_padding(MOVContext *c, AVIOContext *pb,
                                            unsigned len, const char *key)
{
    char buf[16];

    /* bypass padding bytes */
    avio_r8(pb);
    avio_r8(pb);
    avio_r8(pb);

    snprintf(buf, sizeof(buf), "%d", avio_r8(pb));
    av_dict_set(&c->fc->metadata, key, buf, 0);

    return 0;
}

static int mov_metadata_int8_no_padding(MOVContext *c, AVIOContext *pb,
                                        unsigned len, const char *key)
{
    char buf[16];

    snprintf(buf, sizeof(buf), "%d", avio_r8(pb));
    av_dict_set(&c->fc->metadata, key, buf, 0);

    return 0;
}

static int mov_metadata_gnre(MOVContext *c, AVIOContext *pb,
                             unsigned len, const char *key)
{
    short genre;
    char buf[20];

    avio_r8(pb); // unknown

    genre = avio_r8(pb);
    if (genre < 1 || genre > ID3v1_GENRE_MAX)
        return 0;
    snprintf(buf, sizeof(buf), "%s", ff_id3v1_genre_str[genre-1]);
    av_dict_set(&c->fc->metadata, key, buf, 0);

    return 0;
}

static const uint32_t mac_to_unicode[128] = {
    0x00C4,0x00C5,0x00C7,0x00C9,0x00D1,0x00D6,0x00DC,0x00E1,
    0x00E0,0x00E2,0x00E4,0x00E3,0x00E5,0x00E7,0x00E9,0x00E8,
    0x00EA,0x00EB,0x00ED,0x00EC,0x00EE,0x00EF,0x00F1,0x00F3,
    0x00F2,0x00F4,0x00F6,0x00F5,0x00FA,0x00F9,0x00FB,0x00FC,
    0x2020,0x00B0,0x00A2,0x00A3,0x00A7,0x2022,0x00B6,0x00DF,
    0x00AE,0x00A9,0x2122,0x00B4,0x00A8,0x2260,0x00C6,0x00D8,
    0x221E,0x00B1,0x2264,0x2265,0x00A5,0x00B5,0x2202,0x2211,
    0x220F,0x03C0,0x222B,0x00AA,0x00BA,0x03A9,0x00E6,0x00F8,
    0x00BF,0x00A1,0x00AC,0x221A,0x0192,0x2248,0x2206,0x00AB,
    0x00BB,0x2026,0x00A0,0x00C0,0x00C3,0x00D5,0x0152,0x0153,
    0x2013,0x2014,0x201C,0x201D,0x2018,0x2019,0x00F7,0x25CA,
    0x00FF,0x0178,0x2044,0x20AC,0x2039,0x203A,0xFB01,0xFB02,
    0x2021,0x00B7,0x201A,0x201E,0x2030,0x00C2,0x00CA,0x00C1,
    0x00CB,0x00C8,0x00CD,0x00CE,0x00CF,0x00CC,0x00D3,0x00D4,
    0xF8FF,0x00D2,0x00DA,0x00DB,0x00D9,0x0131,0x02C6,0x02DC,
    0x00AF,0x02D8,0x02D9,0x02DA,0x00B8,0x02DD,0x02DB,0x02C7,
};

static int mov_read_mac_string(MOVContext *c, AVIOContext *pb, int len,
                               char *dst, int dstlen)
{
    char *p = dst;
    char *end = dst+dstlen-1;
    int i;

    for (i = 0; i < len; i++) {
        uint8_t t, c = avio_r8(pb);
        if (c < 0x80 && p < end)
            *p++ = c;
        else if (p < end)
            PUT_UTF8(mac_to_unicode[c-0x80], t, if (p < end) *p++ = t;);
    }
    *p = 0;
    return p - dst;
}

static int mov_read_udta_string(MOVContext *c, AVIOContext *pb, MOVAtom atom)
{
#ifdef MOV_EXPORT_ALL_METADATA
    char tmp_key[5];
#endif
    char str[1024], key2[16], language[4] = {0};
    const char *key = NULL;
    uint16_t str_size, langcode = 0;
    uint32_t data_type = 0;
    int (*parse)(MOVContext*, AVIOContext*, unsigned, const char*) = NULL;

    switch (atom.type) {
    case MKTAG(0xa9,'n','a','m'): key = "title";     break;
    case MKTAG(0xa9,'a','u','t'):
    case MKTAG(0xa9,'A','R','T'): key = "artist";    break;
    case MKTAG( 'a','A','R','T'): key = "album_artist";    break;
    case MKTAG(0xa9,'w','r','t'): key = "composer";  break;
    case MKTAG( 'c','p','r','t'):
    case MKTAG(0xa9,'c','p','y'): key = "copyright"; break;
    case MKTAG(0xa9,'g','r','p'): key = "grouping"; break;
    case MKTAG(0xa9,'l','y','r'): key = "lyrics"; break;
    case MKTAG(0xa9,'c','m','t'):
    case MKTAG(0xa9,'i','n','f'): key = "comment";   break;
    case MKTAG(0xa9,'a','l','b'): key = "album";     break;
    case MKTAG(0xa9,'d','a','y'): key = "date";      break;
    case MKTAG(0xa9,'g','e','n'): key = "genre";     break;
    case MKTAG( 'g','n','r','e'): key = "genre";
        parse = mov_metadata_gnre; break;
    case MKTAG(0xa9,'t','o','o'):
    case MKTAG(0xa9,'s','w','r'): key = "encoder";   break;
    case MKTAG(0xa9,'e','n','c'): key = "encoder";   break;
    case MKTAG( 'd','e','s','c'): key = "description";break;
    case MKTAG( 'l','d','e','s'): key = "synopsis";  break;
    case MKTAG( 't','v','s','h'): key = "show";      break;
    case MKTAG( 't','v','e','n'): key = "episode_id";break;
    case MKTAG( 't','v','n','n'): key = "network";   break;
    case MKTAG( 't','r','k','n'): key = "track";
        parse = mov_metadata_track_or_disc_number; break;
    case MKTAG( 'd','i','s','k'): key = "disc";
        parse = mov_metadata_track_or_disc_number; break;
    case MKTAG( 't','v','e','s'): key = "episode_sort";
        parse = mov_metadata_int8_bypass_padding; break;
    case MKTAG( 't','v','s','n'): key = "season_number";
        parse = mov_metadata_int8_bypass_padding; break;
    case MKTAG( 's','t','i','k'): key = "media_type";
        parse = mov_metadata_int8_no_padding; break;
    case MKTAG( 'h','d','v','d'): key = "hd_video";
        parse = mov_metadata_int8_no_padding; break;
    case MKTAG( 'p','g','a','p'): key = "gapless_playback";
        parse = mov_metadata_int8_no_padding; break;
    }

    if (c->itunes_metadata && atom.size > 8) {
        int data_size = avio_rb32(pb);
        int tag = avio_rl32(pb);
        if (tag == MKTAG('d','a','t','a')) {
            data_type = avio_rb32(pb); // type
            avio_rb32(pb); // unknown
            str_size = data_size - 16;
            atom.size -= 16;
        } else return 0;
    } else if (atom.size > 4 && key && !c->itunes_metadata) {
        str_size = avio_rb16(pb); // string length
        langcode = avio_rb16(pb);
        ff_mov_lang_to_iso639(langcode, language);
        atom.size -= 4;
    } else
        str_size = atom.size;

#ifdef MOV_EXPORT_ALL_METADATA
    if (!key) {
        snprintf(tmp_key, 5, "%.4s", (char*)&atom.type);
        key = tmp_key;
    }
#endif

    if (!key)
        return 0;
    if (atom.size < 0)
        return AVERROR_INVALIDDATA;

    str_size = FFMIN3(sizeof(str)-1, str_size, atom.size);

    if (parse)
        parse(c, pb, str_size, key);
    else {
        if (data_type == 3 || (data_type == 0 && (langcode < 0x400 || langcode == 0x7fff))) { // MAC Encoded
            mov_read_mac_string(c, pb, str_size, str, sizeof(str));
        } else {
            avio_read(pb, str, str_size);
            str[str_size] = 0;
        }
        av_dict_set(&c->fc->metadata, key, str, 0);
        if (*language && strcmp(language, "und")) {
            snprintf(key2, sizeof(key2), "%s-%s", key, language);
            av_dict_set(&c->fc->metadata, key2, str, 0);
        }
    }
    av_dlog(c->fc, "lang \"%3s\" ", language);
    av_dlog(c->fc, "tag \"%s\" value \"%s\" atom \"%.4s\" %d %"PRId64"\n",
            key, str, (char*)&atom.type, str_size, atom.size);

    return 0;
}

static int mov_read_chpl(MOVContext *c, AVIOContext *pb, MOVAtom atom)
{
    int64_t start;
    int i, nb_chapters, str_len, version;
    char str[256+1];

    if ((atom.size -= 5) < 0)
        return 0;

    version = avio_r8(pb);
    avio_rb24(pb);
    if (version)
        avio_rb32(pb); // ???
    nb_chapters = avio_r8(pb);

    for (i = 0; i < nb_chapters; i++) {
        if (atom.size < 9)
            return 0;

        start = avio_rb64(pb);
        str_len = avio_r8(pb);

        if ((atom.size -= 9+str_len) < 0)
            return 0;

        avio_read(pb, str, str_len);
        str[str_len] = 0;
        avpriv_new_chapter(c->fc, i, (AVRational){1,10000000}, start, AV_NOPTS_VALUE, str);
    }
    return 0;
}

static int mov_read_default(MOVContext *c, AVIOContext *pb, MOVAtom atom)
{
    int64_t total_size = 0;
    MOVAtom a;
    int i;

    if (atom.size < 0)
        atom.size = INT64_MAX;
    while (total_size + 8 <= atom.size && !url_feof(pb)) {
        int (*parse)(MOVContext*, AVIOContext*, MOVAtom) = NULL;
        a.size = atom.size;
        a.type=0;
        if (atom.size >= 8) {
            a.size = avio_rb32(pb);
            a.type = avio_rl32(pb);
            if (atom.type != MKTAG('r','o','o','t') &&
                atom.type != MKTAG('m','o','o','v'))
            {
                if (a.type == MKTAG('t','r','a','k') || a.type == MKTAG('m','d','a','t'))
                {
                    av_log(c->fc, AV_LOG_ERROR, "Broken file, trak/mdat not at top-level\n");
                    avio_skip(pb, -8);
                    return 0;
                }
            }
            total_size += 8;
            if (a.size == 1) { /* 64 bit extended size */
                a.size = avio_rb64(pb) - 8;
                total_size += 8;
            }
        }
        av_dlog(c->fc, "type: %08x '%.4s' parent:'%.4s' sz: %"PRId64" %"PRId64" %"PRId64"\n",
                a.type, (char*)&a.type, (char*)&atom.type, a.size, total_size, atom.size);
        if (a.size == 0) {
            a.size = atom.size - total_size + 8;
        }
        a.size -= 8;
        if (a.size < 0)
            break;
        a.size = FFMIN(a.size, atom.size - total_size);

        for (i = 0; mov_default_parse_table[i].type; i++)
            if (mov_default_parse_table[i].type == a.type) {
                parse = mov_default_parse_table[i].parse;
                break;
            }

        // container is user data
        if (!parse && (atom.type == MKTAG('u','d','t','a') ||
                       atom.type == MKTAG('i','l','s','t')))
            parse = mov_read_udta_string;

        if (!parse) { /* skip leaf atoms data */
            avio_skip(pb, a.size);
        } else {
            int64_t start_pos = avio_tell(pb);
            int64_t left;
            int err = parse(c, pb, a);
            if (err < 0)
                return err;
            if (c->found_moov && c->found_mdat &&
                ((!pb->seekable || c->fc->flags & AVFMT_FLAG_IGNIDX) ||
                 start_pos + a.size == avio_size(pb))) {
                if (!pb->seekable || c->fc->flags & AVFMT_FLAG_IGNIDX)
                    c->next_root_atom = start_pos + a.size;
                return 0;
            }
            left = a.size - avio_tell(pb) + start_pos;
            if (left > 0) /* skip garbage at atom end */
                avio_skip(pb, left);
        }

        total_size += a.size;
    }

    if (total_size < atom.size && atom.size < 0x7ffff)
        avio_skip(pb, atom.size - total_size);

    return 0;
}

static int mov_read_dref(MOVContext *c, AVIOContext *pb, MOVAtom atom)
{
    AVStream *st;
    MOVStreamContext *sc;
    int entries, i, j;

    if (c->fc->nb_streams < 1)
        return 0;
    st = c->fc->streams[c->fc->nb_streams-1];
    sc = st->priv_data;

    avio_rb32(pb); // version + flags
    entries = avio_rb32(pb);
    if (entries >= UINT_MAX / sizeof(*sc->drefs))
        return AVERROR_INVALIDDATA;
    av_free(sc->drefs);
    sc->drefs_count = 0;
    sc->drefs = av_mallocz(entries * sizeof(*sc->drefs));
    if (!sc->drefs)
        return AVERROR(ENOMEM);
    sc->drefs_count = entries;

    for (i = 0; i < sc->drefs_count; i++) {
        MOVDref *dref = &sc->drefs[i];
        uint32_t size = avio_rb32(pb);
        int64_t next = avio_tell(pb) + size - 4;

        if (size < 12)
            return AVERROR_INVALIDDATA;

        dref->type = avio_rl32(pb);
        avio_rb32(pb); // version + flags
        av_dlog(c->fc, "type %.4s size %d\n", (char*)&dref->type, size);

        if (dref->type == MKTAG('a','l','i','s') && size > 150) {
            /* macintosh alias record */
            uint16_t volume_len, len;
            int16_t type;

            avio_skip(pb, 10);

            volume_len = avio_r8(pb);
            volume_len = FFMIN(volume_len, 27);
            avio_read(pb, dref->volume, 27);
            dref->volume[volume_len] = 0;
            av_log(c->fc, AV_LOG_DEBUG, "volume %s, len %d\n", dref->volume, volume_len);

            avio_skip(pb, 12);

            len = avio_r8(pb);
            len = FFMIN(len, 63);
            avio_read(pb, dref->filename, 63);
            dref->filename[len] = 0;
            av_log(c->fc, AV_LOG_DEBUG, "filename %s, len %d\n", dref->filename, len);

            avio_skip(pb, 16);

            /* read next level up_from_alias/down_to_target */
            dref->nlvl_from = avio_rb16(pb);
            dref->nlvl_to   = avio_rb16(pb);
            av_log(c->fc, AV_LOG_DEBUG, "nlvl from %d, nlvl to %d\n",
                   dref->nlvl_from, dref->nlvl_to);

            avio_skip(pb, 16);

            for (type = 0; type != -1 && avio_tell(pb) < next; ) {
                if(url_feof(pb))
                    return AVERROR_EOF;
                type = avio_rb16(pb);
                len = avio_rb16(pb);
                av_log(c->fc, AV_LOG_DEBUG, "type %d, len %d\n", type, len);
                if (len&1)
                    len += 1;
                if (type == 2) { // absolute path
                    av_free(dref->path);
                    dref->path = av_mallocz(len+1);
                    if (!dref->path)
                        return AVERROR(ENOMEM);
                    avio_read(pb, dref->path, len);
                    if (len > volume_len && !strncmp(dref->path, dref->volume, volume_len)) {
                        len -= volume_len;
                        memmove(dref->path, dref->path+volume_len, len);
                        dref->path[len] = 0;
                    }
                    for (j = 0; j < len; j++)
                        if (dref->path[j] == ':')
                            dref->path[j] = '/';
                    av_log(c->fc, AV_LOG_DEBUG, "path %s\n", dref->path);
                } else if (type == 0) { // directory name
                    av_free(dref->dir);
                    dref->dir = av_malloc(len+1);
                    if (!dref->dir)
                        return AVERROR(ENOMEM);
                    avio_read(pb, dref->dir, len);
                    dref->dir[len] = 0;
                    for (j = 0; j < len; j++)
                        if (dref->dir[j] == ':')
                            dref->dir[j] = '/';
                    av_log(c->fc, AV_LOG_DEBUG, "dir %s\n", dref->dir);
                } else
                    avio_skip(pb, len);
            }
        }
        avio_seek(pb, next, SEEK_SET);
    }
    return 0;
}

static int mov_read_hdlr(MOVContext *c, AVIOContext *pb, MOVAtom atom)
{
    AVStream *st;
    uint32_t type;
    uint32_t av_unused ctype;
    int title_size;
    char *title_str;

    if (c->fc->nb_streams < 1) // meta before first trak
        return 0;

    st = c->fc->streams[c->fc->nb_streams-1];

    avio_r8(pb); /* version */
    avio_rb24(pb); /* flags */

    /* component type */
    ctype = avio_rl32(pb);
    type = avio_rl32(pb); /* component subtype */

    av_dlog(c->fc, "ctype= %.4s (0x%08x)\n", (char*)&ctype, ctype);
    av_dlog(c->fc, "stype= %.4s\n", (char*)&type);

    if     (type == MKTAG('v','i','d','e'))
        st->codec->codec_type = AVMEDIA_TYPE_VIDEO;
    else if (type == MKTAG('s','o','u','n'))
        st->codec->codec_type = AVMEDIA_TYPE_AUDIO;
    else if (type == MKTAG('m','1','a',' '))
        st->codec->codec_id = CODEC_ID_MP2;
    else if ((type == MKTAG('s','u','b','p')) || (type == MKTAG('c','l','c','p')))
        st->codec->codec_type = AVMEDIA_TYPE_SUBTITLE;

    avio_rb32(pb); /* component  manufacture */
    avio_rb32(pb); /* component flags */
    avio_rb32(pb); /* component flags mask */

    title_size = atom.size - 24;
    if (title_size > 0) {
        title_str = av_malloc(title_size + 1); /* Add null terminator */
        if (!title_str)
            return AVERROR(ENOMEM);
        avio_read(pb, title_str, title_size);
        title_str[title_size] = 0;
        if (title_str[0])
            av_dict_set(&st->metadata, "handler_name", title_str +
                        (!c->isom && title_str[0] == title_size - 1), 0);
        av_freep(&title_str);
    }

    return 0;
}

int ff_mov_read_esds(AVFormatContext *fc, AVIOContext *pb, MOVAtom atom)
{
    AVStream *st;
    int tag;

    if (fc->nb_streams < 1)
        return 0;
    st = fc->streams[fc->nb_streams-1];

    avio_rb32(pb); /* version + flags */
    ff_mp4_read_descr(fc, pb, &tag);
    if (tag == MP4ESDescrTag) {
        ff_mp4_parse_es_descr(pb, NULL);
    } else
        avio_rb16(pb); /* ID */

    ff_mp4_read_descr(fc, pb, &tag);
    if (tag == MP4DecConfigDescrTag)
        ff_mp4_read_dec_config_descr(fc, st, pb);
    return 0;
}

static int mov_read_esds(MOVContext *c, AVIOContext *pb, MOVAtom atom)
{
    return ff_mov_read_esds(c->fc, pb, atom);
}

static int mov_read_dac3(MOVContext *c, AVIOContext *pb, MOVAtom atom)
{
    AVStream *st;
    int ac3info, acmod, lfeon, bsmod;

    if (c->fc->nb_streams < 1)
        return 0;
    st = c->fc->streams[c->fc->nb_streams-1];

    ac3info = avio_rb24(pb);
    bsmod = (ac3info >> 14) & 0x7;
    acmod = (ac3info >> 11) & 0x7;
    lfeon = (ac3info >> 10) & 0x1;
    st->codec->channels = ((int[]){2,1,2,3,3,4,4,5})[acmod] + lfeon;
    st->codec->channel_layout = avpriv_ac3_channel_layout_tab[acmod];
    if (lfeon)
        st->codec->channel_layout |= AV_CH_LOW_FREQUENCY;
    st->codec->audio_service_type = bsmod;
    if (st->codec->channels > 1 && bsmod == 0x7)
        st->codec->audio_service_type = AV_AUDIO_SERVICE_TYPE_KARAOKE;

    return 0;
}

static int mov_read_chan(MOVContext *c, AVIOContext *pb, MOVAtom atom)
{
    AVStream *st;
    uint8_t version;
    uint32_t flags, layout_tag, bitmap, num_descr, label_mask;
    int i;

    if (c->fc->nb_streams < 1)
        return 0;
    st = c->fc->streams[c->fc->nb_streams-1];

    if (atom.size < 16)
        return 0;

    version = avio_r8(pb);
    flags   = avio_rb24(pb);

    layout_tag = avio_rb32(pb);
    bitmap     = avio_rb32(pb);
    num_descr  = avio_rb32(pb);

    if (atom.size < 16ULL + num_descr * 20ULL)
        return 0;

    av_dlog(c->fc, "chan: size=%" PRId64 " version=%u flags=%u layout=%u bitmap=%u num_descr=%u\n",
            atom.size, version, flags, layout_tag, bitmap, num_descr);

    label_mask = 0;
    for (i = 0; i < num_descr; i++) {
        uint32_t av_unused label, cflags;
        label     = avio_rb32(pb);          // mChannelLabel
        cflags    = avio_rb32(pb);          // mChannelFlags
        avio_rl32(pb);                      // mCoordinates[0]
        avio_rl32(pb);                      // mCoordinates[1]
        avio_rl32(pb);                      // mCoordinates[2]
        if (layout_tag == 0) {
            uint32_t mask_incr = ff_mov_get_channel_label(label);
            if (mask_incr == 0) {
                label_mask = 0;
                break;
            }
            label_mask |= mask_incr;
        }
    }
    if (layout_tag == 0)
        st->codec->channel_layout = label_mask;
    else
        st->codec->channel_layout = ff_mov_get_channel_layout(layout_tag, bitmap);

    return 0;
}

static int mov_read_wfex(MOVContext *c, AVIOContext *pb, MOVAtom atom)
{
    AVStream *st;

    if (c->fc->nb_streams < 1)
        return 0;
    st = c->fc->streams[c->fc->nb_streams-1];

    ff_get_wav_header(pb, st->codec, atom.size);

    return 0;
}

static int mov_read_pasp(MOVContext *c, AVIOContext *pb, MOVAtom atom)
{
    const int num = avio_rb32(pb);
    const int den = avio_rb32(pb);
    AVStream *st;

    if (c->fc->nb_streams < 1)
        return 0;
    st = c->fc->streams[c->fc->nb_streams-1];

    if ((st->sample_aspect_ratio.den != 1 || st->sample_aspect_ratio.num) && // default
        (den != st->sample_aspect_ratio.den || num != st->sample_aspect_ratio.num)) {
        av_log(c->fc, AV_LOG_WARNING,
               "sample aspect ratio already set to %d:%d, ignoring 'pasp' atom (%d:%d)\n",
               st->sample_aspect_ratio.num, st->sample_aspect_ratio.den,
               num, den);
    } else if (den != 0) {
        st->sample_aspect_ratio.num = num;
        st->sample_aspect_ratio.den = den;
    }
    return 0;
}

/* this atom contains actual media data */
static int mov_read_mdat(MOVContext *c, AVIOContext *pb, MOVAtom atom)
{
    if (atom.size == 0) /* wrong one (MP4) */
        return 0;
    c->found_mdat=1;
    return 0; /* now go for moov */
}

/* read major brand, minor version and compatible brands and store them as metadata */
static int mov_read_ftyp(MOVContext *c, AVIOContext *pb, MOVAtom atom)
{
    uint32_t minor_ver;
    int comp_brand_size;
    char minor_ver_str[11]; /* 32 bit integer -> 10 digits + null */
    char* comp_brands_str;
    uint8_t type[5] = {0};

    avio_read(pb, type, 4);
    if (strcmp(type, "qt  "))
        c->isom = 1;
    av_log(c->fc, AV_LOG_DEBUG, "ISO: File Type Major Brand: %.4s\n",(char *)&type);
    av_dict_set(&c->fc->metadata, "major_brand", type, 0);
    minor_ver = avio_rb32(pb); /* minor version */
    snprintf(minor_ver_str, sizeof(minor_ver_str), "%d", minor_ver);
    av_dict_set(&c->fc->metadata, "minor_version", minor_ver_str, 0);

    comp_brand_size = atom.size - 8;
    if (comp_brand_size < 0)
        return AVERROR_INVALIDDATA;
    comp_brands_str = av_malloc(comp_brand_size + 1); /* Add null terminator */
    if (!comp_brands_str)
        return AVERROR(ENOMEM);
    avio_read(pb, comp_brands_str, comp_brand_size);
    comp_brands_str[comp_brand_size] = 0;
    av_dict_set(&c->fc->metadata, "compatible_brands", comp_brands_str, 0);
    av_freep(&comp_brands_str);

    return 0;
}

/* this atom should contain all header atoms */
static int mov_read_moov(MOVContext *c, AVIOContext *pb, MOVAtom atom)
{
    int ret;

    if ((ret = mov_read_default(c, pb, atom)) < 0)
        return ret;
    /* we parsed the 'moov' atom, we can terminate the parsing as soon as we find the 'mdat' */
    /* so we don't parse the whole file if over a network */
    c->found_moov=1;
    return 0; /* now go for mdat */
}

static int mov_read_moof(MOVContext *c, AVIOContext *pb, MOVAtom atom)
{
    c->fragment.moof_offset = avio_tell(pb) - 8;
    av_dlog(c->fc, "moof offset %"PRIx64"\n", c->fragment.moof_offset);
    return mov_read_default(c, pb, atom);
}

static void mov_metadata_creation_time(AVDictionary **metadata, time_t time)
{
    char buffer[32];
    if (time) {
        struct tm *ptm;
        time -= 2082844800;  /* seconds between 1904-01-01 and Epoch */
        ptm = gmtime(&time);
        if (!ptm) return;
        strftime(buffer, sizeof(buffer), "%Y-%m-%d %H:%M:%S", ptm);
        av_dict_set(metadata, "creation_time", buffer, 0);
    }
}

static int mov_read_mdhd(MOVContext *c, AVIOContext *pb, MOVAtom atom)
{
    AVStream *st;
    MOVStreamContext *sc;
    int version;
    char language[4] = {0};
    unsigned lang;
    time_t creation_time;

    if (c->fc->nb_streams < 1)
        return 0;
    st = c->fc->streams[c->fc->nb_streams-1];
    sc = st->priv_data;

    version = avio_r8(pb);
    if (version > 1) {
        av_log_ask_for_sample(c, "unsupported version %d\n", version);
        return AVERROR_PATCHWELCOME;
    }
    avio_rb24(pb); /* flags */
    if (version == 1) {
        creation_time = avio_rb64(pb);
        avio_rb64(pb);
    } else {
        creation_time = avio_rb32(pb);
        avio_rb32(pb); /* modification time */
    }
    mov_metadata_creation_time(&st->metadata, creation_time);

    sc->time_scale = avio_rb32(pb);
    st->duration = (version == 1) ? avio_rb64(pb) : avio_rb32(pb); /* duration */

    lang = avio_rb16(pb); /* language */
    if (ff_mov_lang_to_iso639(lang, language))
        av_dict_set(&st->metadata, "language", language, 0);
    avio_rb16(pb); /* quality */

    return 0;
}

static int mov_read_mvhd(MOVContext *c, AVIOContext *pb, MOVAtom atom)
{
    time_t creation_time;
    int version = avio_r8(pb); /* version */
    avio_rb24(pb); /* flags */

    if (version == 1) {
        creation_time = avio_rb64(pb);
        avio_rb64(pb);
    } else {
        creation_time = avio_rb32(pb);
        avio_rb32(pb); /* modification time */
    }
    mov_metadata_creation_time(&c->fc->metadata, creation_time);
    c->time_scale = avio_rb32(pb); /* time scale */

    av_dlog(c->fc, "time scale = %i\n", c->time_scale);

    c->duration = (version == 1) ? avio_rb64(pb) : avio_rb32(pb); /* duration */
    // set the AVCodecContext duration because the duration of individual tracks
    // may be inaccurate
    if (c->time_scale > 0)
        c->fc->duration = av_rescale(c->duration, AV_TIME_BASE, c->time_scale);
    avio_rb32(pb); /* preferred scale */

    avio_rb16(pb); /* preferred volume */

    avio_skip(pb, 10); /* reserved */

    avio_skip(pb, 36); /* display matrix */

    avio_rb32(pb); /* preview time */
    avio_rb32(pb); /* preview duration */
    avio_rb32(pb); /* poster time */
    avio_rb32(pb); /* selection time */
    avio_rb32(pb); /* selection duration */
    avio_rb32(pb); /* current time */
    avio_rb32(pb); /* next track ID */
    return 0;
}

static int mov_read_smi(MOVContext *c, AVIOContext *pb, MOVAtom atom)
{
    AVStream *st;

    if (c->fc->nb_streams < 1)
        return 0;
    st = c->fc->streams[c->fc->nb_streams-1];

    if ((uint64_t)atom.size > (1<<30))
        return AVERROR_INVALIDDATA;

    // currently SVQ3 decoder expect full STSD header - so let's fake it
    // this should be fixed and just SMI header should be passed
    av_free(st->codec->extradata);
    st->codec->extradata_size = 0;
    st->codec->extradata = av_mallocz(atom.size + 0x5a + FF_INPUT_BUFFER_PADDING_SIZE);
    if (!st->codec->extradata)
        return AVERROR(ENOMEM);
    st->codec->extradata_size = 0x5a + atom.size;
    memcpy(st->codec->extradata, "SVQ3", 4); // fake
    avio_read(pb, st->codec->extradata + 0x5a, atom.size);
    av_dlog(c->fc, "Reading SMI %"PRId64"  %s\n", atom.size, st->codec->extradata + 0x5a);
    return 0;
}

static int mov_read_enda(MOVContext *c, AVIOContext *pb, MOVAtom atom)
{
    AVStream *st;
    int little_endian;

    if (c->fc->nb_streams < 1)
        return 0;
    st = c->fc->streams[c->fc->nb_streams-1];

    little_endian = avio_rb16(pb) & 0xFF;
    av_dlog(c->fc, "enda %d\n", little_endian);
    if (little_endian == 1) {
        switch (st->codec->codec_id) {
        case CODEC_ID_PCM_S24BE:
            st->codec->codec_id = CODEC_ID_PCM_S24LE;
            break;
        case CODEC_ID_PCM_S32BE:
            st->codec->codec_id = CODEC_ID_PCM_S32LE;
            break;
        case CODEC_ID_PCM_F32BE:
            st->codec->codec_id = CODEC_ID_PCM_F32LE;
            break;
        case CODEC_ID_PCM_F64BE:
            st->codec->codec_id = CODEC_ID_PCM_F64LE;
            break;
        default:
            break;
        }
    }
    return 0;
}

static int mov_read_fiel(MOVContext *c, AVIOContext *pb, MOVAtom atom)
{
    AVStream *st;
    unsigned mov_field_order;
    enum AVFieldOrder decoded_field_order = AV_FIELD_UNKNOWN;

    if (c->fc->nb_streams < 1) // will happen with jp2 files
        return 0;
    st = c->fc->streams[c->fc->nb_streams-1];
    if (atom.size < 2)
        return AVERROR_INVALIDDATA;
    mov_field_order = avio_rb16(pb);
    if ((mov_field_order & 0xFF00) == 0x0100)
        decoded_field_order = AV_FIELD_PROGRESSIVE;
    else if ((mov_field_order & 0xFF00) == 0x0200) {
        switch (mov_field_order & 0xFF) {
        case 0x01: decoded_field_order = AV_FIELD_TT;
                   break;
        case 0x06: decoded_field_order = AV_FIELD_BB;
                   break;
        case 0x09: decoded_field_order = AV_FIELD_TB;
                   break;
        case 0x0E: decoded_field_order = AV_FIELD_BT;
                   break;
        }
    }
    if (decoded_field_order == AV_FIELD_UNKNOWN && mov_field_order) {
        av_log(NULL, AV_LOG_ERROR, "Unknown MOV field order 0x%04x\n", mov_field_order);
    }
    st->codec->field_order = decoded_field_order;

    return 0;
}

/* FIXME modify qdm2/svq3/h264 decoders to take full atom as extradata */
static int mov_read_extradata(MOVContext *c, AVIOContext *pb, MOVAtom atom,
                              enum CodecID codec_id)
{
    AVStream *st;
    uint64_t size;
    uint8_t *buf;

    if (c->fc->nb_streams < 1) // will happen with jp2 files
        return 0;
    st= c->fc->streams[c->fc->nb_streams-1];

    if (st->codec->codec_id != codec_id)
        return 0; /* unexpected codec_id - don't mess with extradata */

    size= (uint64_t)st->codec->extradata_size + atom.size + 8 + FF_INPUT_BUFFER_PADDING_SIZE;
    if (size > INT_MAX || (uint64_t)atom.size > INT_MAX)
        return AVERROR_INVALIDDATA;
    buf= av_realloc(st->codec->extradata, size);
    if (!buf)
        return AVERROR(ENOMEM);
    st->codec->extradata= buf;
    buf+= st->codec->extradata_size;
    st->codec->extradata_size= size - FF_INPUT_BUFFER_PADDING_SIZE;
    AV_WB32(       buf    , atom.size + 8);
    AV_WL32(       buf + 4, atom.type);
    avio_read(pb, buf + 8, atom.size);
    return 0;
}

/* wrapper functions for reading ALAC/AVS/MJPEG/MJPEG2000 extradata atoms only for those codecs */
static int mov_read_alac(MOVContext *c, AVIOContext *pb, MOVAtom atom)
{
    return mov_read_extradata(c, pb, atom, CODEC_ID_ALAC);
}

static int mov_read_avss(MOVContext *c, AVIOContext *pb, MOVAtom atom)
{
    return mov_read_extradata(c, pb, atom, CODEC_ID_AVS);
}

static int mov_read_jp2h(MOVContext *c, AVIOContext *pb, MOVAtom atom)
{
    return mov_read_extradata(c, pb, atom, CODEC_ID_JPEG2000);
}

static int mov_read_wave(MOVContext *c, AVIOContext *pb, MOVAtom atom)
{
    AVStream *st;

    if (c->fc->nb_streams < 1)
        return 0;
    st = c->fc->streams[c->fc->nb_streams-1];

    if ((uint64_t)atom.size > (1<<30))
        return AVERROR_INVALIDDATA;

    if (st->codec->codec_id == CODEC_ID_QDM2 || st->codec->codec_id == CODEC_ID_QDMC) {
        // pass all frma atom to codec, needed at least for QDMC and QDM2
        av_free(st->codec->extradata);
        st->codec->extradata_size = 0;
        st->codec->extradata = av_mallocz(atom.size + FF_INPUT_BUFFER_PADDING_SIZE);
        if (!st->codec->extradata)
            return AVERROR(ENOMEM);
        st->codec->extradata_size = atom.size;
        avio_read(pb, st->codec->extradata, atom.size);
    } else if (atom.size > 8) { /* to read frma, esds atoms */
        int ret;
        if ((ret = mov_read_default(c, pb, atom)) < 0)
            return ret;
    } else
        avio_skip(pb, atom.size);
    return 0;
}

/**
 * This function reads atom content and puts data in extradata without tag
 * nor size unlike mov_read_extradata.
 */
static int mov_read_glbl(MOVContext *c, AVIOContext *pb, MOVAtom atom)
{
    AVStream *st;

    if (c->fc->nb_streams < 1)
        return 0;
    st = c->fc->streams[c->fc->nb_streams-1];

    if ((uint64_t)atom.size > (1<<30))
        return AVERROR_INVALIDDATA;

    if (atom.size >= 10) {
        // Broken files created by legacy versions of Libav and FFmpeg will
        // wrap a whole fiel atom inside of a glbl atom.
        unsigned size = avio_rb32(pb);
        unsigned type = avio_rl32(pb);
        avio_seek(pb, -8, SEEK_CUR);
        if (type == MKTAG('f','i','e','l') && size == atom.size)
            return mov_read_default(c, pb, atom);
    }
    av_free(st->codec->extradata);
    st->codec->extradata_size = 0;
    st->codec->extradata = av_mallocz(atom.size + FF_INPUT_BUFFER_PADDING_SIZE);
    if (!st->codec->extradata)
        return AVERROR(ENOMEM);
    st->codec->extradata_size = atom.size;
    avio_read(pb, st->codec->extradata, atom.size);
    return 0;
}

static int mov_read_dvc1(MOVContext *c, AVIOContext *pb, MOVAtom atom)
{
    AVStream *st;
    uint8_t profile_level;

    if (c->fc->nb_streams < 1)
        return 0;
    st = c->fc->streams[c->fc->nb_streams-1];

    if (atom.size >= (1<<28) || atom.size < 7)
        return AVERROR_INVALIDDATA;

    profile_level = avio_r8(pb);
    if (profile_level & 0xf0 != 0xc0)
        return 0;

    av_free(st->codec->extradata);
    st->codec->extradata_size = 0;
    st->codec->extradata = av_mallocz(atom.size - 7 + FF_INPUT_BUFFER_PADDING_SIZE);
    if (!st->codec->extradata)
        return AVERROR(ENOMEM);
    st->codec->extradata_size = atom.size - 7;
    avio_seek(pb, 6, SEEK_CUR);
    avio_read(pb, st->codec->extradata, st->codec->extradata_size);
    return 0;
}

/**
 * An strf atom is a BITMAPINFOHEADER struct. This struct is 40 bytes itself,
 * but can have extradata appended at the end after the 40 bytes belonging
 * to the struct.
 */
static int mov_read_strf(MOVContext *c, AVIOContext *pb, MOVAtom atom)
{
    AVStream *st;

    if (c->fc->nb_streams < 1)
        return 0;
    if (atom.size <= 40)
        return 0;
    st = c->fc->streams[c->fc->nb_streams-1];

    if ((uint64_t)atom.size > (1<<30))
        return AVERROR_INVALIDDATA;

    av_free(st->codec->extradata);
    st->codec->extradata_size = 0;
    st->codec->extradata = av_mallocz(atom.size - 40 + FF_INPUT_BUFFER_PADDING_SIZE);
    if (!st->codec->extradata)
        return AVERROR(ENOMEM);
    st->codec->extradata_size = atom.size - 40;
    avio_skip(pb, 40);
    avio_read(pb, st->codec->extradata, atom.size - 40);
    return 0;
}

static int mov_read_stco(MOVContext *c, AVIOContext *pb, MOVAtom atom)
{
    AVStream *st;
    MOVStreamContext *sc;
    unsigned int i, entries;

    if (c->fc->nb_streams < 1)
        return 0;
    st = c->fc->streams[c->fc->nb_streams-1];
    sc = st->priv_data;

    avio_r8(pb); /* version */
    avio_rb24(pb); /* flags */

    entries = avio_rb32(pb);

    if (!entries)
        return 0;
    if (entries >= UINT_MAX/sizeof(int64_t))
        return AVERROR_INVALIDDATA;

    sc->chunk_offsets = av_malloc(entries * sizeof(int64_t));
    if (!sc->chunk_offsets)
        return AVERROR(ENOMEM);
    sc->chunk_count = entries;

    if      (atom.type == MKTAG('s','t','c','o'))
        for (i=0; i<entries; i++)
            sc->chunk_offsets[i] = avio_rb32(pb);
    else if (atom.type == MKTAG('c','o','6','4'))
        for (i=0; i<entries; i++)
            sc->chunk_offsets[i] = avio_rb64(pb);
    else
        return AVERROR_INVALIDDATA;

    return 0;
}

/**
 * Compute codec id for 'lpcm' tag.
 * See CoreAudioTypes and AudioStreamBasicDescription at Apple.
 */
enum CodecID ff_mov_get_lpcm_codec_id(int bps, int flags)
{
    if (flags & 1) { // floating point
        if (flags & 2) { // big endian
            if      (bps == 32) return CODEC_ID_PCM_F32BE;
            else if (bps == 64) return CODEC_ID_PCM_F64BE;
        } else {
            if      (bps == 32) return CODEC_ID_PCM_F32LE;
            else if (bps == 64) return CODEC_ID_PCM_F64LE;
        }
    } else {
        if (flags & 2) {
            if      (bps == 8)
                // signed integer
                if (flags & 4)  return CODEC_ID_PCM_S8;
                else            return CODEC_ID_PCM_U8;
            else if (bps == 16) return CODEC_ID_PCM_S16BE;
            else if (bps == 24) return CODEC_ID_PCM_S24BE;
            else if (bps == 32) return CODEC_ID_PCM_S32BE;
        } else {
            if      (bps == 8)
                if (flags & 4)  return CODEC_ID_PCM_S8;
                else            return CODEC_ID_PCM_U8;
            else if (bps == 16) return CODEC_ID_PCM_S16LE;
            else if (bps == 24) return CODEC_ID_PCM_S24LE;
            else if (bps == 32) return CODEC_ID_PCM_S32LE;
        }
    }
    return CODEC_ID_NONE;
}

int ff_mov_read_stsd_entries(MOVContext *c, AVIOContext *pb, int entries)
{
    AVStream *st;
    MOVStreamContext *sc;
    int j, pseudo_stream_id;

    if (c->fc->nb_streams < 1)
        return 0;
    st = c->fc->streams[c->fc->nb_streams-1];
    sc = st->priv_data;

    for (pseudo_stream_id=0; pseudo_stream_id<entries; pseudo_stream_id++) {
        //Parsing Sample description table
        enum CodecID id;
        int dref_id = 1;
        MOVAtom a = { AV_RL32("stsd") };
        int64_t start_pos = avio_tell(pb);
        int size = avio_rb32(pb); /* size */
        uint32_t format = avio_rl32(pb); /* data format */

        if (size >= 16) {
            avio_rb32(pb); /* reserved */
            avio_rb16(pb); /* reserved */
            dref_id = avio_rb16(pb);
        }else if (size <= 0){
            av_log(c->fc, AV_LOG_ERROR, "invalid size %d in stsd\n", size);
            return -1;
        }

        if (st->codec->codec_tag &&
            st->codec->codec_tag != format &&
            (c->fc->video_codec_id ? ff_codec_get_id(ff_codec_movvideo_tags, format) != c->fc->video_codec_id
                                   : st->codec->codec_tag != MKTAG('j','p','e','g'))
           ){
            /* Multiple fourcc, we skip JPEG. This is not correct, we should
             * export it as a separate AVStream but this needs a few changes
             * in the MOV demuxer, patch welcome. */
            av_log(c->fc, AV_LOG_WARNING, "multiple fourcc not supported\n");
            avio_skip(pb, size - (avio_tell(pb) - start_pos));
            continue;
        }
        /* we cannot demux concatenated h264 streams because of different extradata */
        if (st->codec->codec_tag && st->codec->codec_tag == AV_RL32("avc1"))
            av_log(c->fc, AV_LOG_WARNING, "Concatenated H.264 might not play corrently.\n");
        sc->pseudo_stream_id = st->codec->codec_tag ? -1 : pseudo_stream_id;
        sc->dref_id= dref_id;

        st->codec->codec_tag = format;
        id = ff_codec_get_id(ff_codec_movaudio_tags, format);
        if (id<=0 && ((format&0xFFFF) == 'm'+('s'<<8) || (format&0xFFFF) == 'T'+('S'<<8)))
            id = ff_codec_get_id(ff_codec_wav_tags, av_bswap32(format)&0xFFFF);

        if (st->codec->codec_type != AVMEDIA_TYPE_VIDEO && id > 0) {
            st->codec->codec_type = AVMEDIA_TYPE_AUDIO;
        } else if (st->codec->codec_type != AVMEDIA_TYPE_AUDIO && /* do not overwrite codec type */
                   format && format != MKTAG('m','p','4','s')) { /* skip old asf mpeg4 tag */
            id = ff_codec_get_id(ff_codec_movvideo_tags, format);
            if (id <= 0)
                id = ff_codec_get_id(ff_codec_bmp_tags, format);
            if (id > 0)
                st->codec->codec_type = AVMEDIA_TYPE_VIDEO;
            else if (st->codec->codec_type == AVMEDIA_TYPE_DATA ||
                     (st->codec->codec_type == AVMEDIA_TYPE_SUBTITLE &&
                      st->codec->codec_id == CODEC_ID_NONE)){
                id = ff_codec_get_id(ff_codec_movsubtitle_tags, format);
                if (id > 0)
                    st->codec->codec_type = AVMEDIA_TYPE_SUBTITLE;
            }
        }

        av_dlog(c->fc, "size=%d 4CC= %c%c%c%c codec_type=%d\n", size,
                (format >> 0) & 0xff, (format >> 8) & 0xff, (format >> 16) & 0xff,
                (format >> 24) & 0xff, st->codec->codec_type);

        if (st->codec->codec_type==AVMEDIA_TYPE_VIDEO) {
            unsigned int color_depth, len;
            int color_greyscale;
            int color_table_id;

            st->codec->codec_id = id;
            avio_rb16(pb); /* version */
            avio_rb16(pb); /* revision level */
            avio_rb32(pb); /* vendor */
            avio_rb32(pb); /* temporal quality */
            avio_rb32(pb); /* spatial quality */

            st->codec->width = avio_rb16(pb); /* width */
            st->codec->height = avio_rb16(pb); /* height */

            avio_rb32(pb); /* horiz resolution */
            avio_rb32(pb); /* vert resolution */
            avio_rb32(pb); /* data size, always 0 */
            avio_rb16(pb); /* frames per samples */

            len = avio_r8(pb); /* codec name, pascal string */
            if (len > 31)
                len = 31;
            mov_read_mac_string(c, pb, len, st->codec->codec_name, 32);
            if (len < 31)
                avio_skip(pb, 31 - len);
            /* codec_tag YV12 triggers an UV swap in rawdec.c */
            if (!memcmp(st->codec->codec_name, "Planar Y'CbCr 8-bit 4:2:0", 25))
                st->codec->codec_tag=MKTAG('I', '4', '2', '0');

            st->codec->bits_per_coded_sample = avio_rb16(pb); /* depth */
            color_table_id = avio_rb16(pb); /* colortable id */
            av_dlog(c->fc, "depth %d, ctab id %d\n",
                   st->codec->bits_per_coded_sample, color_table_id);
            /* figure out the palette situation */
            color_depth = st->codec->bits_per_coded_sample & 0x1F;
            color_greyscale = st->codec->bits_per_coded_sample & 0x20;

            /* if the depth is 2, 4, or 8 bpp, file is palettized */
            if ((color_depth == 2) || (color_depth == 4) ||
                (color_depth == 8)) {
                /* for palette traversal */
                unsigned int color_start, color_count, color_end;
                unsigned char a, r, g, b;

                if (color_greyscale) {
                    int color_index, color_dec;
                    /* compute the greyscale palette */
                    st->codec->bits_per_coded_sample = color_depth;
                    color_count = 1 << color_depth;
                    color_index = 255;
                    color_dec = 256 / (color_count - 1);
                    for (j = 0; j < color_count; j++) {
                        if (id == CODEC_ID_CINEPAK){
                            r = g = b = color_count - 1 - color_index;
                        }else
                        r = g = b = color_index;
                        sc->palette[j] =
                            (0xFFU << 24) | (r << 16) | (g << 8) | (b);
                        color_index -= color_dec;
                        if (color_index < 0)
                            color_index = 0;
                    }
                } else if (color_table_id) {
                    const uint8_t *color_table;
                    /* if flag bit 3 is set, use the default palette */
                    color_count = 1 << color_depth;
                    if (color_depth == 2)
                        color_table = ff_qt_default_palette_4;
                    else if (color_depth == 4)
                        color_table = ff_qt_default_palette_16;
                    else
                        color_table = ff_qt_default_palette_256;

                    for (j = 0; j < color_count; j++) {
                        r = color_table[j * 3 + 0];
                        g = color_table[j * 3 + 1];
                        b = color_table[j * 3 + 2];
                        sc->palette[j] =
                            (0xFFU << 24) | (r << 16) | (g << 8) | (b);
                    }
                } else {
                    /* load the palette from the file */
                    color_start = avio_rb32(pb);
                    color_count = avio_rb16(pb);
                    color_end = avio_rb16(pb);
                    if ((color_start <= 255) &&
                        (color_end <= 255)) {
                        for (j = color_start; j <= color_end; j++) {
                            /* each A, R, G, or B component is 16 bits;
                             * only use the top 8 bits */
                            a = avio_r8(pb);
                            avio_r8(pb);
                            r = avio_r8(pb);
                            avio_r8(pb);
                            g = avio_r8(pb);
                            avio_r8(pb);
                            b = avio_r8(pb);
                            avio_r8(pb);
                            sc->palette[j] =
                                (a << 24 ) | (r << 16) | (g << 8) | (b);
                        }
                    }
                }
                sc->has_palette = 1;
            }
        } else if (st->codec->codec_type==AVMEDIA_TYPE_AUDIO) {
            int bits_per_sample, flags;
            uint16_t version = avio_rb16(pb);

            st->codec->codec_id = id;
            avio_rb16(pb); /* revision level */
            avio_rb32(pb); /* vendor */

            st->codec->channels = avio_rb16(pb);             /* channel count */
            av_dlog(c->fc, "audio channels %d\n", st->codec->channels);
            st->codec->bits_per_coded_sample = avio_rb16(pb);      /* sample size */

            sc->audio_cid = avio_rb16(pb);
            avio_rb16(pb); /* packet size = 0 */

            st->codec->sample_rate = ((avio_rb32(pb) >> 16));

            //Read QT version 1 fields. In version 0 these do not exist.
            av_dlog(c->fc, "version =%d, isom =%d\n",version,c->isom);
            if (!c->isom) {
                if (version==1) {
                    sc->samples_per_frame = avio_rb32(pb);
                    avio_rb32(pb); /* bytes per packet */
                    sc->bytes_per_frame = avio_rb32(pb);
                    avio_rb32(pb); /* bytes per sample */
                } else if (version==2) {
                    avio_rb32(pb); /* sizeof struct only */
                    st->codec->sample_rate = av_int2double(avio_rb64(pb)); /* float 64 */
                    st->codec->channels = avio_rb32(pb);
                    avio_rb32(pb); /* always 0x7F000000 */
                    st->codec->bits_per_coded_sample = avio_rb32(pb); /* bits per channel if sound is uncompressed */
                    flags = avio_rb32(pb); /* lpcm format specific flag */
                    sc->bytes_per_frame = avio_rb32(pb); /* bytes per audio packet if constant */
                    sc->samples_per_frame = avio_rb32(pb); /* lpcm frames per audio packet if constant */
                    if (format == MKTAG('l','p','c','m'))
                        st->codec->codec_id = ff_mov_get_lpcm_codec_id(st->codec->bits_per_coded_sample, flags);
                }
            }

            switch (st->codec->codec_id) {
            case CODEC_ID_PCM_S8:
            case CODEC_ID_PCM_U8:
                if (st->codec->bits_per_coded_sample == 16)
                    st->codec->codec_id = CODEC_ID_PCM_S16BE;
                break;
            case CODEC_ID_PCM_S16LE:
            case CODEC_ID_PCM_S16BE:
                if (st->codec->bits_per_coded_sample == 8)
                    st->codec->codec_id = CODEC_ID_PCM_S8;
                else if (st->codec->bits_per_coded_sample == 24)
                    st->codec->codec_id =
                        st->codec->codec_id == CODEC_ID_PCM_S16BE ?
                        CODEC_ID_PCM_S24BE : CODEC_ID_PCM_S24LE;
                break;
            /* set values for old format before stsd version 1 appeared */
            case CODEC_ID_MACE3:
                sc->samples_per_frame = 6;
                sc->bytes_per_frame = 2*st->codec->channels;
                break;
            case CODEC_ID_MACE6:
                sc->samples_per_frame = 6;
                sc->bytes_per_frame = 1*st->codec->channels;
                break;
            case CODEC_ID_ADPCM_IMA_QT:
                sc->samples_per_frame = 64;
                sc->bytes_per_frame = 34*st->codec->channels;
                break;
            case CODEC_ID_GSM:
                sc->samples_per_frame = 160;
                sc->bytes_per_frame = 33;
                break;
            default:
                break;
            }

            bits_per_sample = av_get_bits_per_sample(st->codec->codec_id);
            if (bits_per_sample) {
                st->codec->bits_per_coded_sample = bits_per_sample;
                sc->sample_size = (bits_per_sample >> 3) * st->codec->channels;
            }
        } else if (st->codec->codec_type==AVMEDIA_TYPE_SUBTITLE){
            // ttxt stsd contains display flags, justification, background
            // color, fonts, and default styles, so fake an atom to read it
            MOVAtom fake_atom = { .size = size - (avio_tell(pb) - start_pos) };
            if (format != AV_RL32("mp4s")) // mp4s contains a regular esds atom
                mov_read_glbl(c, pb, fake_atom);
            st->codec->codec_id= id;
            st->codec->width = sc->width;
            st->codec->height = sc->height;
        } else {
            if (st->codec->codec_tag == MKTAG('t','m','c','d')) {
                MOVStreamContext *tmcd_ctx = st->priv_data;
                int val;
                avio_rb32(pb);       /* reserved */
                val = avio_rb32(pb); /* flags */
                tmcd_ctx->tmcd_flags = val;
                if (val & 1)
                    st->codec->flags2 |= CODEC_FLAG2_DROP_FRAME_TIMECODE;
                avio_rb32(pb); /* time scale */
                avio_rb32(pb); /* frame duration */
                st->codec->time_base.den = avio_r8(pb); /* number of frame */
                st->codec->time_base.num = 1;
            }
            /* other codec type, just skip (rtp, mp4s, ...) */
            avio_skip(pb, size - (avio_tell(pb) - start_pos));
        }
        /* this will read extra atoms at the end (wave, alac, damr, avcC, SMI ...) */
        a.size = size - (avio_tell(pb) - start_pos);
        if (a.size > 8) {
            int ret;
            if ((ret = mov_read_default(c, pb, a)) < 0)
                return ret;
        } else if (a.size > 0)
            avio_skip(pb, a.size);
    }

    if (st->codec->codec_type==AVMEDIA_TYPE_AUDIO && st->codec->sample_rate==0 && sc->time_scale>1)
        st->codec->sample_rate= sc->time_scale;

    /* special codec parameters handling */
    switch (st->codec->codec_id) {
#if CONFIG_DV_DEMUXER
    case CODEC_ID_DVAUDIO:
        c->dv_fctx = avformat_alloc_context();
        c->dv_demux = avpriv_dv_init_demux(c->dv_fctx);
        if (!c->dv_demux) {
            av_log(c->fc, AV_LOG_ERROR, "dv demux context init error\n");
            return AVERROR(ENOMEM);
        }
        sc->dv_audio_container = 1;
        st->codec->codec_id = CODEC_ID_PCM_S16LE;
        break;
#endif
    /* no ifdef since parameters are always those */
    case CODEC_ID_QCELP:
        // force sample rate for qcelp when not stored in mov
        if (st->codec->codec_tag != MKTAG('Q','c','l','p'))
            st->codec->sample_rate = 8000;
        st->codec->channels= 1; /* really needed */
        break;
    case CODEC_ID_AMR_NB:
        st->codec->channels= 1; /* really needed */
        /* force sample rate for amr, stsd in 3gp does not store sample rate */
        st->codec->sample_rate = 8000;
        break;
    case CODEC_ID_AMR_WB:
        st->codec->channels    = 1;
        st->codec->sample_rate = 16000;
        break;
    case CODEC_ID_MP2:
    case CODEC_ID_MP3:
        st->codec->codec_type = AVMEDIA_TYPE_AUDIO; /* force type after stsd for m1a hdlr */
        st->need_parsing = AVSTREAM_PARSE_FULL;
        break;
    case CODEC_ID_GSM:
    case CODEC_ID_ADPCM_MS:
    case CODEC_ID_ADPCM_IMA_WAV:
        st->codec->block_align = sc->bytes_per_frame;
        break;
    case CODEC_ID_ALAC:
        if (st->codec->extradata_size == 36) {
            st->codec->channels   = AV_RB8 (st->codec->extradata+21);
            st->codec->sample_rate = AV_RB32(st->codec->extradata+32);
        }
        break;
    case CODEC_ID_AC3:
        st->need_parsing = AVSTREAM_PARSE_FULL;
        break;
    case CODEC_ID_MPEG1VIDEO:
        st->need_parsing = AVSTREAM_PARSE_FULL;
        break;
    default:
        break;
    }

    return 0;
}

static int mov_read_stsd(MOVContext *c, AVIOContext *pb, MOVAtom atom)
{
    int entries;

    avio_r8(pb); /* version */
    avio_rb24(pb); /* flags */
    entries = avio_rb32(pb);

    return ff_mov_read_stsd_entries(c, pb, entries);
}

static int mov_read_stsc(MOVContext *c, AVIOContext *pb, MOVAtom atom)
{
    AVStream *st;
    MOVStreamContext *sc;
    unsigned int i, entries;

    if (c->fc->nb_streams < 1)
        return 0;
    st = c->fc->streams[c->fc->nb_streams-1];
    sc = st->priv_data;

    avio_r8(pb); /* version */
    avio_rb24(pb); /* flags */

    entries = avio_rb32(pb);

    av_dlog(c->fc, "track[%i].stsc.entries = %i\n", c->fc->nb_streams-1, entries);

    if (!entries)
        return 0;
    if (entries >= UINT_MAX / sizeof(*sc->stsc_data))
        return AVERROR_INVALIDDATA;
    sc->stsc_data = av_malloc(entries * sizeof(*sc->stsc_data));
    if (!sc->stsc_data)
        return AVERROR(ENOMEM);
    sc->stsc_count = entries;

    for (i=0; i<entries; i++) {
        sc->stsc_data[i].first = avio_rb32(pb);
        sc->stsc_data[i].count = avio_rb32(pb);
        sc->stsc_data[i].id = avio_rb32(pb);
    }
    return 0;
}

static int mov_read_stps(MOVContext *c, AVIOContext *pb, MOVAtom atom)
{
    AVStream *st;
    MOVStreamContext *sc;
    unsigned i, entries;

    if (c->fc->nb_streams < 1)
        return 0;
    st = c->fc->streams[c->fc->nb_streams-1];
    sc = st->priv_data;

    avio_rb32(pb); // version + flags

    entries = avio_rb32(pb);
    if (entries >= UINT_MAX / sizeof(*sc->stps_data))
        return AVERROR_INVALIDDATA;
    sc->stps_data = av_malloc(entries * sizeof(*sc->stps_data));
    if (!sc->stps_data)
        return AVERROR(ENOMEM);
    sc->stps_count = entries;

    for (i = 0; i < entries; i++) {
        sc->stps_data[i] = avio_rb32(pb);
        //av_dlog(c->fc, "stps %d\n", sc->stps_data[i]);
    }

    return 0;
}

static int mov_read_stss(MOVContext *c, AVIOContext *pb, MOVAtom atom)
{
    AVStream *st;
    MOVStreamContext *sc;
    unsigned int i, entries;

    if (c->fc->nb_streams < 1)
        return 0;
    st = c->fc->streams[c->fc->nb_streams-1];
    sc = st->priv_data;

    avio_r8(pb); /* version */
    avio_rb24(pb); /* flags */

    entries = avio_rb32(pb);

    av_dlog(c->fc, "keyframe_count = %d\n", entries);

    if (!entries)
    {
        sc->keyframe_absent = 1;
        return 0;
    }
    if (entries >= UINT_MAX / sizeof(int))
        return AVERROR_INVALIDDATA;
    sc->keyframes = av_malloc(entries * sizeof(int));
    if (!sc->keyframes)
        return AVERROR(ENOMEM);
    sc->keyframe_count = entries;

    for (i=0; i<entries; i++) {
        sc->keyframes[i] = avio_rb32(pb);
        //av_dlog(c->fc, "keyframes[]=%d\n", sc->keyframes[i]);
    }
    return 0;
}

static int mov_read_stsz(MOVContext *c, AVIOContext *pb, MOVAtom atom)
{
    AVStream *st;
    MOVStreamContext *sc;
    unsigned int i, entries, sample_size, field_size, num_bytes;
    GetBitContext gb;
    unsigned char* buf;

    if (c->fc->nb_streams < 1)
        return 0;
    st = c->fc->streams[c->fc->nb_streams-1];
    sc = st->priv_data;

    avio_r8(pb); /* version */
    avio_rb24(pb); /* flags */

    if (atom.type == MKTAG('s','t','s','z')) {
        sample_size = avio_rb32(pb);
        if (!sc->sample_size) /* do not overwrite value computed in stsd */
            sc->sample_size = sample_size;
        sc->alt_sample_size = sample_size;
        field_size = 32;
    } else {
        sample_size = 0;
        avio_rb24(pb); /* reserved */
        field_size = avio_r8(pb);
    }
    entries = avio_rb32(pb);

    av_dlog(c->fc, "sample_size = %d sample_count = %d\n", sc->sample_size, entries);

    sc->sample_count = entries;
    if (sample_size)
        return 0;

    if (field_size != 4 && field_size != 8 && field_size != 16 && field_size != 32) {
        av_log(c->fc, AV_LOG_ERROR, "Invalid sample field size %d\n", field_size);
        return AVERROR_INVALIDDATA;
    }

    if (!entries)
        return 0;
    if (entries >= UINT_MAX / sizeof(int) || entries >= (UINT_MAX - 4) / field_size)
        return AVERROR_INVALIDDATA;
    sc->sample_sizes = av_malloc(entries * sizeof(int));
    if (!sc->sample_sizes)
        return AVERROR(ENOMEM);

    num_bytes = (entries*field_size+4)>>3;

    buf = av_malloc(num_bytes+FF_INPUT_BUFFER_PADDING_SIZE);
    if (!buf) {
        av_freep(&sc->sample_sizes);
        return AVERROR(ENOMEM);
    }

    if (avio_read(pb, buf, num_bytes) < num_bytes) {
        av_freep(&sc->sample_sizes);
        av_free(buf);
        return AVERROR_INVALIDDATA;
    }

    init_get_bits(&gb, buf, 8*num_bytes);

    for (i = 0; i < entries; i++) {
        sc->sample_sizes[i] = get_bits_long(&gb, field_size);
        sc->data_size += sc->sample_sizes[i];
    }

    av_free(buf);
    return 0;
}

static int mov_read_stts(MOVContext *c, AVIOContext *pb, MOVAtom atom)
{
    AVStream *st;
    MOVStreamContext *sc;
    unsigned int i, entries;
    int64_t duration=0;
    int64_t total_sample_count=0;

    if (c->fc->nb_streams < 1)
        return 0;
    st = c->fc->streams[c->fc->nb_streams-1];
    sc = st->priv_data;

    avio_r8(pb); /* version */
    avio_rb24(pb); /* flags */
    entries = avio_rb32(pb);

    av_dlog(c->fc, "track[%i].stts.entries = %i\n",
            c->fc->nb_streams-1, entries);

    if (entries >= UINT_MAX / sizeof(*sc->stts_data))
        return -1;

    sc->stts_data = av_malloc(entries * sizeof(*sc->stts_data));
    if (!sc->stts_data)
        return AVERROR(ENOMEM);

    sc->stts_count = entries;

    for (i=0; i<entries; i++) {
        int sample_duration;
        int sample_count;

        sample_count=avio_rb32(pb);
        sample_duration = avio_rb32(pb);
        /* sample_duration < 0 is invalid based on the spec */
        if (sample_duration < 0) {
            av_log(c->fc, AV_LOG_ERROR, "Invalid SampleDelta in STTS %d\n", sample_duration);
            sample_duration = 1;
        }
        sc->stts_data[i].count= sample_count;
        sc->stts_data[i].duration= sample_duration;

        av_dlog(c->fc, "sample_count=%d, sample_duration=%d\n",
                sample_count, sample_duration);

        duration+=(int64_t)sample_duration*sample_count;
        total_sample_count+=sample_count;
    }

    st->nb_frames= total_sample_count;
    if (duration)
        st->duration= duration;
    sc->track_end = duration;
    return 0;
}

static int mov_read_ctts(MOVContext *c, AVIOContext *pb, MOVAtom atom)
{
    AVStream *st;
    MOVStreamContext *sc;
    unsigned int i, entries;

    if (c->fc->nb_streams < 1)
        return 0;
    st = c->fc->streams[c->fc->nb_streams-1];
    sc = st->priv_data;

    avio_r8(pb); /* version */
    avio_rb24(pb); /* flags */
    entries = avio_rb32(pb);

    av_dlog(c->fc, "track[%i].ctts.entries = %i\n", c->fc->nb_streams-1, entries);

    if (!entries)
        return 0;
    if (entries >= UINT_MAX / sizeof(*sc->ctts_data))
        return AVERROR_INVALIDDATA;
    sc->ctts_data = av_malloc(entries * sizeof(*sc->ctts_data));
    if (!sc->ctts_data)
        return AVERROR(ENOMEM);
    sc->ctts_count = entries;

    for (i=0; i<entries; i++) {
        int count    =avio_rb32(pb);
        int duration =avio_rb32(pb);

        sc->ctts_data[i].count   = count;
        sc->ctts_data[i].duration= duration;

        if (FFABS(duration) > (1<<28) && i+2<entries) {
            av_log(c->fc, AV_LOG_WARNING, "CTTS invalid\n");
            av_freep(&sc->ctts_data);
            sc->ctts_count = 0;
            return 0;
        }

        if (duration < 0 && i+2<entries)
            sc->dts_shift = FFMAX(sc->dts_shift, -duration);
    }

    av_dlog(c->fc, "dts shift %d\n", sc->dts_shift);

    return 0;
}

static void mov_build_index(MOVContext *mov, AVStream *st)
{
    MOVStreamContext *sc = st->priv_data;
    int64_t current_offset;
    int64_t current_dts = 0;
    unsigned int stts_index = 0;
    unsigned int stsc_index = 0;
    unsigned int stss_index = 0;
    unsigned int stps_index = 0;
    unsigned int i, j;
    uint64_t stream_size = 0;
    AVIndexEntry *mem;

    /* adjust first dts according to edit list */
    if ((sc->empty_duration || sc->start_time) && mov->time_scale > 0) {
        if (sc->empty_duration)
            sc->empty_duration = av_rescale(sc->empty_duration, sc->time_scale, mov->time_scale);
        sc->time_offset = sc->start_time - sc->empty_duration;
        current_dts = -sc->time_offset;
        if (sc->ctts_data && sc->stts_data &&
            sc->ctts_data[0].duration / FFMAX(sc->stts_data[0].duration, 1) > 16) {
            /* more than 16 frames delay, dts are likely wrong
               this happens with files created by iMovie */
            sc->wrong_dts = 1;
            st->codec->has_b_frames = 1;
        }
    }

    /* only use old uncompressed audio chunk demuxing when stts specifies it */
    if (!(st->codec->codec_type == AVMEDIA_TYPE_AUDIO &&
          sc->stts_count == 1 && sc->stts_data[0].duration == 1)) {
        unsigned int current_sample = 0;
        unsigned int stts_sample = 0;
        unsigned int sample_size;
        unsigned int distance = 0;
<<<<<<< HEAD
        int key_off = sc->keyframe_count && sc->keyframes[0] == 1;
=======
        int key_off = (sc->keyframe_count && sc->keyframes[0] > 0) || (sc->stps_data && sc->stps_data[0] > 0);
>>>>>>> 1e43786b

        current_dts -= sc->dts_shift;

        if (!sc->sample_count || st->nb_index_entries)
            return;
        if (sc->sample_count >= UINT_MAX / sizeof(*st->index_entries) - st->nb_index_entries)
            return;
        mem = av_realloc(st->index_entries, (st->nb_index_entries + sc->sample_count) * sizeof(*st->index_entries));
        if (!mem)
            return;
        st->index_entries = mem;
        st->index_entries_allocated_size = (st->nb_index_entries + sc->sample_count) * sizeof(*st->index_entries);

        for (i = 0; i < sc->chunk_count; i++) {
            current_offset = sc->chunk_offsets[i];
            while (stsc_index + 1 < sc->stsc_count &&
                i + 1 == sc->stsc_data[stsc_index + 1].first)
                stsc_index++;
            for (j = 0; j < sc->stsc_data[stsc_index].count; j++) {
                int keyframe = 0;
                if (current_sample >= sc->sample_count) {
                    av_log(mov->fc, AV_LOG_ERROR, "wrong sample count\n");
                    return;
                }

                if (!sc->keyframe_absent && (!sc->keyframe_count || current_sample+key_off == sc->keyframes[stss_index])) {
                    keyframe = 1;
                    if (stss_index + 1 < sc->keyframe_count)
                        stss_index++;
                } else if (sc->stps_count && current_sample+key_off == sc->stps_data[stps_index]) {
                    keyframe = 1;
                    if (stps_index + 1 < sc->stps_count)
                        stps_index++;
                }
                if (keyframe)
                    distance = 0;
                sample_size = sc->alt_sample_size > 0 ? sc->alt_sample_size : sc->sample_sizes[current_sample];
                if (sc->pseudo_stream_id == -1 ||
                   sc->stsc_data[stsc_index].id - 1 == sc->pseudo_stream_id) {
                    AVIndexEntry *e = &st->index_entries[st->nb_index_entries++];
                    e->pos = current_offset;
                    e->timestamp = current_dts;
                    e->size = sample_size;
                    e->min_distance = distance;
                    e->flags = keyframe ? AVINDEX_KEYFRAME : 0;
                    av_dlog(mov->fc, "AVIndex stream %d, sample %d, offset %"PRIx64", dts %"PRId64", "
                            "size %d, distance %d, keyframe %d\n", st->index, current_sample,
                            current_offset, current_dts, sample_size, distance, keyframe);
                }

                current_offset += sample_size;
                stream_size += sample_size;
                current_dts += sc->stts_data[stts_index].duration;
                distance++;
                stts_sample++;
                current_sample++;
                if (stts_index + 1 < sc->stts_count && stts_sample == sc->stts_data[stts_index].count) {
                    stts_sample = 0;
                    stts_index++;
                }
            }
        }
        if (st->duration > 0)
            st->codec->bit_rate = stream_size*8*sc->time_scale/st->duration;
    } else {
        unsigned chunk_samples, total = 0;

        // compute total chunk count
        for (i = 0; i < sc->stsc_count; i++) {
            unsigned count, chunk_count;

            chunk_samples = sc->stsc_data[i].count;
            if (i != sc->stsc_count - 1 &&
                sc->samples_per_frame && chunk_samples % sc->samples_per_frame) {
                av_log(mov->fc, AV_LOG_ERROR, "error unaligned chunk\n");
                return;
            }

            if (sc->samples_per_frame >= 160) { // gsm
                count = chunk_samples / sc->samples_per_frame;
            } else if (sc->samples_per_frame > 1) {
                unsigned samples = (1024/sc->samples_per_frame)*sc->samples_per_frame;
                count = (chunk_samples+samples-1) / samples;
            } else {
                count = (chunk_samples+1023) / 1024;
            }

            if (i < sc->stsc_count - 1)
                chunk_count = sc->stsc_data[i+1].first - sc->stsc_data[i].first;
            else
                chunk_count = sc->chunk_count - (sc->stsc_data[i].first - 1);
            total += chunk_count * count;
        }

        av_dlog(mov->fc, "chunk count %d\n", total);
        if (total >= UINT_MAX / sizeof(*st->index_entries) - st->nb_index_entries)
            return;
        mem = av_realloc(st->index_entries, (st->nb_index_entries + total) * sizeof(*st->index_entries));
        if (!mem)
            return;
        st->index_entries = mem;
        st->index_entries_allocated_size = (st->nb_index_entries + total) * sizeof(*st->index_entries);

        // populate index
        for (i = 0; i < sc->chunk_count; i++) {
            current_offset = sc->chunk_offsets[i];
            if (stsc_index + 1 < sc->stsc_count &&
                i + 1 == sc->stsc_data[stsc_index + 1].first)
                stsc_index++;
            chunk_samples = sc->stsc_data[stsc_index].count;

            while (chunk_samples > 0) {
                AVIndexEntry *e;
                unsigned size, samples;

                if (sc->samples_per_frame >= 160) { // gsm
                    samples = sc->samples_per_frame;
                    size = sc->bytes_per_frame;
                } else {
                    if (sc->samples_per_frame > 1) {
                        samples = FFMIN((1024 / sc->samples_per_frame)*
                                        sc->samples_per_frame, chunk_samples);
                        size = (samples / sc->samples_per_frame) * sc->bytes_per_frame;
                    } else {
                        samples = FFMIN(1024, chunk_samples);
                        size = samples * sc->sample_size;
                    }
                }

                if (st->nb_index_entries >= total) {
                    av_log(mov->fc, AV_LOG_ERROR, "wrong chunk count %d\n", total);
                    return;
                }
                e = &st->index_entries[st->nb_index_entries++];
                e->pos = current_offset;
                e->timestamp = current_dts;
                e->size = size;
                e->min_distance = 0;
                e->flags = AVINDEX_KEYFRAME;
                av_dlog(mov->fc, "AVIndex stream %d, chunk %d, offset %"PRIx64", dts %"PRId64", "
                        "size %d, duration %d\n", st->index, i, current_offset, current_dts,
                        size, samples);

                current_offset += size;
                current_dts += samples;
                chunk_samples -= samples;
            }
        }
    }
}

static int mov_open_dref(AVIOContext **pb, const char *src, MOVDref *ref,
                         AVIOInterruptCB *int_cb, int use_absolute_path, AVFormatContext *fc)
{
    /* try relative path, we do not try the absolute because it can leak information about our
       system to an attacker */
    if (ref->nlvl_to > 0 && ref->nlvl_from > 0) {
        char filename[1024];
        const char *src_path;
        int i, l;

        /* find a source dir */
        src_path = strrchr(src, '/');
        if (src_path)
            src_path++;
        else
            src_path = src;

        /* find a next level down to target */
        for (i = 0, l = strlen(ref->path) - 1; l >= 0; l--)
            if (ref->path[l] == '/') {
                if (i == ref->nlvl_to - 1)
                    break;
                else
                    i++;
            }

        /* compose filename if next level down to target was found */
        if (i == ref->nlvl_to - 1 && src_path - src  < sizeof(filename)) {
            memcpy(filename, src, src_path - src);
            filename[src_path - src] = 0;

            for (i = 1; i < ref->nlvl_from; i++)
                av_strlcat(filename, "../", 1024);

            av_strlcat(filename, ref->path + l + 1, 1024);

            if (!avio_open2(pb, filename, AVIO_FLAG_READ, int_cb, NULL))
                return 0;
        }
    } else if (use_absolute_path) {
        av_log(fc, AV_LOG_WARNING, "Using absolute path on user request, "
               "this is a possible security issue\n");
        if (!avio_open2(pb, ref->path, AVIO_FLAG_READ, int_cb, NULL))
            return 0;
    }

    return AVERROR(ENOENT);
}

static int mov_read_trak(MOVContext *c, AVIOContext *pb, MOVAtom atom)
{
    AVStream *st;
    MOVStreamContext *sc;
    int ret;

    st = avformat_new_stream(c->fc, NULL);
    if (!st) return AVERROR(ENOMEM);
    st->id = c->fc->nb_streams;
    sc = av_mallocz(sizeof(MOVStreamContext));
    if (!sc) return AVERROR(ENOMEM);

    st->priv_data = sc;
    st->codec->codec_type = AVMEDIA_TYPE_DATA;
    sc->ffindex = st->index;

    if ((ret = mov_read_default(c, pb, atom)) < 0)
        return ret;

    /* sanity checks */
    if (sc->chunk_count && (!sc->stts_count || !sc->stsc_count ||
                            (!sc->sample_size && !sc->sample_count))) {
        av_log(c->fc, AV_LOG_ERROR, "stream %d, missing mandatory atoms, broken header\n",
               st->index);
        return 0;
    }

    if (sc->time_scale <= 0) {
        av_log(c->fc, AV_LOG_WARNING, "stream %d, timescale not set\n", st->index);
        sc->time_scale = c->time_scale;
        if (sc->time_scale <= 0)
            sc->time_scale = 1;
    }

    avpriv_set_pts_info(st, 64, 1, sc->time_scale);

    mov_build_index(c, st);

    if (sc->dref_id-1 < sc->drefs_count && sc->drefs[sc->dref_id-1].path) {
        MOVDref *dref = &sc->drefs[sc->dref_id - 1];
        if (mov_open_dref(&sc->pb, c->fc->filename, dref, &c->fc->interrupt_callback,
            c->use_absolute_path, c->fc) < 0)
            av_log(c->fc, AV_LOG_ERROR,
                   "stream %d, error opening alias: path='%s', dir='%s', "
                   "filename='%s', volume='%s', nlvl_from=%d, nlvl_to=%d\n",
                   st->index, dref->path, dref->dir, dref->filename,
                   dref->volume, dref->nlvl_from, dref->nlvl_to);
    } else
        sc->pb = c->fc->pb;

    if (st->codec->codec_type == AVMEDIA_TYPE_VIDEO) {
        if (!st->sample_aspect_ratio.num &&
            (st->codec->width != sc->width || st->codec->height != sc->height)) {
            st->sample_aspect_ratio = av_d2q(((double)st->codec->height * sc->width) /
                                             ((double)st->codec->width * sc->height), INT_MAX);
        }

        av_reduce(&st->avg_frame_rate.num, &st->avg_frame_rate.den,
                  sc->time_scale*st->nb_frames, st->duration, INT_MAX);

        if (sc->stts_count == 1 || (sc->stts_count == 2 && sc->stts_data[1].count == 1))
            av_reduce(&st->r_frame_rate.num, &st->r_frame_rate.den,
                      sc->time_scale, sc->stts_data[0].duration, INT_MAX);
    }

    switch (st->codec->codec_id) {
#if CONFIG_H261_DECODER
    case CODEC_ID_H261:
#endif
#if CONFIG_H263_DECODER
    case CODEC_ID_H263:
#endif
#if CONFIG_H264_DECODER
    case CODEC_ID_H264:
#endif
#if CONFIG_MPEG4_DECODER
    case CODEC_ID_MPEG4:
#endif
        st->codec->width = 0; /* let decoder init width/height */
        st->codec->height= 0;
        break;
    }

    /* Do not need those anymore. */
    av_freep(&sc->chunk_offsets);
    av_freep(&sc->stsc_data);
    av_freep(&sc->sample_sizes);
    av_freep(&sc->keyframes);
    av_freep(&sc->stts_data);
    av_freep(&sc->stps_data);

    return 0;
}

static int mov_read_ilst(MOVContext *c, AVIOContext *pb, MOVAtom atom)
{
    int ret;
    c->itunes_metadata = 1;
    ret = mov_read_default(c, pb, atom);
    c->itunes_metadata = 0;
    return ret;
}

static int mov_read_meta(MOVContext *c, AVIOContext *pb, MOVAtom atom)
{
    while (atom.size > 8) {
        uint32_t tag = avio_rl32(pb);
        atom.size -= 4;
        if (tag == MKTAG('h','d','l','r')) {
            avio_seek(pb, -8, SEEK_CUR);
            atom.size += 8;
            return mov_read_default(c, pb, atom);
        }
    }
    return 0;
}

static int mov_read_tkhd(MOVContext *c, AVIOContext *pb, MOVAtom atom)
{
    int i;
    int width;
    int height;
    int64_t disp_transform[2];
    int display_matrix[3][2];
    AVStream *st;
    MOVStreamContext *sc;
    int version;

    if (c->fc->nb_streams < 1)
        return 0;
    st = c->fc->streams[c->fc->nb_streams-1];
    sc = st->priv_data;

    version = avio_r8(pb);
    avio_rb24(pb); /* flags */
    /*
    MOV_TRACK_ENABLED 0x0001
    MOV_TRACK_IN_MOVIE 0x0002
    MOV_TRACK_IN_PREVIEW 0x0004
    MOV_TRACK_IN_POSTER 0x0008
    */

    if (version == 1) {
        avio_rb64(pb);
        avio_rb64(pb);
    } else {
        avio_rb32(pb); /* creation time */
        avio_rb32(pb); /* modification time */
    }
    st->id = (int)avio_rb32(pb); /* track id (NOT 0 !)*/
    avio_rb32(pb); /* reserved */

    /* highlevel (considering edits) duration in movie timebase */
    (version == 1) ? avio_rb64(pb) : avio_rb32(pb);
    avio_rb32(pb); /* reserved */
    avio_rb32(pb); /* reserved */

    avio_rb16(pb); /* layer */
    avio_rb16(pb); /* alternate group */
    avio_rb16(pb); /* volume */
    avio_rb16(pb); /* reserved */

    //read in the display matrix (outlined in ISO 14496-12, Section 6.2.2)
    // they're kept in fixed point format through all calculations
    // ignore u,v,z b/c we don't need the scale factor to calc aspect ratio
    for (i = 0; i < 3; i++) {
        display_matrix[i][0] = avio_rb32(pb);   // 16.16 fixed point
        display_matrix[i][1] = avio_rb32(pb);   // 16.16 fixed point
        avio_rb32(pb);           // 2.30 fixed point (not used)
    }

    width = avio_rb32(pb);       // 16.16 fixed point track width
    height = avio_rb32(pb);      // 16.16 fixed point track height
    sc->width = width >> 16;
    sc->height = height >> 16;

    //Assign clockwise rotate values based on transform matrix so that
    //we can compensate for iPhone orientation during capture.

    if (display_matrix[1][0] == -65536 && display_matrix[0][1] == 65536) {
         av_dict_set(&st->metadata, "rotate", "90", 0);
    }

    if (display_matrix[0][0] == -65536 && display_matrix[1][1] == -65536) {
         av_dict_set(&st->metadata, "rotate", "180", 0);
    }

    if (display_matrix[1][0] == 65536 && display_matrix[0][1] == -65536) {
         av_dict_set(&st->metadata, "rotate", "270", 0);
    }

    // transform the display width/height according to the matrix
    // skip this if the display matrix is the default identity matrix
    // or if it is rotating the picture, ex iPhone 3GS
    // to keep the same scale, use [width height 1<<16]
    if (width && height &&
        ((display_matrix[0][0] != 65536  ||
          display_matrix[1][1] != 65536) &&
         !display_matrix[0][1] &&
         !display_matrix[1][0] &&
         !display_matrix[2][0] && !display_matrix[2][1])) {
        for (i = 0; i < 2; i++)
            disp_transform[i] =
                (int64_t)  width  * display_matrix[0][i] +
                (int64_t)  height * display_matrix[1][i] +
                ((int64_t) display_matrix[2][i] << 16);

        //sample aspect ratio is new width/height divided by old width/height
        st->sample_aspect_ratio = av_d2q(
            ((double) disp_transform[0] * height) /
            ((double) disp_transform[1] * width), INT_MAX);
    }
    return 0;
}

static int mov_read_tfhd(MOVContext *c, AVIOContext *pb, MOVAtom atom)
{
    MOVFragment *frag = &c->fragment;
    MOVTrackExt *trex = NULL;
    int flags, track_id, i;

    avio_r8(pb); /* version */
    flags = avio_rb24(pb);

    track_id = avio_rb32(pb);
    if (!track_id)
        return AVERROR_INVALIDDATA;
    frag->track_id = track_id;
    for (i = 0; i < c->trex_count; i++)
        if (c->trex_data[i].track_id == frag->track_id) {
            trex = &c->trex_data[i];
            break;
        }
    if (!trex) {
        av_log(c->fc, AV_LOG_ERROR, "could not find corresponding trex\n");
        return AVERROR_INVALIDDATA;
    }

    frag->base_data_offset = flags & MOV_TFHD_BASE_DATA_OFFSET ?
                             avio_rb64(pb) : frag->moof_offset;
    frag->stsd_id  = flags & MOV_TFHD_STSD_ID ? avio_rb32(pb) : trex->stsd_id;

    frag->duration = flags & MOV_TFHD_DEFAULT_DURATION ?
                     avio_rb32(pb) : trex->duration;
    frag->size     = flags & MOV_TFHD_DEFAULT_SIZE ?
                     avio_rb32(pb) : trex->size;
    frag->flags    = flags & MOV_TFHD_DEFAULT_FLAGS ?
                     avio_rb32(pb) : trex->flags;
    av_dlog(c->fc, "frag flags 0x%x\n", frag->flags);
    return 0;
}

static int mov_read_chap(MOVContext *c, AVIOContext *pb, MOVAtom atom)
{
    c->chapter_track = avio_rb32(pb);
    return 0;
}

static int mov_read_trex(MOVContext *c, AVIOContext *pb, MOVAtom atom)
{
    MOVTrackExt *trex;

    if ((uint64_t)c->trex_count+1 >= UINT_MAX / sizeof(*c->trex_data))
        return AVERROR_INVALIDDATA;
    trex = av_realloc(c->trex_data, (c->trex_count+1)*sizeof(*c->trex_data));
    if (!trex)
        return AVERROR(ENOMEM);

    c->fc->duration = AV_NOPTS_VALUE; // the duration from mvhd is not representing the whole file when fragments are used.

    c->trex_data = trex;
    trex = &c->trex_data[c->trex_count++];
    avio_r8(pb); /* version */
    avio_rb24(pb); /* flags */
    trex->track_id = avio_rb32(pb);
    trex->stsd_id  = avio_rb32(pb);
    trex->duration = avio_rb32(pb);
    trex->size     = avio_rb32(pb);
    trex->flags    = avio_rb32(pb);
    return 0;
}

static int mov_read_trun(MOVContext *c, AVIOContext *pb, MOVAtom atom)
{
    MOVFragment *frag = &c->fragment;
    AVStream *st = NULL;
    MOVStreamContext *sc;
    MOVStts *ctts_data;
    uint64_t offset;
    int64_t dts;
    int data_offset = 0;
    unsigned entries, first_sample_flags = frag->flags;
    int flags, distance, i, found_keyframe = 0;

    for (i = 0; i < c->fc->nb_streams; i++) {
        if (c->fc->streams[i]->id == frag->track_id) {
            st = c->fc->streams[i];
            break;
        }
    }
    if (!st) {
        av_log(c->fc, AV_LOG_ERROR, "could not find corresponding track id %d\n", frag->track_id);
        return AVERROR_INVALIDDATA;
    }
    sc = st->priv_data;
    if (sc->pseudo_stream_id+1 != frag->stsd_id)
        return 0;
    avio_r8(pb); /* version */
    flags = avio_rb24(pb);
    entries = avio_rb32(pb);
    av_dlog(c->fc, "flags 0x%x entries %d\n", flags, entries);

    /* Always assume the presence of composition time offsets.
     * Without this assumption, for instance, we cannot deal with a track in fragmented movies that meet the following.
     *  1) in the initial movie, there are no samples.
     *  2) in the first movie fragment, there is only one sample without composition time offset.
     *  3) in the subsequent movie fragments, there are samples with composition time offset. */
    if (!sc->ctts_count && sc->sample_count)
    {
        /* Complement ctts table if moov atom doesn't have ctts atom. */
        ctts_data = av_malloc(sizeof(*sc->ctts_data));
        if (!ctts_data)
            return AVERROR(ENOMEM);
        sc->ctts_data = ctts_data;
        sc->ctts_data[sc->ctts_count].count = sc->sample_count;
        sc->ctts_data[sc->ctts_count].duration = 0;
        sc->ctts_count++;
    }
    if ((uint64_t)entries+sc->ctts_count >= UINT_MAX/sizeof(*sc->ctts_data))
        return AVERROR_INVALIDDATA;
    ctts_data = av_realloc(sc->ctts_data,
                           (entries+sc->ctts_count)*sizeof(*sc->ctts_data));
    if (!ctts_data)
        return AVERROR(ENOMEM);
    sc->ctts_data = ctts_data;

    if (flags & MOV_TRUN_DATA_OFFSET)        data_offset        = avio_rb32(pb);
    if (flags & MOV_TRUN_FIRST_SAMPLE_FLAGS) first_sample_flags = avio_rb32(pb);
    dts    = sc->track_end - sc->time_offset;
    offset = frag->base_data_offset + data_offset;
    distance = 0;
    av_dlog(c->fc, "first sample flags 0x%x\n", first_sample_flags);
    for (i = 0; i < entries; i++) {
        unsigned sample_size = frag->size;
        int sample_flags = i ? frag->flags : first_sample_flags;
        unsigned sample_duration = frag->duration;
        int keyframe = 0;

        if (flags & MOV_TRUN_SAMPLE_DURATION) sample_duration = avio_rb32(pb);
        if (flags & MOV_TRUN_SAMPLE_SIZE)     sample_size     = avio_rb32(pb);
        if (flags & MOV_TRUN_SAMPLE_FLAGS)    sample_flags    = avio_rb32(pb);
        sc->ctts_data[sc->ctts_count].count = 1;
        sc->ctts_data[sc->ctts_count].duration = (flags & MOV_TRUN_SAMPLE_CTS) ?
                                                  avio_rb32(pb) : 0;
        sc->ctts_count++;
        if (st->codec->codec_type == AVMEDIA_TYPE_AUDIO)
            keyframe = 1;
        else if (!found_keyframe)
            keyframe = found_keyframe =
                !(sample_flags & (MOV_FRAG_SAMPLE_FLAG_IS_NON_SYNC |
                                  MOV_FRAG_SAMPLE_FLAG_DEPENDS_YES));
        if (keyframe)
            distance = 0;
        av_add_index_entry(st, offset, dts, sample_size, distance,
                           keyframe ? AVINDEX_KEYFRAME : 0);
        av_dlog(c->fc, "AVIndex stream %d, sample %d, offset %"PRIx64", dts %"PRId64", "
                "size %d, distance %d, keyframe %d\n", st->index, sc->sample_count+i,
                offset, dts, sample_size, distance, keyframe);
        distance++;
        dts += sample_duration;
        offset += sample_size;
        sc->data_size += sample_size;
    }
    frag->moof_offset = offset;
    st->duration = sc->track_end = dts + sc->time_offset;
    return 0;
}

/* this atom should be null (from specs), but some buggy files put the 'moov' atom inside it... */
/* like the files created with Adobe Premiere 5.0, for samples see */
/* http://graphics.tudelft.nl/~wouter/publications/soundtests/ */
static int mov_read_wide(MOVContext *c, AVIOContext *pb, MOVAtom atom)
{
    int err;

    if (atom.size < 8)
        return 0; /* continue */
    if (avio_rb32(pb) != 0) { /* 0 sized mdat atom... use the 'wide' atom size */
        avio_skip(pb, atom.size - 4);
        return 0;
    }
    atom.type = avio_rl32(pb);
    atom.size -= 8;
    if (atom.type != MKTAG('m','d','a','t')) {
        avio_skip(pb, atom.size);
        return 0;
    }
    err = mov_read_mdat(c, pb, atom);
    return err;
}

static int mov_read_cmov(MOVContext *c, AVIOContext *pb, MOVAtom atom)
{
#if CONFIG_ZLIB
    AVIOContext ctx;
    uint8_t *cmov_data;
    uint8_t *moov_data; /* uncompressed data */
    long cmov_len, moov_len;
    int ret = -1;

    avio_rb32(pb); /* dcom atom */
    if (avio_rl32(pb) != MKTAG('d','c','o','m'))
        return AVERROR_INVALIDDATA;
    if (avio_rl32(pb) != MKTAG('z','l','i','b')) {
        av_log(c->fc, AV_LOG_ERROR, "unknown compression for cmov atom !");
        return AVERROR_INVALIDDATA;
    }
    avio_rb32(pb); /* cmvd atom */
    if (avio_rl32(pb) != MKTAG('c','m','v','d'))
        return AVERROR_INVALIDDATA;
    moov_len = avio_rb32(pb); /* uncompressed size */
    cmov_len = atom.size - 6 * 4;

    cmov_data = av_malloc(cmov_len);
    if (!cmov_data)
        return AVERROR(ENOMEM);
    moov_data = av_malloc(moov_len);
    if (!moov_data) {
        av_free(cmov_data);
        return AVERROR(ENOMEM);
    }
    avio_read(pb, cmov_data, cmov_len);
    if (uncompress (moov_data, (uLongf *) &moov_len, (const Bytef *)cmov_data, cmov_len) != Z_OK)
        goto free_and_return;
    if (ffio_init_context(&ctx, moov_data, moov_len, 0, NULL, NULL, NULL, NULL) != 0)
        goto free_and_return;
    atom.type = MKTAG('m','o','o','v');
    atom.size = moov_len;
    ret = mov_read_default(c, &ctx, atom);
free_and_return:
    av_free(moov_data);
    av_free(cmov_data);
    return ret;
#else
    av_log(c->fc, AV_LOG_ERROR, "this file requires zlib support compiled in\n");
    return AVERROR(ENOSYS);
#endif
}

/* edit list atom */
static int mov_read_elst(MOVContext *c, AVIOContext *pb, MOVAtom atom)
{
    MOVStreamContext *sc;
    int i, edit_count, version, edit_start_index = 0;

    if (c->fc->nb_streams < 1)
        return 0;
    sc = c->fc->streams[c->fc->nb_streams-1]->priv_data;

    version = avio_r8(pb); /* version */
    avio_rb24(pb); /* flags */
    edit_count = avio_rb32(pb); /* entries */

    if ((uint64_t)edit_count*12+8 > atom.size)
        return AVERROR_INVALIDDATA;

    for (i=0; i<edit_count; i++){
        int64_t time;
        int64_t duration;
        if (version == 1) {
            duration = avio_rb64(pb);
            time     = avio_rb64(pb);
        } else {
            duration = avio_rb32(pb); /* segment duration */
            time     = (int32_t)avio_rb32(pb); /* media time */
        }
        avio_rb32(pb); /* Media rate */
        if (i == 0 && time == -1) {
            sc->empty_duration = duration;
            edit_start_index = 1;
        } else if (i == edit_start_index && time >= 0)
            sc->start_time = time;
    }

    if (edit_count > 1)
        av_log(c->fc, AV_LOG_WARNING, "multiple edit list entries, "
               "a/v desync might occur, patch welcome\n");

    av_dlog(c->fc, "track[%i].edit_count = %i\n", c->fc->nb_streams-1, edit_count);
    return 0;
}

static int mov_read_chan2(MOVContext *c, AVIOContext *pb, MOVAtom atom)
{
    if (atom.size < 16)
        return 0;
    avio_skip(pb, 4);
    ff_mov_read_chan(c->fc, atom.size - 4, c->fc->streams[0]->codec);
    return 0;
}

static const MOVParseTableEntry mov_default_parse_table[] = {
{ MKTAG('a','v','s','s'), mov_read_avss },
{ MKTAG('c','h','p','l'), mov_read_chpl },
{ MKTAG('c','o','6','4'), mov_read_stco },
{ MKTAG('c','t','t','s'), mov_read_ctts }, /* composition time to sample */
{ MKTAG('d','i','n','f'), mov_read_default },
{ MKTAG('d','r','e','f'), mov_read_dref },
{ MKTAG('e','d','t','s'), mov_read_default },
{ MKTAG('e','l','s','t'), mov_read_elst },
{ MKTAG('e','n','d','a'), mov_read_enda },
{ MKTAG('f','i','e','l'), mov_read_fiel },
{ MKTAG('f','t','y','p'), mov_read_ftyp },
{ MKTAG('g','l','b','l'), mov_read_glbl },
{ MKTAG('h','d','l','r'), mov_read_hdlr },
{ MKTAG('i','l','s','t'), mov_read_ilst },
{ MKTAG('j','p','2','h'), mov_read_jp2h },
{ MKTAG('m','d','a','t'), mov_read_mdat },
{ MKTAG('m','d','h','d'), mov_read_mdhd },
{ MKTAG('m','d','i','a'), mov_read_default },
{ MKTAG('m','e','t','a'), mov_read_meta },
{ MKTAG('m','i','n','f'), mov_read_default },
{ MKTAG('m','o','o','f'), mov_read_moof },
{ MKTAG('m','o','o','v'), mov_read_moov },
{ MKTAG('m','v','e','x'), mov_read_default },
{ MKTAG('m','v','h','d'), mov_read_mvhd },
{ MKTAG('S','M','I',' '), mov_read_smi }, /* Sorenson extension ??? */
{ MKTAG('a','l','a','c'), mov_read_alac }, /* alac specific atom */
{ MKTAG('a','v','c','C'), mov_read_glbl },
{ MKTAG('p','a','s','p'), mov_read_pasp },
{ MKTAG('s','t','b','l'), mov_read_default },
{ MKTAG('s','t','c','o'), mov_read_stco },
{ MKTAG('s','t','p','s'), mov_read_stps },
{ MKTAG('s','t','r','f'), mov_read_strf },
{ MKTAG('s','t','s','c'), mov_read_stsc },
{ MKTAG('s','t','s','d'), mov_read_stsd }, /* sample description */
{ MKTAG('s','t','s','s'), mov_read_stss }, /* sync sample */
{ MKTAG('s','t','s','z'), mov_read_stsz }, /* sample size */
{ MKTAG('s','t','t','s'), mov_read_stts },
{ MKTAG('s','t','z','2'), mov_read_stsz }, /* compact sample size */
{ MKTAG('t','k','h','d'), mov_read_tkhd }, /* track header */
{ MKTAG('t','f','h','d'), mov_read_tfhd }, /* track fragment header */
{ MKTAG('t','r','a','k'), mov_read_trak },
{ MKTAG('t','r','a','f'), mov_read_default },
{ MKTAG('t','r','e','f'), mov_read_default },
{ MKTAG('c','h','a','p'), mov_read_chap },
{ MKTAG('t','r','e','x'), mov_read_trex },
{ MKTAG('t','r','u','n'), mov_read_trun },
{ MKTAG('u','d','t','a'), mov_read_default },
{ MKTAG('w','a','v','e'), mov_read_wave },
{ MKTAG('e','s','d','s'), mov_read_esds },
{ MKTAG('d','a','c','3'), mov_read_dac3 }, /* AC-3 info */
{ MKTAG('w','i','d','e'), mov_read_wide }, /* place holder */
{ MKTAG('w','f','e','x'), mov_read_wfex },
{ MKTAG('c','m','o','v'), mov_read_cmov },
{ MKTAG('c','h','a','n'), mov_read_chan }, /* channel layout */
{ MKTAG('d','v','c','1'), mov_read_dvc1 },
{ 0, NULL }
};

static int mov_probe(AVProbeData *p)
{
    unsigned int offset;
    uint32_t tag;
    int score = 0;

    /* check file header */
    offset = 0;
    for (;;) {
        /* ignore invalid offset */
        if ((offset + 8) > (unsigned int)p->buf_size)
            return score;
        tag = AV_RL32(p->buf + offset + 4);
        switch(tag) {
        /* check for obvious tags */
        case MKTAG('j','P',' ',' '): /* jpeg 2000 signature */
        case MKTAG('m','o','o','v'):
        case MKTAG('m','d','a','t'):
        case MKTAG('p','n','o','t'): /* detect movs with preview pics like ew.mov and april.mov */
        case MKTAG('u','d','t','a'): /* Packet Video PVAuthor adds this and a lot of more junk */
        case MKTAG('f','t','y','p'):
            return AVPROBE_SCORE_MAX;
        /* those are more common words, so rate then a bit less */
        case MKTAG('e','d','i','w'): /* xdcam files have reverted first tags */
        case MKTAG('w','i','d','e'):
        case MKTAG('f','r','e','e'):
        case MKTAG('j','u','n','k'):
        case MKTAG('p','i','c','t'):
            return AVPROBE_SCORE_MAX - 5;
        case MKTAG(0x82,0x82,0x7f,0x7d):
        case MKTAG('s','k','i','p'):
        case MKTAG('u','u','i','d'):
        case MKTAG('p','r','f','l'):
            offset = AV_RB32(p->buf+offset) + offset;
            /* if we only find those cause probedata is too small at least rate them */
            score = AVPROBE_SCORE_MAX - 50;
            break;
        default:
            /* unrecognized tag */
            return score;
        }
    }
}

// must be done after parsing all trak because there's no order requirement
static void mov_read_chapters(AVFormatContext *s)
{
    MOVContext *mov = s->priv_data;
    AVStream *st = NULL;
    MOVStreamContext *sc;
    int64_t cur_pos;
    int i;

    for (i = 0; i < s->nb_streams; i++)
        if (s->streams[i]->id == mov->chapter_track) {
            st = s->streams[i];
            break;
        }
    if (!st) {
        av_log(s, AV_LOG_ERROR, "Referenced QT chapter track not found\n");
        return;
    }

    st->discard = AVDISCARD_ALL;
    sc = st->priv_data;
    cur_pos = avio_tell(sc->pb);

    for (i = 0; i < st->nb_index_entries; i++) {
        AVIndexEntry *sample = &st->index_entries[i];
        int64_t end = i+1 < st->nb_index_entries ? st->index_entries[i+1].timestamp : st->duration;
        uint8_t *title;
        uint16_t ch;
        int len, title_len;

        if (avio_seek(sc->pb, sample->pos, SEEK_SET) != sample->pos) {
            av_log(s, AV_LOG_ERROR, "Chapter %d not found in file\n", i);
            goto finish;
        }

        // the first two bytes are the length of the title
        len = avio_rb16(sc->pb);
        if (len > sample->size-2)
            continue;
        title_len = 2*len + 1;
        if (!(title = av_mallocz(title_len)))
            goto finish;

        // The samples could theoretically be in any encoding if there's an encd
        // atom following, but in practice are only utf-8 or utf-16, distinguished
        // instead by the presence of a BOM
        if (!len) {
            title[0] = 0;
        } else {
            ch = avio_rb16(sc->pb);
            if (ch == 0xfeff)
                avio_get_str16be(sc->pb, len, title, title_len);
            else if (ch == 0xfffe)
                avio_get_str16le(sc->pb, len, title, title_len);
            else {
                AV_WB16(title, ch);
                if (len == 1 || len == 2)
                    title[len] = 0;
                else
                    avio_get_str(sc->pb, INT_MAX, title + 2, len - 1);
            }
        }

        avpriv_new_chapter(s, i, st->time_base, sample->timestamp, end, title);
        av_freep(&title);
    }
finish:
    avio_seek(sc->pb, cur_pos, SEEK_SET);
}

static int parse_timecode_in_framenum_format(AVFormatContext *s, AVStream *st,
                                             uint32_t value, int flags)
{
    AVTimecode tc;
    char buf[AV_TIMECODE_STR_SIZE];
    AVRational rate = {st->codec->time_base.den,
                       st->codec->time_base.num};
    int ret = av_timecode_init(&tc, rate, flags, 0, s);
    if (ret < 0)
        return ret;
    av_dict_set(&st->metadata, "timecode",
                av_timecode_make_string(&tc, buf, value), 0);
    return 0;
}

static int mov_read_timecode_track(AVFormatContext *s, AVStream *st)
{
    MOVStreamContext *sc = st->priv_data;
    int flags = 0;
    int64_t cur_pos = avio_tell(sc->pb);
    uint32_t value;

    if (!st->nb_index_entries)
        return -1;

    avio_seek(sc->pb, st->index_entries->pos, SEEK_SET);
    value = avio_rb32(s->pb);

    if (sc->tmcd_flags & 0x0001) flags |= AV_TIMECODE_FLAG_DROPFRAME;
    if (sc->tmcd_flags & 0x0002) flags |= AV_TIMECODE_FLAG_24HOURSMAX;
    if (sc->tmcd_flags & 0x0004) flags |= AV_TIMECODE_FLAG_ALLOWNEGATIVE;

    /* Assume Counter flag is set to 1 in tmcd track (even though it is likely
     * not the case) and thus assume "frame number format" instead of QT one.
     * No sample with tmcd track can be found with a QT timecode at the moment,
     * despite what the tmcd track "suggests" (Counter flag set to 0 means QT
     * format). */
    parse_timecode_in_framenum_format(s, st, value, flags);

    avio_seek(sc->pb, cur_pos, SEEK_SET);
    return 0;
}

static int mov_read_close(AVFormatContext *s)
{
    MOVContext *mov = s->priv_data;
    int i, j;

    for (i = 0; i < s->nb_streams; i++) {
        AVStream *st = s->streams[i];
        MOVStreamContext *sc = st->priv_data;

        av_freep(&sc->ctts_data);
        for (j = 0; j < sc->drefs_count; j++) {
            av_freep(&sc->drefs[j].path);
            av_freep(&sc->drefs[j].dir);
        }
        av_freep(&sc->drefs);
        if (sc->pb && sc->pb != s->pb)
            avio_close(sc->pb);
        sc->pb = NULL;
        av_freep(&sc->chunk_offsets);
        av_freep(&sc->keyframes);
        av_freep(&sc->sample_sizes);
        av_freep(&sc->stps_data);
        av_freep(&sc->stsc_data);
        av_freep(&sc->stts_data);
    }

    if (mov->dv_demux) {
        for (i = 0; i < mov->dv_fctx->nb_streams; i++) {
            av_freep(&mov->dv_fctx->streams[i]->codec);
            av_freep(&mov->dv_fctx->streams[i]);
        }
        av_freep(&mov->dv_fctx);
        av_freep(&mov->dv_demux);
    }

    av_freep(&mov->trex_data);

    return 0;
}

static int mov_read_header(AVFormatContext *s)
{
    MOVContext *mov = s->priv_data;
    AVIOContext *pb = s->pb;
    int err;
    MOVAtom atom = { AV_RL32("root") };

    mov->fc = s;
    /* .mov and .mp4 aren't streamable anyway (only progressive download if moov is before mdat) */
    if (pb->seekable)
        atom.size = avio_size(pb);
    else
        atom.size = INT64_MAX;

    /* check MOV header */
    if ((err = mov_read_default(mov, pb, atom)) < 0) {
        av_log(s, AV_LOG_ERROR, "error reading header: %d\n", err);
        mov_read_close(s);
        return err;
    }
    if (!mov->found_moov) {
        av_log(s, AV_LOG_ERROR, "moov atom not found\n");
        mov_read_close(s);
        return AVERROR_INVALIDDATA;
    }
    av_dlog(mov->fc, "on_parse_exit_offset=%"PRId64"\n", avio_tell(pb));

    if (pb->seekable) {
        int i;
        if (mov->chapter_track > 0)
            mov_read_chapters(s);
        for (i = 0; i < s->nb_streams; i++)
            if (s->streams[i]->codec->codec_tag == AV_RL32("tmcd"))
                mov_read_timecode_track(s, s->streams[i]);
    }

    if (mov->trex_data) {
        int i;
        for (i = 0; i < s->nb_streams; i++) {
            AVStream *st = s->streams[i];
            MOVStreamContext *sc = st->priv_data;
            if (st->duration)
                st->codec->bit_rate = sc->data_size * 8 * sc->time_scale / st->duration;
        }
    }

    return 0;
}

static AVIndexEntry *mov_find_next_sample(AVFormatContext *s, AVStream **st)
{
    AVIndexEntry *sample = NULL;
    int64_t best_dts = INT64_MAX;
    int i;
    for (i = 0; i < s->nb_streams; i++) {
        AVStream *avst = s->streams[i];
        MOVStreamContext *msc = avst->priv_data;
        if (msc->pb && msc->current_sample < avst->nb_index_entries) {
            AVIndexEntry *current_sample = &avst->index_entries[msc->current_sample];
            int64_t dts = av_rescale(current_sample->timestamp, AV_TIME_BASE, msc->time_scale);
            av_dlog(s, "stream %d, sample %d, dts %"PRId64"\n", i, msc->current_sample, dts);
            if (!sample || (!s->pb->seekable && current_sample->pos < sample->pos) ||
                (s->pb->seekable &&
                 ((msc->pb != s->pb && dts < best_dts) || (msc->pb == s->pb &&
                 ((FFABS(best_dts - dts) <= AV_TIME_BASE && current_sample->pos < sample->pos) ||
                  (FFABS(best_dts - dts) > AV_TIME_BASE && dts < best_dts)))))) {
                sample = current_sample;
                best_dts = dts;
                *st = avst;
            }
        }
    }
    return sample;
}

static int mov_read_packet(AVFormatContext *s, AVPacket *pkt)
{
    MOVContext *mov = s->priv_data;
    MOVStreamContext *sc;
    AVIndexEntry *sample;
    AVStream *st = NULL;
    int ret;
    mov->fc = s;
 retry:
    sample = mov_find_next_sample(s, &st);
    if (!sample) {
        mov->found_mdat = 0;
        if (!mov->next_root_atom)
            return AVERROR_EOF;
        avio_seek(s->pb, mov->next_root_atom, SEEK_SET);
        mov->next_root_atom = 0;
        if (mov_read_default(mov, s->pb, (MOVAtom){ AV_RL32("root"), INT64_MAX }) < 0 ||
            url_feof(s->pb))
            return AVERROR_EOF;
        av_dlog(s, "read fragments, offset 0x%"PRIx64"\n", avio_tell(s->pb));
        goto retry;
    }
    sc = st->priv_data;
    /* must be done just before reading, to avoid infinite loop on sample */
    sc->current_sample++;

    if (st->discard != AVDISCARD_ALL) {
        if (avio_seek(sc->pb, sample->pos, SEEK_SET) != sample->pos) {
            av_log(mov->fc, AV_LOG_ERROR, "stream %d, offset 0x%"PRIx64": partial file\n",
                   sc->ffindex, sample->pos);
            return AVERROR_INVALIDDATA;
        }
        ret = av_get_packet(sc->pb, pkt, sample->size);
        if (ret < 0)
            return ret;
        if (sc->has_palette) {
            uint8_t *pal;

            pal = av_packet_new_side_data(pkt, AV_PKT_DATA_PALETTE, AVPALETTE_SIZE);
            if (!pal) {
                av_log(mov->fc, AV_LOG_ERROR, "Cannot append palette to packet\n");
            } else {
                memcpy(pal, sc->palette, AVPALETTE_SIZE);
                sc->has_palette = 0;
            }
        }
#if CONFIG_DV_DEMUXER
        if (mov->dv_demux && sc->dv_audio_container) {
            avpriv_dv_produce_packet(mov->dv_demux, pkt, pkt->data, pkt->size, pkt->pos);
            av_free(pkt->data);
            pkt->size = 0;
            ret = avpriv_dv_get_packet(mov->dv_demux, pkt);
            if (ret < 0)
                return ret;
        }
#endif
    }

    pkt->stream_index = sc->ffindex;
    pkt->dts = sample->timestamp;
    if (sc->ctts_data && sc->ctts_index < sc->ctts_count) {
        pkt->pts = pkt->dts + sc->dts_shift + sc->ctts_data[sc->ctts_index].duration;
        /* update ctts context */
        sc->ctts_sample++;
        if (sc->ctts_index < sc->ctts_count &&
            sc->ctts_data[sc->ctts_index].count == sc->ctts_sample) {
            sc->ctts_index++;
            sc->ctts_sample = 0;
        }
        if (sc->wrong_dts)
            pkt->dts = AV_NOPTS_VALUE;
    } else {
        int64_t next_dts = (sc->current_sample < st->nb_index_entries) ?
            st->index_entries[sc->current_sample].timestamp : st->duration;
        pkt->duration = next_dts - pkt->dts;
        pkt->pts = pkt->dts;
    }
    if (st->discard == AVDISCARD_ALL)
        goto retry;
    pkt->flags |= sample->flags & AVINDEX_KEYFRAME ? AV_PKT_FLAG_KEY : 0;
    pkt->pos = sample->pos;
    av_dlog(s, "stream %d, pts %"PRId64", dts %"PRId64", pos 0x%"PRIx64", duration %d\n",
            pkt->stream_index, pkt->pts, pkt->dts, pkt->pos, pkt->duration);
    return 0;
}

static int mov_seek_stream(AVFormatContext *s, AVStream *st, int64_t timestamp, int flags)
{
    MOVStreamContext *sc = st->priv_data;
    int sample, time_sample;
    int i;

    sample = av_index_search_timestamp(st, timestamp, flags);
    av_dlog(s, "stream %d, timestamp %"PRId64", sample %d\n", st->index, timestamp, sample);
    if (sample < 0 && st->nb_index_entries && timestamp < st->index_entries[0].timestamp)
        sample = 0;
    if (sample < 0) /* not sure what to do */
        return AVERROR_INVALIDDATA;
    sc->current_sample = sample;
    av_dlog(s, "stream %d, found sample %d\n", st->index, sc->current_sample);
    /* adjust ctts index */
    if (sc->ctts_data) {
        time_sample = 0;
        for (i = 0; i < sc->ctts_count; i++) {
            int next = time_sample + sc->ctts_data[i].count;
            if (next > sc->current_sample) {
                sc->ctts_index = i;
                sc->ctts_sample = sc->current_sample - time_sample;
                break;
            }
            time_sample = next;
        }
    }
    return sample;
}

static int mov_read_seek(AVFormatContext *s, int stream_index, int64_t sample_time, int flags)
{
    AVStream *st;
    int64_t seek_timestamp, timestamp;
    int sample;
    int i;

    if (stream_index >= s->nb_streams)
        return AVERROR_INVALIDDATA;
    if (sample_time < 0)
        sample_time = 0;

    st = s->streams[stream_index];
    sample = mov_seek_stream(s, st, sample_time, flags);
    if (sample < 0)
        return sample;

    /* adjust seek timestamp to found sample timestamp */
    seek_timestamp = st->index_entries[sample].timestamp;

    for (i = 0; i < s->nb_streams; i++) {
        st = s->streams[i];
        if (stream_index == i)
            continue;

        timestamp = av_rescale_q(seek_timestamp, s->streams[stream_index]->time_base, st->time_base);
        mov_seek_stream(s, st, timestamp, flags);
    }
    return 0;
}

<<<<<<< HEAD
static int mov_read_close(AVFormatContext *s)
{
    MOVContext *mov = s->priv_data;
    int i, j;

    for (i = 0; i < s->nb_streams; i++) {
        AVStream *st = s->streams[i];
        MOVStreamContext *sc = st->priv_data;

        av_freep(&sc->ctts_data);
        for (j = 0; j < sc->drefs_count; j++) {
            av_freep(&sc->drefs[j].path);
            av_freep(&sc->drefs[j].dir);
        }
        av_freep(&sc->drefs);
        if (sc->pb && sc->pb != s->pb)
            avio_close(sc->pb);
        av_freep(&sc->chunk_offsets);
        av_freep(&sc->keyframes);
        av_freep(&sc->sample_sizes);
        av_freep(&sc->stps_data);
        av_freep(&sc->stsc_data);
        av_freep(&sc->stts_data);
    }

    if (mov->dv_demux) {
        for (i = 0; i < mov->dv_fctx->nb_streams; i++) {
            av_freep(&mov->dv_fctx->streams[i]->codec);
            av_freep(&mov->dv_fctx->streams[i]);
        }
        av_freep(&mov->dv_fctx);
        av_freep(&mov->dv_demux);
    }

    av_freep(&mov->trex_data);

    return 0;
}

=======
>>>>>>> 1e43786b
static const AVOption options[] = {
    {"use_absolute_path",
        "allow using absolute path when opening alias, this is a possible security issue",
        offsetof(MOVContext, use_absolute_path), FF_OPT_TYPE_INT, {.dbl = 0},
        0, 1, AV_OPT_FLAG_VIDEO_PARAM|AV_OPT_FLAG_DECODING_PARAM},
    {NULL}
};
static const AVClass class = {"mov,mp4,m4a,3gp,3g2,mj2", av_default_item_name, options, LIBAVUTIL_VERSION_INT};


AVInputFormat ff_mov_demuxer = {
    .name           = "mov,mp4,m4a,3gp,3g2,mj2",
    .long_name      = NULL_IF_CONFIG_SMALL("QuickTime/MPEG-4/Motion JPEG 2000 format"),
    .priv_data_size = sizeof(MOVContext),
    .read_probe     = mov_probe,
    .read_header    = mov_read_header,
    .read_packet    = mov_read_packet,
    .read_close     = mov_read_close,
    .read_seek      = mov_read_seek,
    .priv_class     = &class,
};<|MERGE_RESOLUTION|>--- conflicted
+++ resolved
@@ -1852,11 +1852,7 @@
         unsigned int stts_sample = 0;
         unsigned int sample_size;
         unsigned int distance = 0;
-<<<<<<< HEAD
-        int key_off = sc->keyframe_count && sc->keyframes[0] == 1;
-=======
         int key_off = (sc->keyframe_count && sc->keyframes[0] > 0) || (sc->stps_data && sc->stps_data[0] > 0);
->>>>>>> 1e43786b
 
         current_dts -= sc->dts_shift;
 
@@ -3036,48 +3032,6 @@
     return 0;
 }
 
-<<<<<<< HEAD
-static int mov_read_close(AVFormatContext *s)
-{
-    MOVContext *mov = s->priv_data;
-    int i, j;
-
-    for (i = 0; i < s->nb_streams; i++) {
-        AVStream *st = s->streams[i];
-        MOVStreamContext *sc = st->priv_data;
-
-        av_freep(&sc->ctts_data);
-        for (j = 0; j < sc->drefs_count; j++) {
-            av_freep(&sc->drefs[j].path);
-            av_freep(&sc->drefs[j].dir);
-        }
-        av_freep(&sc->drefs);
-        if (sc->pb && sc->pb != s->pb)
-            avio_close(sc->pb);
-        av_freep(&sc->chunk_offsets);
-        av_freep(&sc->keyframes);
-        av_freep(&sc->sample_sizes);
-        av_freep(&sc->stps_data);
-        av_freep(&sc->stsc_data);
-        av_freep(&sc->stts_data);
-    }
-
-    if (mov->dv_demux) {
-        for (i = 0; i < mov->dv_fctx->nb_streams; i++) {
-            av_freep(&mov->dv_fctx->streams[i]->codec);
-            av_freep(&mov->dv_fctx->streams[i]);
-        }
-        av_freep(&mov->dv_fctx);
-        av_freep(&mov->dv_demux);
-    }
-
-    av_freep(&mov->trex_data);
-
-    return 0;
-}
-
-=======
->>>>>>> 1e43786b
 static const AVOption options[] = {
     {"use_absolute_path",
         "allow using absolute path when opening alias, this is a possible security issue",
