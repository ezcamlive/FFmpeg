--- conflicted
+++ resolved
@@ -2168,11 +2168,8 @@
         i = blocks_list->nb_elem - 1;
         if (blocks[i].bin.size > 0 && blocks[i].bin.data) {
             int is_keyframe = blocks[i].non_simple ? !blocks[i].reference : -1;
-<<<<<<< HEAD
-=======
             if (!blocks[i].non_simple)
                 blocks[i].duration = 0;
->>>>>>> 03ce421c
             res = matroska_parse_block(matroska,
                                        blocks[i].bin.data, blocks[i].bin.size,
                                        blocks[i].bin.pos,
