/*
 * Copyright (c) 2009 Mans Rullgard <mans@mansr.com>
 *
 * This file is part of FFmpeg.
 *
 * FFmpeg is free software; you can redistribute it and/or
 * modify it under the terms of the GNU Lesser General Public
 * License as published by the Free Software Foundation; either
 * version 2.1 of the License, or (at your option) any later version.
 *
 * FFmpeg is distributed in the hope that it will be useful,
 * but WITHOUT ANY WARRANTY; without even the implied warranty of
 * MERCHANTABILITY or FITNESS FOR A PARTICULAR PURPOSE.  See the GNU
 * Lesser General Public License for more details.
 *
 * You should have received a copy of the GNU Lesser General Public
 * License along with FFmpeg; if not, write to the Free Software
 * Foundation, Inc., 51 Franklin Street, Fifth Floor, Boston, MA 02110-1301 USA
 */

#include <stdint.h>

#include "libavutil/attributes.h"
#include "libavutil/arm/cpu.h"
#include "libavcodec/avcodec.h"
#include "libavcodec/h264pred.h"

void ff_pred16x16_vert_neon(uint8_t *src, ptrdiff_t stride);
void ff_pred16x16_hor_neon(uint8_t *src, ptrdiff_t stride);
void ff_pred16x16_plane_neon(uint8_t *src, ptrdiff_t stride);
void ff_pred16x16_dc_neon(uint8_t *src, ptrdiff_t stride);
void ff_pred16x16_128_dc_neon(uint8_t *src, ptrdiff_t stride);
void ff_pred16x16_left_dc_neon(uint8_t *src, ptrdiff_t stride);
void ff_pred16x16_top_dc_neon(uint8_t *src, ptrdiff_t stride);

void ff_pred8x8_vert_neon(uint8_t *src, ptrdiff_t stride);
void ff_pred8x8_hor_neon(uint8_t *src, ptrdiff_t stride);
void ff_pred8x8_plane_neon(uint8_t *src, ptrdiff_t stride);
void ff_pred8x8_dc_neon(uint8_t *src, ptrdiff_t stride);
void ff_pred8x8_128_dc_neon(uint8_t *src, ptrdiff_t stride);
void ff_pred8x8_left_dc_neon(uint8_t *src, ptrdiff_t stride);
void ff_pred8x8_top_dc_neon(uint8_t *src, ptrdiff_t stride);
void ff_pred8x8_l0t_dc_neon(uint8_t *src, ptrdiff_t stride);
void ff_pred8x8_0lt_dc_neon(uint8_t *src, ptrdiff_t stride);
void ff_pred8x8_l00_dc_neon(uint8_t *src, ptrdiff_t stride);
void ff_pred8x8_0l0_dc_neon(uint8_t *src, ptrdiff_t stride);

static av_cold void h264_pred_init_neon(H264PredContext *h, int codec_id,
                                        const int bit_depth,
                                        const int chroma_format_idc)
{
#if HAVE_NEON
    const int high_depth = bit_depth > 8;

    if (high_depth)
        return;
    if(chroma_format_idc == 1){
    h->pred8x8[VERT_PRED8x8     ] = ff_pred8x8_vert_neon;
    h->pred8x8[HOR_PRED8x8      ] = ff_pred8x8_hor_neon;
    if (codec_id != AV_CODEC_ID_VP7 && codec_id != AV_CODEC_ID_VP8)
        h->pred8x8[PLANE_PRED8x8] = ff_pred8x8_plane_neon;
    h->pred8x8[DC_128_PRED8x8   ] = ff_pred8x8_128_dc_neon;
<<<<<<< HEAD
    if (codec_id != AV_CODEC_ID_RV40 && codec_id != AV_CODEC_ID_VP7 && codec_id != AV_CODEC_ID_VP8) {
=======
    if (codec_id != AV_CODEC_ID_RV40 && codec_id != AV_CODEC_ID_VP7 &&
        codec_id != AV_CODEC_ID_VP8) {
>>>>>>> ac4b32df
        h->pred8x8[DC_PRED8x8     ] = ff_pred8x8_dc_neon;
        h->pred8x8[LEFT_DC_PRED8x8] = ff_pred8x8_left_dc_neon;
        h->pred8x8[TOP_DC_PRED8x8 ] = ff_pred8x8_top_dc_neon;
        h->pred8x8[ALZHEIMER_DC_L0T_PRED8x8] = ff_pred8x8_l0t_dc_neon;
        h->pred8x8[ALZHEIMER_DC_0LT_PRED8x8] = ff_pred8x8_0lt_dc_neon;
        h->pred8x8[ALZHEIMER_DC_L00_PRED8x8] = ff_pred8x8_l00_dc_neon;
        h->pred8x8[ALZHEIMER_DC_0L0_PRED8x8] = ff_pred8x8_0l0_dc_neon;
    }
    }

    h->pred16x16[DC_PRED8x8     ] = ff_pred16x16_dc_neon;
    h->pred16x16[VERT_PRED8x8   ] = ff_pred16x16_vert_neon;
    h->pred16x16[HOR_PRED8x8    ] = ff_pred16x16_hor_neon;
    h->pred16x16[LEFT_DC_PRED8x8] = ff_pred16x16_left_dc_neon;
    h->pred16x16[TOP_DC_PRED8x8 ] = ff_pred16x16_top_dc_neon;
    h->pred16x16[DC_128_PRED8x8 ] = ff_pred16x16_128_dc_neon;
<<<<<<< HEAD
    if (codec_id != AV_CODEC_ID_SVQ3 && codec_id != AV_CODEC_ID_RV40 && codec_id != AV_CODEC_ID_VP7 && codec_id != AV_CODEC_ID_VP8)
=======
    if (codec_id != AV_CODEC_ID_SVQ3 && codec_id != AV_CODEC_ID_RV40 &&
        codec_id != AV_CODEC_ID_VP7 && codec_id != AV_CODEC_ID_VP8)
>>>>>>> ac4b32df
        h->pred16x16[PLANE_PRED8x8  ] = ff_pred16x16_plane_neon;
#endif // HAVE_NEON
}

av_cold void ff_h264_pred_init_arm(H264PredContext *h, int codec_id,
                                   int bit_depth, const int chroma_format_idc)
{
    int cpu_flags = av_get_cpu_flags();

    if (have_neon(cpu_flags))
        h264_pred_init_neon(h, codec_id, bit_depth, chroma_format_idc);
}<|MERGE_RESOLUTION|>--- conflicted
+++ resolved
@@ -60,12 +60,8 @@
     if (codec_id != AV_CODEC_ID_VP7 && codec_id != AV_CODEC_ID_VP8)
         h->pred8x8[PLANE_PRED8x8] = ff_pred8x8_plane_neon;
     h->pred8x8[DC_128_PRED8x8   ] = ff_pred8x8_128_dc_neon;
-<<<<<<< HEAD
-    if (codec_id != AV_CODEC_ID_RV40 && codec_id != AV_CODEC_ID_VP7 && codec_id != AV_CODEC_ID_VP8) {
-=======
     if (codec_id != AV_CODEC_ID_RV40 && codec_id != AV_CODEC_ID_VP7 &&
         codec_id != AV_CODEC_ID_VP8) {
->>>>>>> ac4b32df
         h->pred8x8[DC_PRED8x8     ] = ff_pred8x8_dc_neon;
         h->pred8x8[LEFT_DC_PRED8x8] = ff_pred8x8_left_dc_neon;
         h->pred8x8[TOP_DC_PRED8x8 ] = ff_pred8x8_top_dc_neon;
@@ -82,12 +78,8 @@
     h->pred16x16[LEFT_DC_PRED8x8] = ff_pred16x16_left_dc_neon;
     h->pred16x16[TOP_DC_PRED8x8 ] = ff_pred16x16_top_dc_neon;
     h->pred16x16[DC_128_PRED8x8 ] = ff_pred16x16_128_dc_neon;
-<<<<<<< HEAD
-    if (codec_id != AV_CODEC_ID_SVQ3 && codec_id != AV_CODEC_ID_RV40 && codec_id != AV_CODEC_ID_VP7 && codec_id != AV_CODEC_ID_VP8)
-=======
     if (codec_id != AV_CODEC_ID_SVQ3 && codec_id != AV_CODEC_ID_RV40 &&
         codec_id != AV_CODEC_ID_VP7 && codec_id != AV_CODEC_ID_VP8)
->>>>>>> ac4b32df
         h->pred16x16[PLANE_PRED8x8  ] = ff_pred16x16_plane_neon;
 #endif // HAVE_NEON
 }
