--- conflicted
+++ resolved
@@ -52,39 +52,16 @@
 
 static void sbr_neg_odd_64_c(float *x)
 {
-<<<<<<< HEAD
-    union av_intfloat32 *xi = (union av_intfloat32*)x;
-    int i;
-    for (i = 1; i < 64; i += 4)
-    {
-        xi[i+0].i ^= 1U<<31;
-        xi[i+2].i ^= 1U<<31;
-=======
     union av_intfloat32 *xi = (union av_intfloat32*) x;
     int i;
     for (i = 1; i < 64; i += 4) {
         xi[i + 0].i ^= 1U << 31;
         xi[i + 2].i ^= 1U << 31;
->>>>>>> 4a7af92c
     }
 }
 
 static void sbr_qmf_pre_shuffle_c(float *z)
 {
-<<<<<<< HEAD
-    union av_intfloat32 *zi = (union av_intfloat32*)z;
-    int k;
-    zi[64].i = zi[0].i;
-    zi[65].i = zi[1].i;
-    for (k = 1; k < 31; k+=2) {
-        zi[64+2*k+0].i = zi[64 - k].i ^ (1U<<31);
-        zi[64+2*k+1].i = zi[ k + 1].i;
-        zi[64+2*k+2].i = zi[63 - k].i ^ (1U<<31);
-        zi[64+2*k+3].i = zi[ k + 2].i;
-    }
-    zi[64+2*31+0].i = zi[64 - 31].i ^ (1U<<31);
-    zi[64+2*31+1].i = zi[31 + 1].i;
-=======
     union av_intfloat32 *zi = (union av_intfloat32*) z;
     int k;
     zi[64].i = zi[0].i;
@@ -95,23 +72,13 @@
         zi[64 + 2 * k + 2].i = zi[63 - k].i ^ (1U << 31);
         zi[64 + 2 * k + 3].i = zi[ k + 2].i;
     }
+
     zi[64 + 2 * 31 + 0].i = zi[64 - 31].i ^ (1U << 31);
     zi[64 + 2 * 31 + 1].i = zi[31 +  1].i;
->>>>>>> 4a7af92c
 }
 
 static void sbr_qmf_post_shuffle_c(float W[32][2], const float *z)
 {
-<<<<<<< HEAD
-    const union av_intfloat32 *zi = (const union av_intfloat32*)z;
-    union av_intfloat32 *Wi = (union av_intfloat32*)W;
-    int k;
-    for (k = 0; k < 32; k+=2) {
-        Wi[2*k+0].i = zi[63-k].i ^ (1U<<31);
-        Wi[2*k+1].i = zi[k+0].i;
-        Wi[2*k+2].i = zi[62-k].i ^ (1U<<31);
-        Wi[2*k+3].i = zi[k+1].i;
-=======
     const union av_intfloat32 *zi = (const union av_intfloat32*) z;
     union av_intfloat32 *Wi       = (union av_intfloat32*) W;
     int k;
@@ -120,7 +87,6 @@
         Wi[2 * k + 1].i = zi[ k + 0].i;
         Wi[2 * k + 2].i = zi[62 - k].i ^ (1U << 31);
         Wi[2 * k + 3].i = zi[ k + 1].i;
->>>>>>> 4a7af92c
     }
 }
 
@@ -130,13 +96,8 @@
     union av_intfloat32 *vi = (union av_intfloat32*)v;
     int i;
     for (i = 0; i < 32; i++) {
-<<<<<<< HEAD
-        vi[     i].i = si[63 - 2*i    ].i;
-        vi[63 - i].i = si[63 - 2*i - 1].i ^ (1U<<31);
-=======
         vi[     i].i = si[63 - 2 * i    ].i;
         vi[63 - i].i = si[63 - 2 * i - 1].i ^ (1U << 31);
->>>>>>> 4a7af92c
     }
 }
 
@@ -178,40 +139,13 @@
 static void sbr_autocorrelate_c(const float x[40][2], float phi[3][2][2])
 {
 #if 0
-<<<<<<< HEAD
-    // This code is slower because it multiplies memory accesses.
-    // It is left as eucational purpose and because it may offer
-    // a better reference for writing arch-specific dsp functions.
-=======
     /* This code is slower because it multiplies memory accesses.
      * It is left for educational purposes and because it may offer
      * a better reference for writing arch-specific DSP functions. */
->>>>>>> 4a7af92c
     autocorrelate(x, phi, 0);
     autocorrelate(x, phi, 1);
     autocorrelate(x, phi, 2);
 #else
-<<<<<<< HEAD
-    float real_sum2 = x[ 0][0] * x[ 2][0] + x[ 0][1] * x[ 2][1];
-    float imag_sum2 = x[ 0][0] * x[ 2][1] - x[ 0][1] * x[ 2][0];
-    float real_sum1 = 0.f, imag_sum1 = 0.f, real_sum0 = 0.0f;
-    int   i;
-    for (i = 1; i < 38; i++) {
-        real_sum0 += x[i][0] * x[i  ][0] + x[i][1] * x[i  ][1];
-        real_sum1 += x[i][0] * x[i+1][0] + x[i][1] * x[i+1][1];
-        imag_sum1 += x[i][0] * x[i+1][1] - x[i][1] * x[i+1][0];
-        real_sum2 += x[i][0] * x[i+2][0] + x[i][1] * x[i+2][1];
-        imag_sum2 += x[i][0] * x[i+2][1] - x[i][1] * x[i+2][0];
-    }
-    phi[2-2][1][0] = real_sum2;
-    phi[2-2][1][1] = imag_sum2;
-    phi[2  ][1][0] = real_sum0 + x[ 0][0] * x[ 0][0] + x[ 0][1] * x[ 0][1];
-    phi[1  ][0][0] = real_sum0 + x[38][0] * x[38][0] + x[38][1] * x[38][1];
-    phi[2-1][1][0] = real_sum1 + x[ 0][0] * x[ 1][0] + x[ 0][1] * x[ 1][1];
-    phi[2-1][1][1] = imag_sum1 + x[ 0][0] * x[ 1][1] - x[ 0][1] * x[ 1][0];
-    phi[0  ][0][0] = real_sum1 + x[38][0] * x[39][0] + x[38][1] * x[39][1];
-    phi[0  ][0][1] = imag_sum1 + x[38][0] * x[39][1] - x[38][1] * x[39][0];
-=======
     float real_sum2 = x[0][0] * x[2][0] + x[0][1] * x[2][1];
     float imag_sum2 = x[0][0] * x[2][1] - x[0][1] * x[2][0];
     float real_sum1 = 0.0f, imag_sum1 = 0.0f, real_sum0 = 0.0f;
@@ -231,7 +165,6 @@
     phi[2 - 1][1][1] = imag_sum1 + x[ 0][0] * x[ 1][1] - x[ 0][1] * x[ 1][0];
     phi[0    ][0][0] = real_sum1 + x[38][0] * x[39][0] + x[38][1] * x[39][1];
     phi[0    ][0][1] = imag_sum1 + x[38][0] * x[39][1] - x[38][1] * x[39][0];
->>>>>>> 4a7af92c
 #endif
 }
 
