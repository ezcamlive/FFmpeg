--- conflicted
+++ resolved
@@ -1088,11 +1088,6 @@
     .close          = wavpack_decode_end,
     .decode         = wavpack_decode_frame,
     .flush          = wavpack_decode_flush,
-<<<<<<< HEAD
     .init_thread_copy = ONLY_IF_THREADS_ENABLED(init_thread_copy),
     .capabilities   = CODEC_CAP_DR1 | CODEC_CAP_FRAME_THREADS,
-    .long_name      = NULL_IF_CONFIG_SMALL("WavPack"),
-=======
-    .capabilities   = CODEC_CAP_DR1,
->>>>>>> b2bed932
 };