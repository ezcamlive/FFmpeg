--- conflicted
+++ resolved
@@ -23,15 +23,8 @@
 #include "config.h"
 #include <xvid.h>
 #include <unistd.h>
-<<<<<<< HEAD
+#include "libavutil/attributes.h"
 #include "libavutil/file.h"
-=======
-#if !HAVE_MKSTEMP
-#include <fcntl.h>
-#endif
-
-#include "libavutil/attributes.h"
->>>>>>> 6fee1b90
 #include "avcodec.h"
 #include "libxvid.h"
 #include "mpegvideo.h"
@@ -39,48 +32,8 @@
 #undef NDEBUG
 #include <assert.h>
 
-<<<<<<< HEAD
-int ff_xvid_rate_control_init(MpegEncContext *s){
-=======
-/* Wrapper to work around the lack of mkstemp() on mingw.
- * Also, tries to create file in /tmp first, if possible.
- * *prefix can be a character constant; *filename will be allocated internally.
- * @return file descriptor of opened file (or -1 on error)
- * and opened file name in **filename. */
-int ff_tempfile(const char *prefix, char **filename) {
-    int fd=-1;
-#if !HAVE_MKSTEMP
-    *filename = tempnam(".", prefix);
-#else
-    size_t len = strlen(prefix) + 12; /* room for "/tmp/" and "XXXXXX\0" */
-    *filename = av_malloc(len);
-#endif
-    /* -----common section-----*/
-    if (*filename == NULL) {
-        av_log(NULL, AV_LOG_ERROR, "ff_tempfile: Cannot allocate file name\n");
-        return -1;
-    }
-#if !HAVE_MKSTEMP
-    fd = open(*filename, O_RDWR | O_BINARY | O_CREAT, 0444);
-#else
-    snprintf(*filename, len, "/tmp/%sXXXXXX", prefix);
-    fd = mkstemp(*filename);
-    if (fd < 0) {
-        snprintf(*filename, len, "./%sXXXXXX", prefix);
-        fd = mkstemp(*filename);
-    }
-#endif
-    /* -----common section-----*/
-    if (fd < 0) {
-        av_log(NULL, AV_LOG_ERROR, "ff_tempfile: Cannot open temporary file %s\n", *filename);
-        return -1;
-    }
-    return fd; /* success */
-}
-
 av_cold int ff_xvid_rate_control_init(MpegEncContext *s)
 {
->>>>>>> 6fee1b90
     char *tmp_name;
     int fd, i;
     xvid_plg_create_t xvid_plg_create = { 0 };
