--- conflicted
+++ resolved
@@ -1527,11 +1527,7 @@
         GetBitContext bak = s->gb;
         align_get_bits(&bak);
         if (show_bits(&bak, 16) == 0xFFD1) {
-<<<<<<< HEAD
             av_log(s->avctx, AV_LOG_DEBUG, "AVRn interlaced picture marker found\n");
-=======
-            ff_dlog(s->avctx, "AVRn interlaced picture marker found\n");
->>>>>>> 6a85dfc8
             s->gb = bak;
             skip_bits(&s->gb, 16);
             s->bottom_field ^= 1;
