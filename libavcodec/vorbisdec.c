--- conflicted
+++ resolved
@@ -1330,7 +1330,7 @@
 
             av_dlog(NULL, "Classword: %u\n", temp);
 
-            assert(vr->classifications > 1 && temp <= 65536); //needed for inverse[]
+            av_assert0(vr->classifications > 1 && temp <= 65536); //needed for inverse[]
 
             for (i = 0; i < c_p_c; ++i) {
                 temp2 = (((uint64_t)temp) * inverse_class) >> 32;
@@ -1387,30 +1387,7 @@
         voffset = vr->begin;
         for (partition_count = 0; partition_count < ptns_to_read;) {  // SPEC        error
             if (!pass) {
-<<<<<<< HEAD
-                unsigned inverse_class = ff_inverse[vr->classifications];
-                for (j_times_ptns_to_read = 0, j = 0; j < ch_used; ++j) {
-                    if (!do_not_decode[j]) {
-                        unsigned temp = get_vlc2(gb, vc->codebooks[vr->classbook].vlc.table,
-                                                 vc->codebooks[vr->classbook].nb_bits, 3);
-
-                        av_dlog(NULL, "Classword: %u\n", temp);
-
-                        av_assert0(vr->classifications > 1 && temp <= 65536); //needed for inverse[]
-                        for (i = 0; i < c_p_c; ++i) {
-                            unsigned temp2;
-
-                            temp2 = (((uint64_t)temp) * inverse_class) >> 32;
-                            if (partition_count + c_p_c - 1 - i < ptns_to_read)
-                                classifs[j_times_ptns_to_read + partition_count + c_p_c - 1 - i] = temp - temp2 * vr->classifications;
-                            temp = temp2;
-                        }
-                    }
-                    j_times_ptns_to_read += ptns_to_read;
-                }
-=======
                 setup_classifs(vc, vr, do_not_decode, ch_used, partition_count);
->>>>>>> 98186578
             }
             for (i = 0; (i < c_p_c) && (partition_count < ptns_to_read); ++i) {
                 for (j_times_ptns_to_read = 0, j = 0; j < ch_used; ++j) {
