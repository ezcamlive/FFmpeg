--- conflicted
+++ resolved
@@ -1199,27 +1199,7 @@
     if (!choices)
         return AV_PIX_FMT_NONE;
 
-<<<<<<< HEAD
-    if (avctx->hwaccel && avctx->hwaccel->uninit)
-        avctx->hwaccel->uninit(avctx);
-    av_freep(&avctx->internal->hwaccel_priv_data);
-    avctx->hwaccel = NULL;
-
-    if (desc->flags & AV_PIX_FMT_FLAG_HWACCEL &&
-        !(avctx->codec->capabilities&CODEC_CAP_HWACCEL_VDPAU)) {
-        AVHWAccel *hwaccel;
-        int err;
-
-        hwaccel = find_hwaccel(avctx->codec_id, ret);
-        if (!hwaccel) {
-            av_log(avctx, AV_LOG_ERROR,
-                   "Could not find an AVHWAccel for the pixel format: %s",
-                   desc->name);
-            return AV_PIX_FMT_NONE;
-        }
-=======
     memcpy(choices, fmt, (n + 1) * sizeof(*choices));
->>>>>>> 1c80c9d7
 
     for (;;) {
         ret = avctx->get_format(avctx, choices);
@@ -1236,6 +1216,8 @@
         avctx->hwaccel = NULL;
 
         if (!(desc->flags & AV_PIX_FMT_FLAG_HWACCEL))
+            break;
+        if (avctx->codec->capabilities&CODEC_CAP_HWACCEL_VDPAU)
             break;
 
         if (!setup_hwaccel(avctx, ret, desc->name))
