/*
 * utils for libavcodec
 * Copyright (c) 2001 Fabrice Bellard
 * Copyright (c) 2002-2004 Michael Niedermayer <michaelni@gmx.at>
 *
 * This file is part of FFmpeg.
 *
 * FFmpeg is free software; you can redistribute it and/or
 * modify it under the terms of the GNU Lesser General Public
 * License as published by the Free Software Foundation; either
 * version 2.1 of the License, or (at your option) any later version.
 *
 * FFmpeg is distributed in the hope that it will be useful,
 * but WITHOUT ANY WARRANTY; without even the implied warranty of
 * MERCHANTABILITY or FITNESS FOR A PARTICULAR PURPOSE.  See the GNU
 * Lesser General Public License for more details.
 *
 * You should have received a copy of the GNU Lesser General Public
 * License along with FFmpeg; if not, write to the Free Software
 * Foundation, Inc., 51 Franklin Street, Fifth Floor, Boston, MA 02110-1301 USA
 */

/**
 * @file
 * utils.
 */

#include "config.h"
#include "libavutil/atomic.h"
#include "libavutil/attributes.h"
#include "libavutil/avassert.h"
#include "libavutil/avstring.h"
#include "libavutil/bprint.h"
#include "libavutil/channel_layout.h"
#include "libavutil/crc.h"
#include "libavutil/frame.h"
#include "libavutil/internal.h"
#include "libavutil/mathematics.h"
#include "libavutil/pixdesc.h"
#include "libavutil/imgutils.h"
#include "libavutil/samplefmt.h"
#include "libavutil/dict.h"
#include "avcodec.h"
#include "libavutil/opt.h"
#include "me_cmp.h"
#include "mpegvideo.h"
#include "thread.h"
#include "frame_thread_encoder.h"
#include "internal.h"
#include "raw.h"
#include "bytestream.h"
#include "version.h"
#include <stdlib.h>
#include <stdarg.h>
#include <limits.h>
#include <float.h>
#if CONFIG_ICONV
# include <iconv.h>
#endif

#if HAVE_PTHREADS
#include <pthread.h>
#elif HAVE_W32THREADS
#include "compat/w32pthreads.h"
#elif HAVE_OS2THREADS
#include "compat/os2threads.h"
#endif

#if HAVE_PTHREADS || HAVE_W32THREADS || HAVE_OS2THREADS
static int default_lockmgr_cb(void **arg, enum AVLockOp op)
{
    void * volatile * mutex = arg;
    int err;

    switch (op) {
    case AV_LOCK_CREATE:
        return 0;
    case AV_LOCK_OBTAIN:
        if (!*mutex) {
            pthread_mutex_t *tmp = av_malloc(sizeof(pthread_mutex_t));
            if (!tmp)
                return AVERROR(ENOMEM);
            if ((err = pthread_mutex_init(tmp, NULL))) {
                av_free(tmp);
                return AVERROR(err);
            }
            if (avpriv_atomic_ptr_cas(mutex, NULL, tmp)) {
                pthread_mutex_destroy(tmp);
                av_free(tmp);
            }
        }

        if ((err = pthread_mutex_lock(*mutex)))
            return AVERROR(err);

        return 0;
    case AV_LOCK_RELEASE:
        if ((err = pthread_mutex_unlock(*mutex)))
            return AVERROR(err);

        return 0;
    case AV_LOCK_DESTROY:
        if (*mutex)
            pthread_mutex_destroy(*mutex);
        av_free(*mutex);
        avpriv_atomic_ptr_cas(mutex, *mutex, NULL);
        return 0;
    }
    return 1;
}
static int (*lockmgr_cb)(void **mutex, enum AVLockOp op) = default_lockmgr_cb;
#else
static int (*lockmgr_cb)(void **mutex, enum AVLockOp op) = NULL;
#endif


volatile int ff_avcodec_locked;
static int volatile entangled_thread_counter = 0;
static void *codec_mutex;
static void *avformat_mutex;

static inline int ff_fast_malloc(void *ptr, unsigned int *size, size_t min_size, int zero_realloc)
{
    void **p = ptr;
    if (min_size <= *size && *p)
        return 0;
    min_size = FFMAX(17 * min_size / 16 + 32, min_size);
    av_free(*p);
    *p = zero_realloc ? av_mallocz(min_size) : av_malloc(min_size);
    if (!*p)
        min_size = 0;
    *size = min_size;
    return 1;
}

void av_fast_padded_malloc(void *ptr, unsigned int *size, size_t min_size)
{
    uint8_t **p = ptr;
    if (min_size > SIZE_MAX - FF_INPUT_BUFFER_PADDING_SIZE) {
        av_freep(p);
        *size = 0;
        return;
    }
    if (!ff_fast_malloc(p, size, min_size + FF_INPUT_BUFFER_PADDING_SIZE, 1))
        memset(*p + min_size, 0, FF_INPUT_BUFFER_PADDING_SIZE);
}

void av_fast_padded_mallocz(void *ptr, unsigned int *size, size_t min_size)
{
    uint8_t **p = ptr;
    if (min_size > SIZE_MAX - FF_INPUT_BUFFER_PADDING_SIZE) {
        av_freep(p);
        *size = 0;
        return;
    }
    if (!ff_fast_malloc(p, size, min_size + FF_INPUT_BUFFER_PADDING_SIZE, 1))
        memset(*p, 0, min_size + FF_INPUT_BUFFER_PADDING_SIZE);
}

/* encoder management */
static AVCodec *first_avcodec = NULL;
static AVCodec **last_avcodec = &first_avcodec;

AVCodec *av_codec_next(const AVCodec *c)
{
    if (c)
        return c->next;
    else
        return first_avcodec;
}

static av_cold void avcodec_init(void)
{
    static int initialized = 0;

    if (initialized != 0)
        return;
    initialized = 1;

    if (CONFIG_ME_CMP)
        ff_me_cmp_init_static();
}

int av_codec_is_encoder(const AVCodec *codec)
{
    return codec && (codec->encode_sub || codec->encode2);
}

int av_codec_is_decoder(const AVCodec *codec)
{
    return codec && codec->decode;
}

av_cold void avcodec_register(AVCodec *codec)
{
    AVCodec **p;
    avcodec_init();
    p = last_avcodec;
    codec->next = NULL;

    while(*p || avpriv_atomic_ptr_cas((void * volatile *)p, NULL, codec))
        p = &(*p)->next;
    last_avcodec = &codec->next;

    if (codec->init_static_data)
        codec->init_static_data(codec);
}

#if FF_API_EMU_EDGE
unsigned avcodec_get_edge_width(void)
{
    return EDGE_WIDTH;
}
#endif

#if FF_API_SET_DIMENSIONS
void avcodec_set_dimensions(AVCodecContext *s, int width, int height)
{
    int ret = ff_set_dimensions(s, width, height);
    if (ret < 0) {
        av_log(s, AV_LOG_WARNING, "Failed to set dimensions %d %d\n", width, height);
    }
}
#endif

int ff_set_dimensions(AVCodecContext *s, int width, int height)
{
    int ret = av_image_check_size(width, height, 0, s);

    if (ret < 0)
        width = height = 0;

    s->coded_width  = width;
    s->coded_height = height;
    s->width        = FF_CEIL_RSHIFT(width,  s->lowres);
    s->height       = FF_CEIL_RSHIFT(height, s->lowres);

    return ret;
}

int ff_set_sar(AVCodecContext *avctx, AVRational sar)
{
    int ret = av_image_check_sar(avctx->width, avctx->height, sar);

    if (ret < 0) {
        av_log(avctx, AV_LOG_WARNING, "ignoring invalid SAR: %u/%u\n",
               sar.num, sar.den);
        avctx->sample_aspect_ratio = (AVRational){ 0, 1 };
        return ret;
    } else {
        avctx->sample_aspect_ratio = sar;
    }
    return 0;
}

int ff_side_data_update_matrix_encoding(AVFrame *frame,
                                        enum AVMatrixEncoding matrix_encoding)
{
    AVFrameSideData *side_data;
    enum AVMatrixEncoding *data;

    side_data = av_frame_get_side_data(frame, AV_FRAME_DATA_MATRIXENCODING);
    if (!side_data)
        side_data = av_frame_new_side_data(frame, AV_FRAME_DATA_MATRIXENCODING,
                                           sizeof(enum AVMatrixEncoding));

    if (!side_data)
        return AVERROR(ENOMEM);

    data  = (enum AVMatrixEncoding*)side_data->data;
    *data = matrix_encoding;

    return 0;
}

void avcodec_align_dimensions2(AVCodecContext *s, int *width, int *height,
                               int linesize_align[AV_NUM_DATA_POINTERS])
{
    int i;
    int w_align = 1;
    int h_align = 1;

    switch (s->pix_fmt) {
    case AV_PIX_FMT_YUV420P:
    case AV_PIX_FMT_YUYV422:
    case AV_PIX_FMT_YVYU422:
    case AV_PIX_FMT_UYVY422:
    case AV_PIX_FMT_YUV422P:
    case AV_PIX_FMT_YUV440P:
    case AV_PIX_FMT_YUV444P:
    case AV_PIX_FMT_GBRAP:
    case AV_PIX_FMT_GBRP:
    case AV_PIX_FMT_GRAY8:
    case AV_PIX_FMT_GRAY16BE:
    case AV_PIX_FMT_GRAY16LE:
    case AV_PIX_FMT_YUVJ420P:
    case AV_PIX_FMT_YUVJ422P:
    case AV_PIX_FMT_YUVJ440P:
    case AV_PIX_FMT_YUVJ444P:
    case AV_PIX_FMT_YUVA420P:
    case AV_PIX_FMT_YUVA422P:
    case AV_PIX_FMT_YUVA444P:
    case AV_PIX_FMT_YUV420P9LE:
    case AV_PIX_FMT_YUV420P9BE:
    case AV_PIX_FMT_YUV420P10LE:
    case AV_PIX_FMT_YUV420P10BE:
    case AV_PIX_FMT_YUV420P12LE:
    case AV_PIX_FMT_YUV420P12BE:
    case AV_PIX_FMT_YUV420P14LE:
    case AV_PIX_FMT_YUV420P14BE:
    case AV_PIX_FMT_YUV420P16LE:
    case AV_PIX_FMT_YUV420P16BE:
    case AV_PIX_FMT_YUVA420P9LE:
    case AV_PIX_FMT_YUVA420P9BE:
    case AV_PIX_FMT_YUVA420P10LE:
    case AV_PIX_FMT_YUVA420P10BE:
    case AV_PIX_FMT_YUVA420P16LE:
    case AV_PIX_FMT_YUVA420P16BE:
    case AV_PIX_FMT_YUV422P9LE:
    case AV_PIX_FMT_YUV422P9BE:
    case AV_PIX_FMT_YUV422P10LE:
    case AV_PIX_FMT_YUV422P10BE:
    case AV_PIX_FMT_YUV422P12LE:
    case AV_PIX_FMT_YUV422P12BE:
    case AV_PIX_FMT_YUV422P14LE:
    case AV_PIX_FMT_YUV422P14BE:
    case AV_PIX_FMT_YUV422P16LE:
    case AV_PIX_FMT_YUV422P16BE:
    case AV_PIX_FMT_YUVA422P9LE:
    case AV_PIX_FMT_YUVA422P9BE:
    case AV_PIX_FMT_YUVA422P10LE:
    case AV_PIX_FMT_YUVA422P10BE:
    case AV_PIX_FMT_YUVA422P16LE:
    case AV_PIX_FMT_YUVA422P16BE:
    case AV_PIX_FMT_YUV444P9LE:
    case AV_PIX_FMT_YUV444P9BE:
    case AV_PIX_FMT_YUV444P10LE:
    case AV_PIX_FMT_YUV444P10BE:
    case AV_PIX_FMT_YUV444P12LE:
    case AV_PIX_FMT_YUV444P12BE:
    case AV_PIX_FMT_YUV444P14LE:
    case AV_PIX_FMT_YUV444P14BE:
    case AV_PIX_FMT_YUV444P16LE:
    case AV_PIX_FMT_YUV444P16BE:
    case AV_PIX_FMT_YUVA444P9LE:
    case AV_PIX_FMT_YUVA444P9BE:
    case AV_PIX_FMT_YUVA444P10LE:
    case AV_PIX_FMT_YUVA444P10BE:
    case AV_PIX_FMT_YUVA444P16LE:
    case AV_PIX_FMT_YUVA444P16BE:
    case AV_PIX_FMT_GBRP9LE:
    case AV_PIX_FMT_GBRP9BE:
    case AV_PIX_FMT_GBRP10LE:
    case AV_PIX_FMT_GBRP10BE:
    case AV_PIX_FMT_GBRP12LE:
    case AV_PIX_FMT_GBRP12BE:
    case AV_PIX_FMT_GBRP14LE:
    case AV_PIX_FMT_GBRP14BE:
    case AV_PIX_FMT_GBRP16LE:
    case AV_PIX_FMT_GBRP16BE:
        w_align = 16; //FIXME assume 16 pixel per macroblock
        h_align = 16 * 2; // interlaced needs 2 macroblocks height
        break;
    case AV_PIX_FMT_YUV411P:
    case AV_PIX_FMT_YUVJ411P:
    case AV_PIX_FMT_UYYVYY411:
        w_align = 32;
        h_align = 8;
        break;
    case AV_PIX_FMT_YUV410P:
        if (s->codec_id == AV_CODEC_ID_SVQ1) {
            w_align = 64;
            h_align = 64;
        }
        break;
    case AV_PIX_FMT_RGB555:
        if (s->codec_id == AV_CODEC_ID_RPZA) {
            w_align = 4;
            h_align = 4;
        }
        break;
    case AV_PIX_FMT_PAL8:
    case AV_PIX_FMT_BGR8:
    case AV_PIX_FMT_RGB8:
        if (s->codec_id == AV_CODEC_ID_SMC ||
            s->codec_id == AV_CODEC_ID_CINEPAK) {
            w_align = 4;
            h_align = 4;
        }
        if (s->codec_id == AV_CODEC_ID_JV) {
            w_align = 8;
            h_align = 8;
        }
        break;
    case AV_PIX_FMT_BGR24:
        if ((s->codec_id == AV_CODEC_ID_MSZH) ||
            (s->codec_id == AV_CODEC_ID_ZLIB)) {
            w_align = 4;
            h_align = 4;
        }
        break;
    case AV_PIX_FMT_RGB24:
        if (s->codec_id == AV_CODEC_ID_CINEPAK) {
            w_align = 4;
            h_align = 4;
        }
        break;
    default:
        w_align = 1;
        h_align = 1;
        break;
    }

    if (s->codec_id == AV_CODEC_ID_IFF_ILBM || s->codec_id == AV_CODEC_ID_IFF_BYTERUN1) {
        w_align = FFMAX(w_align, 8);
    }

    *width  = FFALIGN(*width, w_align);
    *height = FFALIGN(*height, h_align);
    if (s->codec_id == AV_CODEC_ID_H264 || s->lowres)
        // some of the optimized chroma MC reads one line too much
        // which is also done in mpeg decoders with lowres > 0
        *height += 2;

    for (i = 0; i < 4; i++)
        linesize_align[i] = STRIDE_ALIGN;
}

void avcodec_align_dimensions(AVCodecContext *s, int *width, int *height)
{
    const AVPixFmtDescriptor *desc = av_pix_fmt_desc_get(s->pix_fmt);
    int chroma_shift = desc->log2_chroma_w;
    int linesize_align[AV_NUM_DATA_POINTERS];
    int align;

    avcodec_align_dimensions2(s, width, height, linesize_align);
    align               = FFMAX(linesize_align[0], linesize_align[3]);
    linesize_align[1] <<= chroma_shift;
    linesize_align[2] <<= chroma_shift;
    align               = FFMAX3(align, linesize_align[1], linesize_align[2]);
    *width              = FFALIGN(*width, align);
}

int avcodec_enum_to_chroma_pos(int *xpos, int *ypos, enum AVChromaLocation pos)
{
    if (pos <= AVCHROMA_LOC_UNSPECIFIED || pos >= AVCHROMA_LOC_NB)
        return AVERROR(EINVAL);
    pos--;

    *xpos = (pos&1) * 128;
    *ypos = ((pos>>1)^(pos<4)) * 128;

    return 0;
}

enum AVChromaLocation avcodec_chroma_pos_to_enum(int xpos, int ypos)
{
    int pos, xout, yout;

    for (pos = AVCHROMA_LOC_UNSPECIFIED + 1; pos < AVCHROMA_LOC_NB; pos++) {
        if (avcodec_enum_to_chroma_pos(&xout, &yout, pos) == 0 && xout == xpos && yout == ypos)
            return pos;
    }
    return AVCHROMA_LOC_UNSPECIFIED;
}

int avcodec_fill_audio_frame(AVFrame *frame, int nb_channels,
                             enum AVSampleFormat sample_fmt, const uint8_t *buf,
                             int buf_size, int align)
{
    int ch, planar, needed_size, ret = 0;

    needed_size = av_samples_get_buffer_size(NULL, nb_channels,
                                             frame->nb_samples, sample_fmt,
                                             align);
    if (buf_size < needed_size)
        return AVERROR(EINVAL);

    planar = av_sample_fmt_is_planar(sample_fmt);
    if (planar && nb_channels > AV_NUM_DATA_POINTERS) {
        if (!(frame->extended_data = av_mallocz_array(nb_channels,
                                                sizeof(*frame->extended_data))))
            return AVERROR(ENOMEM);
    } else {
        frame->extended_data = frame->data;
    }

    if ((ret = av_samples_fill_arrays(frame->extended_data, &frame->linesize[0],
                                      (uint8_t *)(intptr_t)buf, nb_channels, frame->nb_samples,
                                      sample_fmt, align)) < 0) {
        if (frame->extended_data != frame->data)
            av_freep(&frame->extended_data);
        return ret;
    }
    if (frame->extended_data != frame->data) {
        for (ch = 0; ch < AV_NUM_DATA_POINTERS; ch++)
            frame->data[ch] = frame->extended_data[ch];
    }

    return ret;
}

static int update_frame_pool(AVCodecContext *avctx, AVFrame *frame)
{
    FramePool *pool = avctx->internal->pool;
    int i, ret;

    switch (avctx->codec_type) {
    case AVMEDIA_TYPE_VIDEO: {
        AVPicture picture;
        int size[4] = { 0 };
        int w = frame->width;
        int h = frame->height;
        int tmpsize, unaligned;

        if (pool->format == frame->format &&
            pool->width == frame->width && pool->height == frame->height)
            return 0;

        avcodec_align_dimensions2(avctx, &w, &h, pool->stride_align);

        do {
            // NOTE: do not align linesizes individually, this breaks e.g. assumptions
            // that linesize[0] == 2*linesize[1] in the MPEG-encoder for 4:2:2
            av_image_fill_linesizes(picture.linesize, avctx->pix_fmt, w);
            // increase alignment of w for next try (rhs gives the lowest bit set in w)
            w += w & ~(w - 1);

            unaligned = 0;
            for (i = 0; i < 4; i++)
                unaligned |= picture.linesize[i] % pool->stride_align[i];
        } while (unaligned);

        tmpsize = av_image_fill_pointers(picture.data, avctx->pix_fmt, h,
                                         NULL, picture.linesize);
        if (tmpsize < 0)
            return -1;

        for (i = 0; i < 3 && picture.data[i + 1]; i++)
            size[i] = picture.data[i + 1] - picture.data[i];
        size[i] = tmpsize - (picture.data[i] - picture.data[0]);

        for (i = 0; i < 4; i++) {
            av_buffer_pool_uninit(&pool->pools[i]);
            pool->linesize[i] = picture.linesize[i];
            if (size[i]) {
                pool->pools[i] = av_buffer_pool_init(size[i] + 16 + STRIDE_ALIGN - 1,
                                                     CONFIG_MEMORY_POISONING ?
                                                        NULL :
                                                        av_buffer_allocz);
                if (!pool->pools[i]) {
                    ret = AVERROR(ENOMEM);
                    goto fail;
                }
            }
        }
        pool->format = frame->format;
        pool->width  = frame->width;
        pool->height = frame->height;

        break;
        }
    case AVMEDIA_TYPE_AUDIO: {
        int ch     = av_frame_get_channels(frame); //av_get_channel_layout_nb_channels(frame->channel_layout);
        int planar = av_sample_fmt_is_planar(frame->format);
        int planes = planar ? ch : 1;

        if (pool->format == frame->format && pool->planes == planes &&
            pool->channels == ch && frame->nb_samples == pool->samples)
            return 0;

        av_buffer_pool_uninit(&pool->pools[0]);
        ret = av_samples_get_buffer_size(&pool->linesize[0], ch,
                                         frame->nb_samples, frame->format, 0);
        if (ret < 0)
            goto fail;

        pool->pools[0] = av_buffer_pool_init(pool->linesize[0], NULL);
        if (!pool->pools[0]) {
            ret = AVERROR(ENOMEM);
            goto fail;
        }

        pool->format     = frame->format;
        pool->planes     = planes;
        pool->channels   = ch;
        pool->samples = frame->nb_samples;
        break;
        }
    default: av_assert0(0);
    }
    return 0;
fail:
    for (i = 0; i < 4; i++)
        av_buffer_pool_uninit(&pool->pools[i]);
    pool->format = -1;
    pool->planes = pool->channels = pool->samples = 0;
    pool->width  = pool->height = 0;
    return ret;
}

static int audio_get_buffer(AVCodecContext *avctx, AVFrame *frame)
{
    FramePool *pool = avctx->internal->pool;
    int planes = pool->planes;
    int i;

    frame->linesize[0] = pool->linesize[0];

    if (planes > AV_NUM_DATA_POINTERS) {
        frame->extended_data = av_mallocz_array(planes, sizeof(*frame->extended_data));
        frame->nb_extended_buf = planes - AV_NUM_DATA_POINTERS;
        frame->extended_buf  = av_mallocz_array(frame->nb_extended_buf,
                                          sizeof(*frame->extended_buf));
        if (!frame->extended_data || !frame->extended_buf) {
            av_freep(&frame->extended_data);
            av_freep(&frame->extended_buf);
            return AVERROR(ENOMEM);
        }
    } else {
        frame->extended_data = frame->data;
        av_assert0(frame->nb_extended_buf == 0);
    }

    for (i = 0; i < FFMIN(planes, AV_NUM_DATA_POINTERS); i++) {
        frame->buf[i] = av_buffer_pool_get(pool->pools[0]);
        if (!frame->buf[i])
            goto fail;
        frame->extended_data[i] = frame->data[i] = frame->buf[i]->data;
    }
    for (i = 0; i < frame->nb_extended_buf; i++) {
        frame->extended_buf[i] = av_buffer_pool_get(pool->pools[0]);
        if (!frame->extended_buf[i])
            goto fail;
        frame->extended_data[i + AV_NUM_DATA_POINTERS] = frame->extended_buf[i]->data;
    }

    if (avctx->debug & FF_DEBUG_BUFFERS)
        av_log(avctx, AV_LOG_DEBUG, "default_get_buffer called on frame %p", frame);

    return 0;
fail:
    av_frame_unref(frame);
    return AVERROR(ENOMEM);
}

static int video_get_buffer(AVCodecContext *s, AVFrame *pic)
{
    FramePool *pool = s->internal->pool;
    int i;

    if (pic->data[0]) {
        av_log(s, AV_LOG_ERROR, "pic->data[0]!=NULL in avcodec_default_get_buffer\n");
        return -1;
    }

    memset(pic->data, 0, sizeof(pic->data));
    pic->extended_data = pic->data;

    for (i = 0; i < 4 && pool->pools[i]; i++) {
        pic->linesize[i] = pool->linesize[i];

        pic->buf[i] = av_buffer_pool_get(pool->pools[i]);
        if (!pic->buf[i])
            goto fail;

        pic->data[i] = pic->buf[i]->data;
    }
    for (; i < AV_NUM_DATA_POINTERS; i++) {
        pic->data[i] = NULL;
        pic->linesize[i] = 0;
    }
    if (pic->data[1] && !pic->data[2])
        avpriv_set_systematic_pal2((uint32_t *)pic->data[1], s->pix_fmt);

    if (s->debug & FF_DEBUG_BUFFERS)
        av_log(s, AV_LOG_DEBUG, "default_get_buffer called on pic %p\n", pic);

    return 0;
fail:
    av_frame_unref(pic);
    return AVERROR(ENOMEM);
}

void avpriv_color_frame(AVFrame *frame, const int c[4])
{
    const AVPixFmtDescriptor *desc = av_pix_fmt_desc_get(frame->format);
    int p, y, x;

    av_assert0(desc->flags & AV_PIX_FMT_FLAG_PLANAR);

    for (p = 0; p<desc->nb_components; p++) {
        uint8_t *dst = frame->data[p];
        int is_chroma = p == 1 || p == 2;
        int bytes  = is_chroma ? FF_CEIL_RSHIFT(frame->width,  desc->log2_chroma_w) : frame->width;
        int height = is_chroma ? FF_CEIL_RSHIFT(frame->height, desc->log2_chroma_h) : frame->height;
        for (y = 0; y < height; y++) {
            if (desc->comp[0].depth_minus1 >= 8) {
                for (x = 0; x<bytes; x++)
                    ((uint16_t*)dst)[x] = c[p];
            }else
                memset(dst, c[p], bytes);
            dst += frame->linesize[p];
        }
    }
}

int avcodec_default_get_buffer2(AVCodecContext *avctx, AVFrame *frame, int flags)
{
    int ret;

    if ((ret = update_frame_pool(avctx, frame)) < 0)
        return ret;

#if FF_API_GET_BUFFER
FF_DISABLE_DEPRECATION_WARNINGS
    frame->type = FF_BUFFER_TYPE_INTERNAL;
FF_ENABLE_DEPRECATION_WARNINGS
#endif

    switch (avctx->codec_type) {
    case AVMEDIA_TYPE_VIDEO:
        return video_get_buffer(avctx, frame);
    case AVMEDIA_TYPE_AUDIO:
        return audio_get_buffer(avctx, frame);
    default:
        return -1;
    }
}

int ff_init_buffer_info(AVCodecContext *avctx, AVFrame *frame)
{
    AVPacket *pkt = avctx->internal->pkt;

    if (pkt) {
        uint8_t *packet_sd;
        AVFrameSideData *frame_sd;
        int size;
        frame->pkt_pts = pkt->pts;
        av_frame_set_pkt_pos     (frame, pkt->pos);
        av_frame_set_pkt_duration(frame, pkt->duration);
        av_frame_set_pkt_size    (frame, pkt->size);

        /* copy the replaygain data to the output frame */
        packet_sd = av_packet_get_side_data(pkt, AV_PKT_DATA_REPLAYGAIN, &size);
        if (packet_sd) {
            frame_sd = av_frame_new_side_data(frame, AV_FRAME_DATA_REPLAYGAIN, size);
            if (!frame_sd)
                return AVERROR(ENOMEM);

            memcpy(frame_sd->data, packet_sd, size);
        }

        /* copy the displaymatrix to the output frame */
        packet_sd = av_packet_get_side_data(pkt, AV_PKT_DATA_DISPLAYMATRIX, &size);
        if (packet_sd) {
            frame_sd = av_frame_new_side_data(frame, AV_FRAME_DATA_DISPLAYMATRIX, size);
            if (!frame_sd)
                return AVERROR(ENOMEM);

            memcpy(frame_sd->data, packet_sd, size);
        }

        /* copy the stereo3d format to the output frame */
        packet_sd = av_packet_get_side_data(pkt, AV_PKT_DATA_STEREO3D, &size);
        if (packet_sd) {
            frame_sd = av_frame_new_side_data(frame, AV_FRAME_DATA_STEREO3D, size);
            if (!frame_sd)
                return AVERROR(ENOMEM);

            memcpy(frame_sd->data, packet_sd, size);
        }
    } else {
        frame->pkt_pts = AV_NOPTS_VALUE;
        av_frame_set_pkt_pos     (frame, -1);
        av_frame_set_pkt_duration(frame, 0);
        av_frame_set_pkt_size    (frame, -1);
    }
    frame->reordered_opaque = avctx->reordered_opaque;

    if (frame->color_primaries == AVCOL_PRI_UNSPECIFIED)
        frame->color_primaries = avctx->color_primaries;
    if (frame->color_trc == AVCOL_TRC_UNSPECIFIED)
        frame->color_trc = avctx->color_trc;
    if (av_frame_get_colorspace(frame) == AVCOL_SPC_UNSPECIFIED)
        av_frame_set_colorspace(frame, avctx->colorspace);
    if (av_frame_get_color_range(frame) == AVCOL_RANGE_UNSPECIFIED)
        av_frame_set_color_range(frame, avctx->color_range);
    if (frame->chroma_location == AVCHROMA_LOC_UNSPECIFIED)
        frame->chroma_location = avctx->chroma_sample_location;

    switch (avctx->codec->type) {
    case AVMEDIA_TYPE_VIDEO:
        frame->format              = avctx->pix_fmt;
        if (!frame->sample_aspect_ratio.num)
            frame->sample_aspect_ratio = avctx->sample_aspect_ratio;

        if (frame->width && frame->height &&
            av_image_check_sar(frame->width, frame->height,
                               frame->sample_aspect_ratio) < 0) {
            av_log(avctx, AV_LOG_WARNING, "ignoring invalid SAR: %u/%u\n",
                   frame->sample_aspect_ratio.num,
                   frame->sample_aspect_ratio.den);
            frame->sample_aspect_ratio = (AVRational){ 0, 1 };
        }

        break;
    case AVMEDIA_TYPE_AUDIO:
        if (!frame->sample_rate)
            frame->sample_rate    = avctx->sample_rate;
        if (frame->format < 0)
            frame->format         = avctx->sample_fmt;
        if (!frame->channel_layout) {
            if (avctx->channel_layout) {
                 if (av_get_channel_layout_nb_channels(avctx->channel_layout) !=
                     avctx->channels) {
                     av_log(avctx, AV_LOG_ERROR, "Inconsistent channel "
                            "configuration.\n");
                     return AVERROR(EINVAL);
                 }

                frame->channel_layout = avctx->channel_layout;
            } else {
                if (avctx->channels > FF_SANE_NB_CHANNELS) {
                    av_log(avctx, AV_LOG_ERROR, "Too many channels: %d.\n",
                           avctx->channels);
                    return AVERROR(ENOSYS);
                }
            }
        }
        av_frame_set_channels(frame, avctx->channels);
        break;
    }
    return 0;
}

#if FF_API_GET_BUFFER
FF_DISABLE_DEPRECATION_WARNINGS
int avcodec_default_get_buffer(AVCodecContext *avctx, AVFrame *frame)
{
    return avcodec_default_get_buffer2(avctx, frame, 0);
}

typedef struct CompatReleaseBufPriv {
    AVCodecContext avctx;
    AVFrame frame;
    uint8_t avframe_padding[1024]; // hack to allow linking to a avutil with larger AVFrame
} CompatReleaseBufPriv;

static void compat_free_buffer(void *opaque, uint8_t *data)
{
    CompatReleaseBufPriv *priv = opaque;
    if (priv->avctx.release_buffer)
        priv->avctx.release_buffer(&priv->avctx, &priv->frame);
    av_freep(&priv);
}

static void compat_release_buffer(void *opaque, uint8_t *data)
{
    AVBufferRef *buf = opaque;
    av_buffer_unref(&buf);
}
FF_ENABLE_DEPRECATION_WARNINGS
#endif

int ff_decode_frame_props(AVCodecContext *avctx, AVFrame *frame)
{
    return ff_init_buffer_info(avctx, frame);
}

static int get_buffer_internal(AVCodecContext *avctx, AVFrame *frame, int flags)
{
    const AVHWAccel *hwaccel = avctx->hwaccel;
    int override_dimensions = 1;
    int ret;

    if (avctx->codec_type == AVMEDIA_TYPE_VIDEO) {
        if ((ret = av_image_check_size(avctx->width, avctx->height, 0, avctx)) < 0 || avctx->pix_fmt<0) {
            av_log(avctx, AV_LOG_ERROR, "video_get_buffer: image parameters invalid\n");
            return AVERROR(EINVAL);
        }
    }
    if (avctx->codec_type == AVMEDIA_TYPE_VIDEO) {
        if (frame->width <= 0 || frame->height <= 0) {
            frame->width  = FFMAX(avctx->width,  FF_CEIL_RSHIFT(avctx->coded_width,  avctx->lowres));
            frame->height = FFMAX(avctx->height, FF_CEIL_RSHIFT(avctx->coded_height, avctx->lowres));
            override_dimensions = 0;
        }
    }
    ret = ff_decode_frame_props(avctx, frame);
    if (ret < 0)
        return ret;
    if ((ret = ff_init_buffer_info(avctx, frame)) < 0)
        return ret;

    if (hwaccel && hwaccel->alloc_frame) {
        ret = hwaccel->alloc_frame(avctx, frame);
        goto end;
    }

#if FF_API_GET_BUFFER
FF_DISABLE_DEPRECATION_WARNINGS
    /*
     * Wrap an old get_buffer()-allocated buffer in a bunch of AVBuffers.
     * We wrap each plane in its own AVBuffer. Each of those has a reference to
     * a dummy AVBuffer as its private data, unreffing it on free.
     * When all the planes are freed, the dummy buffer's free callback calls
     * release_buffer().
     */
    if (avctx->get_buffer) {
        CompatReleaseBufPriv *priv = NULL;
        AVBufferRef *dummy_buf = NULL;
        int planes, i, ret;

        if (flags & AV_GET_BUFFER_FLAG_REF)
            frame->reference    = 1;

        ret = avctx->get_buffer(avctx, frame);
        if (ret < 0)
            return ret;

        /* return if the buffers are already set up
         * this would happen e.g. when a custom get_buffer() calls
         * avcodec_default_get_buffer
         */
        if (frame->buf[0])
            goto end0;

        priv = av_mallocz(sizeof(*priv));
        if (!priv) {
            ret = AVERROR(ENOMEM);
            goto fail;
        }
        priv->avctx = *avctx;
        priv->frame = *frame;

        dummy_buf = av_buffer_create(NULL, 0, compat_free_buffer, priv, 0);
        if (!dummy_buf) {
            ret = AVERROR(ENOMEM);
            goto fail;
        }

#define WRAP_PLANE(ref_out, data, data_size)                            \
do {                                                                    \
    AVBufferRef *dummy_ref = av_buffer_ref(dummy_buf);                  \
    if (!dummy_ref) {                                                   \
        ret = AVERROR(ENOMEM);                                          \
        goto fail;                                                      \
    }                                                                   \
    ref_out = av_buffer_create(data, data_size, compat_release_buffer,  \
                               dummy_ref, 0);                           \
    if (!ref_out) {                                                     \
        av_frame_unref(frame);                                          \
        ret = AVERROR(ENOMEM);                                          \
        goto fail;                                                      \
    }                                                                   \
} while (0)

        if (avctx->codec_type == AVMEDIA_TYPE_VIDEO) {
            const AVPixFmtDescriptor *desc = av_pix_fmt_desc_get(frame->format);

            planes = av_pix_fmt_count_planes(frame->format);
            /* workaround for AVHWAccel plane count of 0, buf[0] is used as
               check for allocated buffers: make libavcodec happy */
            if (desc && desc->flags & AV_PIX_FMT_FLAG_HWACCEL)
                planes = 1;
            if (!desc || planes <= 0) {
                ret = AVERROR(EINVAL);
                goto fail;
            }

            for (i = 0; i < planes; i++) {
                int v_shift    = (i == 1 || i == 2) ? desc->log2_chroma_h : 0;
                int plane_size = (frame->height >> v_shift) * frame->linesize[i];

                WRAP_PLANE(frame->buf[i], frame->data[i], plane_size);
            }
        } else {
            int planar = av_sample_fmt_is_planar(frame->format);
            planes = planar ? avctx->channels : 1;

            if (planes > FF_ARRAY_ELEMS(frame->buf)) {
                frame->nb_extended_buf = planes - FF_ARRAY_ELEMS(frame->buf);
                frame->extended_buf = av_malloc_array(sizeof(*frame->extended_buf),
                                                frame->nb_extended_buf);
                if (!frame->extended_buf) {
                    ret = AVERROR(ENOMEM);
                    goto fail;
                }
            }

            for (i = 0; i < FFMIN(planes, FF_ARRAY_ELEMS(frame->buf)); i++)
                WRAP_PLANE(frame->buf[i], frame->extended_data[i], frame->linesize[0]);

            for (i = 0; i < frame->nb_extended_buf; i++)
                WRAP_PLANE(frame->extended_buf[i],
                           frame->extended_data[i + FF_ARRAY_ELEMS(frame->buf)],
                           frame->linesize[0]);
        }

        av_buffer_unref(&dummy_buf);

end0:
        frame->width  = avctx->width;
        frame->height = avctx->height;

        return 0;

fail:
        avctx->release_buffer(avctx, frame);
        av_freep(&priv);
        av_buffer_unref(&dummy_buf);
        return ret;
    }
FF_ENABLE_DEPRECATION_WARNINGS
#endif

    ret = avctx->get_buffer2(avctx, frame, flags);

end:
    if (avctx->codec_type == AVMEDIA_TYPE_VIDEO && !override_dimensions) {
        frame->width  = avctx->width;
        frame->height = avctx->height;
    }

    return ret;
}

int ff_get_buffer(AVCodecContext *avctx, AVFrame *frame, int flags)
{
    int ret = get_buffer_internal(avctx, frame, flags);
    if (ret < 0)
        av_log(avctx, AV_LOG_ERROR, "get_buffer() failed\n");
    return ret;
}

static int reget_buffer_internal(AVCodecContext *avctx, AVFrame *frame)
{
    AVFrame *tmp;
    int ret;

    av_assert0(avctx->codec_type == AVMEDIA_TYPE_VIDEO);

    if (frame->data[0] && (frame->width != avctx->width || frame->height != avctx->height || frame->format != avctx->pix_fmt)) {
        av_log(avctx, AV_LOG_WARNING, "Picture changed from size:%dx%d fmt:%s to size:%dx%d fmt:%s in reget buffer()\n",
               frame->width, frame->height, av_get_pix_fmt_name(frame->format), avctx->width, avctx->height, av_get_pix_fmt_name(avctx->pix_fmt));
        av_frame_unref(frame);
    }

    ff_init_buffer_info(avctx, frame);

    if (!frame->data[0])
        return ff_get_buffer(avctx, frame, AV_GET_BUFFER_FLAG_REF);

    if (av_frame_is_writable(frame))
        return ff_decode_frame_props(avctx, frame);

    tmp = av_frame_alloc();
    if (!tmp)
        return AVERROR(ENOMEM);

    av_frame_move_ref(tmp, frame);

    ret = ff_get_buffer(avctx, frame, AV_GET_BUFFER_FLAG_REF);
    if (ret < 0) {
        av_frame_free(&tmp);
        return ret;
    }

    av_frame_copy(frame, tmp);
    av_frame_free(&tmp);

    return 0;
}

int ff_reget_buffer(AVCodecContext *avctx, AVFrame *frame)
{
    int ret = reget_buffer_internal(avctx, frame);
    if (ret < 0)
        av_log(avctx, AV_LOG_ERROR, "reget_buffer() failed\n");
    return ret;
}

#if FF_API_GET_BUFFER
void avcodec_default_release_buffer(AVCodecContext *s, AVFrame *pic)
{
    av_assert0(s->codec_type == AVMEDIA_TYPE_VIDEO);

    av_frame_unref(pic);
}

int avcodec_default_reget_buffer(AVCodecContext *s, AVFrame *pic)
{
    av_assert0(0);
    return AVERROR_BUG;
}
#endif

int avcodec_default_execute(AVCodecContext *c, int (*func)(AVCodecContext *c2, void *arg2), void *arg, int *ret, int count, int size)
{
    int i;

    for (i = 0; i < count; i++) {
        int r = func(c, (char *)arg + i * size);
        if (ret)
            ret[i] = r;
    }
    return 0;
}

int avcodec_default_execute2(AVCodecContext *c, int (*func)(AVCodecContext *c2, void *arg2, int jobnr, int threadnr), void *arg, int *ret, int count)
{
    int i;

    for (i = 0; i < count; i++) {
        int r = func(c, arg, i, 0);
        if (ret)
            ret[i] = r;
    }
    return 0;
}

enum AVPixelFormat avpriv_find_pix_fmt(const PixelFormatTag *tags,
                                       unsigned int fourcc)
{
    while (tags->pix_fmt >= 0) {
        if (tags->fourcc == fourcc)
            return tags->pix_fmt;
        tags++;
    }
    return AV_PIX_FMT_NONE;
}

static int is_hwaccel_pix_fmt(enum AVPixelFormat pix_fmt)
{
    const AVPixFmtDescriptor *desc = av_pix_fmt_desc_get(pix_fmt);
    return desc->flags & AV_PIX_FMT_FLAG_HWACCEL;
}

enum AVPixelFormat avcodec_default_get_format(struct AVCodecContext *s, const enum AVPixelFormat *fmt)
{
    while (*fmt != AV_PIX_FMT_NONE && is_hwaccel_pix_fmt(*fmt))
        ++fmt;
    return fmt[0];
}

static AVHWAccel *find_hwaccel(enum AVCodecID codec_id,
                               enum AVPixelFormat pix_fmt)
{
    AVHWAccel *hwaccel = NULL;

    while ((hwaccel = av_hwaccel_next(hwaccel)))
        if (hwaccel->id == codec_id
            && hwaccel->pix_fmt == pix_fmt)
            return hwaccel;
    return NULL;
}

static int setup_hwaccel(AVCodecContext *avctx,
                         const enum AVPixelFormat fmt,
                         const char *name)
{
    AVHWAccel *hwa = find_hwaccel(avctx->codec_id, fmt);
    int ret        = 0;

    if (!hwa) {
        av_log(avctx, AV_LOG_ERROR,
               "Could not find an AVHWAccel for the pixel format: %s",
               name);
        return AVERROR(ENOENT);
    }

    if (hwa->priv_data_size) {
        avctx->internal->hwaccel_priv_data = av_mallocz(hwa->priv_data_size);
        if (!avctx->internal->hwaccel_priv_data)
            return AVERROR(ENOMEM);
    }

    if (hwa->init) {
        ret = hwa->init(avctx);
        if (ret < 0) {
            av_freep(&avctx->internal->hwaccel_priv_data);
            return ret;
        }
    }

    avctx->hwaccel = hwa;

    return 0;
}

int ff_get_format(AVCodecContext *avctx, const enum AVPixelFormat *fmt)
{
    const AVPixFmtDescriptor *desc;
    enum AVPixelFormat *choices;
    enum AVPixelFormat ret;
    unsigned n = 0;

    while (fmt[n] != AV_PIX_FMT_NONE)
        ++n;

    choices = av_malloc_array(n + 1, sizeof(*choices));
    if (!choices)
        return AV_PIX_FMT_NONE;

    memcpy(choices, fmt, (n + 1) * sizeof(*choices));

    for (;;) {
        ret = avctx->get_format(avctx, choices);

        desc = av_pix_fmt_desc_get(ret);
        if (!desc) {
            ret = AV_PIX_FMT_NONE;
            break;
        }

        if (avctx->hwaccel && avctx->hwaccel->uninit)
            avctx->hwaccel->uninit(avctx);
        av_freep(&avctx->internal->hwaccel_priv_data);
        avctx->hwaccel = NULL;

        if (!(desc->flags & AV_PIX_FMT_FLAG_HWACCEL))
            break;
        if (avctx->codec->capabilities&CODEC_CAP_HWACCEL_VDPAU)
            break;

        if (!setup_hwaccel(avctx, ret, desc->name))
            break;

        /* Remove failed hwaccel from choices */
        for (n = 0; choices[n] != ret; n++)
            av_assert0(choices[n] != AV_PIX_FMT_NONE);

        do
            choices[n] = choices[n + 1];
        while (choices[n++] != AV_PIX_FMT_NONE);
    }

    av_freep(&choices);
    return ret;
}

#if FF_API_AVFRAME_LAVC
void avcodec_get_frame_defaults(AVFrame *frame)
{
#if LIBAVCODEC_VERSION_MAJOR >= 55
     // extended_data should explicitly be freed when needed, this code is unsafe currently
     // also this is not compatible to the <55 ABI/API
    if (frame->extended_data != frame->data && 0)
        av_freep(&frame->extended_data);
#endif

    memset(frame, 0, sizeof(AVFrame));
    av_frame_unref(frame);
}

AVFrame *avcodec_alloc_frame(void)
{
    return av_frame_alloc();
}

void avcodec_free_frame(AVFrame **frame)
{
    av_frame_free(frame);
}
#endif

MAKE_ACCESSORS(AVCodecContext, codec, AVRational, pkt_timebase)
MAKE_ACCESSORS(AVCodecContext, codec, const AVCodecDescriptor *, codec_descriptor)
MAKE_ACCESSORS(AVCodecContext, codec, int, lowres)
MAKE_ACCESSORS(AVCodecContext, codec, int, seek_preroll)
MAKE_ACCESSORS(AVCodecContext, codec, uint16_t*, chroma_intra_matrix)

int av_codec_get_max_lowres(const AVCodec *codec)
{
    return codec->max_lowres;
}

static void get_subtitle_defaults(AVSubtitle *sub)
{
    memset(sub, 0, sizeof(*sub));
    sub->pts = AV_NOPTS_VALUE;
}

static int get_bit_rate(AVCodecContext *ctx)
{
    int bit_rate;
    int bits_per_sample;

    switch (ctx->codec_type) {
    case AVMEDIA_TYPE_VIDEO:
    case AVMEDIA_TYPE_DATA:
    case AVMEDIA_TYPE_SUBTITLE:
    case AVMEDIA_TYPE_ATTACHMENT:
        bit_rate = ctx->bit_rate;
        break;
    case AVMEDIA_TYPE_AUDIO:
        bits_per_sample = av_get_bits_per_sample(ctx->codec_id);
        bit_rate = bits_per_sample ? ctx->sample_rate * ctx->channels * bits_per_sample : ctx->bit_rate;
        break;
    default:
        bit_rate = 0;
        break;
    }
    return bit_rate;
}

int attribute_align_arg ff_codec_open2_recursive(AVCodecContext *avctx, const AVCodec *codec, AVDictionary **options)
{
    int ret = 0;

    ff_unlock_avcodec();

    ret = avcodec_open2(avctx, codec, options);

    ff_lock_avcodec(avctx);
    return ret;
}

int attribute_align_arg avcodec_open2(AVCodecContext *avctx, const AVCodec *codec, AVDictionary **options)
{
    int ret = 0;
    AVDictionary *tmp = NULL;

    if (avcodec_is_open(avctx))
        return 0;

    if ((!codec && !avctx->codec)) {
        av_log(avctx, AV_LOG_ERROR, "No codec provided to avcodec_open2()\n");
        return AVERROR(EINVAL);
    }
    if ((codec && avctx->codec && codec != avctx->codec)) {
        av_log(avctx, AV_LOG_ERROR, "This AVCodecContext was allocated for %s, "
                                    "but %s passed to avcodec_open2()\n", avctx->codec->name, codec->name);
        return AVERROR(EINVAL);
    }
    if (!codec)
        codec = avctx->codec;

    if (avctx->extradata_size < 0 || avctx->extradata_size >= FF_MAX_EXTRADATA_SIZE)
        return AVERROR(EINVAL);

    if (options)
        av_dict_copy(&tmp, *options, 0);

    ret = ff_lock_avcodec(avctx);
    if (ret < 0)
        return ret;

    avctx->internal = av_mallocz(sizeof(AVCodecInternal));
    if (!avctx->internal) {
        ret = AVERROR(ENOMEM);
        goto end;
    }

    avctx->internal->pool = av_mallocz(sizeof(*avctx->internal->pool));
    if (!avctx->internal->pool) {
        ret = AVERROR(ENOMEM);
        goto free_and_end;
    }

    avctx->internal->to_free = av_frame_alloc();
    if (!avctx->internal->to_free) {
        ret = AVERROR(ENOMEM);
        goto free_and_end;
    }

    if (codec->priv_data_size > 0) {
        if (!avctx->priv_data) {
            avctx->priv_data = av_mallocz(codec->priv_data_size);
            if (!avctx->priv_data) {
                ret = AVERROR(ENOMEM);
                goto end;
            }
            if (codec->priv_class) {
                *(const AVClass **)avctx->priv_data = codec->priv_class;
                av_opt_set_defaults(avctx->priv_data);
            }
        }
        if (codec->priv_class && (ret = av_opt_set_dict(avctx->priv_data, &tmp)) < 0)
            goto free_and_end;
    } else {
        avctx->priv_data = NULL;
    }
    if ((ret = av_opt_set_dict(avctx, &tmp)) < 0)
        goto free_and_end;

    // only call ff_set_dimensions() for non H.264/VP6F codecs so as not to overwrite previously setup dimensions
    if (!(avctx->coded_width && avctx->coded_height && avctx->width && avctx->height &&
          (avctx->codec_id == AV_CODEC_ID_H264 || avctx->codec_id == AV_CODEC_ID_VP6F))) {
    if (avctx->coded_width && avctx->coded_height)
        ret = ff_set_dimensions(avctx, avctx->coded_width, avctx->coded_height);
    else if (avctx->width && avctx->height)
        ret = ff_set_dimensions(avctx, avctx->width, avctx->height);
    if (ret < 0)
        goto free_and_end;
    }

    if ((avctx->coded_width || avctx->coded_height || avctx->width || avctx->height)
        && (  av_image_check_size(avctx->coded_width, avctx->coded_height, 0, avctx) < 0
           || av_image_check_size(avctx->width,       avctx->height,       0, avctx) < 0)) {
        av_log(avctx, AV_LOG_WARNING, "Ignoring invalid width/height values\n");
        ff_set_dimensions(avctx, 0, 0);
    }

    if (avctx->width > 0 && avctx->height > 0) {
        if (av_image_check_sar(avctx->width, avctx->height,
                               avctx->sample_aspect_ratio) < 0) {
            av_log(avctx, AV_LOG_WARNING, "ignoring invalid SAR: %u/%u\n",
                   avctx->sample_aspect_ratio.num,
                   avctx->sample_aspect_ratio.den);
            avctx->sample_aspect_ratio = (AVRational){ 0, 1 };
        }
    }

    /* if the decoder init function was already called previously,
     * free the already allocated subtitle_header before overwriting it */
    if (av_codec_is_decoder(codec))
        av_freep(&avctx->subtitle_header);

    if (avctx->channels > FF_SANE_NB_CHANNELS) {
        ret = AVERROR(EINVAL);
        goto free_and_end;
    }

    avctx->codec = codec;
    if ((avctx->codec_type == AVMEDIA_TYPE_UNKNOWN || avctx->codec_type == codec->type) &&
        avctx->codec_id == AV_CODEC_ID_NONE) {
        avctx->codec_type = codec->type;
        avctx->codec_id   = codec->id;
    }
    if (avctx->codec_id != codec->id || (avctx->codec_type != codec->type
                                         && avctx->codec_type != AVMEDIA_TYPE_ATTACHMENT)) {
        av_log(avctx, AV_LOG_ERROR, "Codec type or id mismatches\n");
        ret = AVERROR(EINVAL);
        goto free_and_end;
    }
    avctx->frame_number = 0;
    avctx->codec_descriptor = avcodec_descriptor_get(avctx->codec_id);

    if (avctx->codec->capabilities & CODEC_CAP_EXPERIMENTAL &&
        avctx->strict_std_compliance > FF_COMPLIANCE_EXPERIMENTAL) {
        const char *codec_string = av_codec_is_encoder(codec) ? "encoder" : "decoder";
        AVCodec *codec2;
        av_log(avctx, AV_LOG_ERROR,
               "The %s '%s' is experimental but experimental codecs are not enabled, "
               "add '-strict %d' if you want to use it.\n",
               codec_string, codec->name, FF_COMPLIANCE_EXPERIMENTAL);
        codec2 = av_codec_is_encoder(codec) ? avcodec_find_encoder(codec->id) : avcodec_find_decoder(codec->id);
        if (!(codec2->capabilities & CODEC_CAP_EXPERIMENTAL))
            av_log(avctx, AV_LOG_ERROR, "Alternatively use the non experimental %s '%s'.\n",
                codec_string, codec2->name);
        ret = AVERROR_EXPERIMENTAL;
        goto free_and_end;
    }

    if (avctx->codec_type == AVMEDIA_TYPE_AUDIO &&
        (!avctx->time_base.num || !avctx->time_base.den)) {
        avctx->time_base.num = 1;
        avctx->time_base.den = avctx->sample_rate;
    }

    if (!HAVE_THREADS)
        av_log(avctx, AV_LOG_WARNING, "Warning: not compiled with thread support, using thread emulation\n");

    if (CONFIG_FRAME_THREAD_ENCODER) {
        ff_unlock_avcodec(); //we will instanciate a few encoders thus kick the counter to prevent false detection of a problem
        ret = ff_frame_thread_encoder_init(avctx, options ? *options : NULL);
        ff_lock_avcodec(avctx);
        if (ret < 0)
            goto free_and_end;
    }

    if (HAVE_THREADS
        && !(avctx->internal->frame_thread_encoder && (avctx->active_thread_type&FF_THREAD_FRAME))) {
        ret = ff_thread_init(avctx);
        if (ret < 0) {
            goto free_and_end;
        }
    }
    if (!HAVE_THREADS && !(codec->capabilities & CODEC_CAP_AUTO_THREADS))
        avctx->thread_count = 1;

    if (avctx->codec->max_lowres < avctx->lowres || avctx->lowres < 0) {
        av_log(avctx, AV_LOG_ERROR, "The maximum value for lowres supported by the decoder is %d\n",
               avctx->codec->max_lowres);
        ret = AVERROR(EINVAL);
        goto free_and_end;
    }

#if FF_API_VISMV
    if (avctx->debug_mv)
        av_log(avctx, AV_LOG_WARNING, "The 'vismv' option is deprecated, "
               "see the codecview filter instead.\n");
#endif

    if (av_codec_is_encoder(avctx->codec)) {
        int i;
        if (avctx->codec->sample_fmts) {
            for (i = 0; avctx->codec->sample_fmts[i] != AV_SAMPLE_FMT_NONE; i++) {
                if (avctx->sample_fmt == avctx->codec->sample_fmts[i])
                    break;
                if (avctx->channels == 1 &&
                    av_get_planar_sample_fmt(avctx->sample_fmt) ==
                    av_get_planar_sample_fmt(avctx->codec->sample_fmts[i])) {
                    avctx->sample_fmt = avctx->codec->sample_fmts[i];
                    break;
                }
            }
            if (avctx->codec->sample_fmts[i] == AV_SAMPLE_FMT_NONE) {
                char buf[128];
                snprintf(buf, sizeof(buf), "%d", avctx->sample_fmt);
                av_log(avctx, AV_LOG_ERROR, "Specified sample format %s is invalid or not supported\n",
                       (char *)av_x_if_null(av_get_sample_fmt_name(avctx->sample_fmt), buf));
                ret = AVERROR(EINVAL);
                goto free_and_end;
            }
        }
        if (avctx->codec->pix_fmts) {
            for (i = 0; avctx->codec->pix_fmts[i] != AV_PIX_FMT_NONE; i++)
                if (avctx->pix_fmt == avctx->codec->pix_fmts[i])
                    break;
            if (avctx->codec->pix_fmts[i] == AV_PIX_FMT_NONE
                && !((avctx->codec_id == AV_CODEC_ID_MJPEG || avctx->codec_id == AV_CODEC_ID_LJPEG)
                     && avctx->strict_std_compliance <= FF_COMPLIANCE_UNOFFICIAL)) {
                char buf[128];
                snprintf(buf, sizeof(buf), "%d", avctx->pix_fmt);
                av_log(avctx, AV_LOG_ERROR, "Specified pixel format %s is invalid or not supported\n",
                       (char *)av_x_if_null(av_get_pix_fmt_name(avctx->pix_fmt), buf));
                ret = AVERROR(EINVAL);
                goto free_and_end;
            }
            if (avctx->codec->pix_fmts[i] == AV_PIX_FMT_YUVJ420P ||
                avctx->codec->pix_fmts[i] == AV_PIX_FMT_YUVJ411P ||
                avctx->codec->pix_fmts[i] == AV_PIX_FMT_YUVJ422P ||
                avctx->codec->pix_fmts[i] == AV_PIX_FMT_YUVJ440P ||
                avctx->codec->pix_fmts[i] == AV_PIX_FMT_YUVJ444P)
                avctx->color_range = AVCOL_RANGE_JPEG;
        }
        if (avctx->codec->supported_samplerates) {
            for (i = 0; avctx->codec->supported_samplerates[i] != 0; i++)
                if (avctx->sample_rate == avctx->codec->supported_samplerates[i])
                    break;
            if (avctx->codec->supported_samplerates[i] == 0) {
                av_log(avctx, AV_LOG_ERROR, "Specified sample rate %d is not supported\n",
                       avctx->sample_rate);
                ret = AVERROR(EINVAL);
                goto free_and_end;
            }
        }
        if (avctx->codec->channel_layouts) {
            if (!avctx->channel_layout) {
                av_log(avctx, AV_LOG_WARNING, "Channel layout not specified\n");
            } else {
                for (i = 0; avctx->codec->channel_layouts[i] != 0; i++)
                    if (avctx->channel_layout == avctx->codec->channel_layouts[i])
                        break;
                if (avctx->codec->channel_layouts[i] == 0) {
                    char buf[512];
                    av_get_channel_layout_string(buf, sizeof(buf), -1, avctx->channel_layout);
                    av_log(avctx, AV_LOG_ERROR, "Specified channel layout '%s' is not supported\n", buf);
                    ret = AVERROR(EINVAL);
                    goto free_and_end;
                }
            }
        }
        if (avctx->channel_layout && avctx->channels) {
            int channels = av_get_channel_layout_nb_channels(avctx->channel_layout);
            if (channels != avctx->channels) {
                char buf[512];
                av_get_channel_layout_string(buf, sizeof(buf), -1, avctx->channel_layout);
                av_log(avctx, AV_LOG_ERROR,
                       "Channel layout '%s' with %d channels does not match number of specified channels %d\n",
                       buf, channels, avctx->channels);
                ret = AVERROR(EINVAL);
                goto free_and_end;
            }
        } else if (avctx->channel_layout) {
            avctx->channels = av_get_channel_layout_nb_channels(avctx->channel_layout);
        }
        if(avctx->codec_type == AVMEDIA_TYPE_VIDEO) {
            if (avctx->width <= 0 || avctx->height <= 0) {
                av_log(avctx, AV_LOG_ERROR, "dimensions not set\n");
                ret = AVERROR(EINVAL);
                goto free_and_end;
            }
        }
        if (   (avctx->codec_type == AVMEDIA_TYPE_VIDEO || avctx->codec_type == AVMEDIA_TYPE_AUDIO)
            && avctx->bit_rate>0 && avctx->bit_rate<1000) {
            av_log(avctx, AV_LOG_WARNING, "Bitrate %d is extremely low, maybe you mean %dk\n", avctx->bit_rate, avctx->bit_rate);
        }

        if (!avctx->rc_initial_buffer_occupancy)
            avctx->rc_initial_buffer_occupancy = avctx->rc_buffer_size * 3 / 4;
    }

    avctx->pts_correction_num_faulty_pts =
    avctx->pts_correction_num_faulty_dts = 0;
    avctx->pts_correction_last_pts =
    avctx->pts_correction_last_dts = INT64_MIN;

    if (   avctx->codec->init && (!(avctx->active_thread_type&FF_THREAD_FRAME)
        || avctx->internal->frame_thread_encoder)) {
        ret = avctx->codec->init(avctx);
        if (ret < 0) {
            goto free_and_end;
        }
    }

    ret=0;

#if FF_API_AUDIOENC_DELAY
    if (av_codec_is_encoder(avctx->codec))
        avctx->delay = avctx->initial_padding;
#endif

    if (av_codec_is_decoder(avctx->codec)) {
        if (!avctx->bit_rate)
            avctx->bit_rate = get_bit_rate(avctx);
        /* validate channel layout from the decoder */
        if (avctx->channel_layout) {
            int channels = av_get_channel_layout_nb_channels(avctx->channel_layout);
            if (!avctx->channels)
                avctx->channels = channels;
            else if (channels != avctx->channels) {
                char buf[512];
                av_get_channel_layout_string(buf, sizeof(buf), -1, avctx->channel_layout);
                av_log(avctx, AV_LOG_WARNING,
                       "Channel layout '%s' with %d channels does not match specified number of channels %d: "
                       "ignoring specified channel layout\n",
                       buf, channels, avctx->channels);
                avctx->channel_layout = 0;
            }
        }
        if (avctx->channels && avctx->channels < 0 ||
            avctx->channels > FF_SANE_NB_CHANNELS) {
            ret = AVERROR(EINVAL);
            goto free_and_end;
        }
        if (avctx->sub_charenc) {
            if (avctx->codec_type != AVMEDIA_TYPE_SUBTITLE) {
                av_log(avctx, AV_LOG_ERROR, "Character encoding is only "
                       "supported with subtitles codecs\n");
                ret = AVERROR(EINVAL);
                goto free_and_end;
            } else if (avctx->codec_descriptor->props & AV_CODEC_PROP_BITMAP_SUB) {
                av_log(avctx, AV_LOG_WARNING, "Codec '%s' is bitmap-based, "
                       "subtitles character encoding will be ignored\n",
                       avctx->codec_descriptor->name);
                avctx->sub_charenc_mode = FF_SUB_CHARENC_MODE_DO_NOTHING;
            } else {
                /* input character encoding is set for a text based subtitle
                 * codec at this point */
                if (avctx->sub_charenc_mode == FF_SUB_CHARENC_MODE_AUTOMATIC)
                    avctx->sub_charenc_mode = FF_SUB_CHARENC_MODE_PRE_DECODER;

                if (avctx->sub_charenc_mode == FF_SUB_CHARENC_MODE_PRE_DECODER) {
#if CONFIG_ICONV
                    iconv_t cd = iconv_open("UTF-8", avctx->sub_charenc);
                    if (cd == (iconv_t)-1) {
                        av_log(avctx, AV_LOG_ERROR, "Unable to open iconv context "
                               "with input character encoding \"%s\"\n", avctx->sub_charenc);
                        ret = AVERROR(errno);
                        goto free_and_end;
                    }
                    iconv_close(cd);
#else
                    av_log(avctx, AV_LOG_ERROR, "Character encoding subtitles "
                           "conversion needs a libavcodec built with iconv support "
                           "for this codec\n");
                    ret = AVERROR(ENOSYS);
                    goto free_and_end;
#endif
                }
            }
        }

#if FF_API_AVCTX_TIMEBASE
        if (avctx->framerate.num > 0 && avctx->framerate.den > 0)
            avctx->time_base = av_inv_q(av_mul_q(avctx->framerate, (AVRational){avctx->ticks_per_frame, 1}));
#endif
    }
end:
    ff_unlock_avcodec();
    if (options) {
        av_dict_free(options);
        *options = tmp;
    }

    return ret;
free_and_end:
    av_dict_free(&tmp);
    av_freep(&avctx->priv_data);
    if (avctx->internal) {
        av_frame_free(&avctx->internal->to_free);
        av_freep(&avctx->internal->pool);
    }
    av_freep(&avctx->internal);
    avctx->codec = NULL;
    goto end;
}

int ff_alloc_packet2(AVCodecContext *avctx, AVPacket *avpkt, int64_t size)
{
    if (avpkt->size < 0) {
        av_log(avctx, AV_LOG_ERROR, "Invalid negative user packet size %d\n", avpkt->size);
        return AVERROR(EINVAL);
    }
    if (size < 0 || size > INT_MAX - FF_INPUT_BUFFER_PADDING_SIZE) {
        av_log(avctx, AV_LOG_ERROR, "Invalid minimum required packet size %"PRId64" (max allowed is %d)\n",
               size, INT_MAX - FF_INPUT_BUFFER_PADDING_SIZE);
        return AVERROR(EINVAL);
    }

    if (avctx) {
        av_assert0(!avpkt->data || avpkt->data != avctx->internal->byte_buffer);
        if (!avpkt->data || avpkt->size < size) {
            av_fast_padded_malloc(&avctx->internal->byte_buffer, &avctx->internal->byte_buffer_size, size);
            avpkt->data = avctx->internal->byte_buffer;
            avpkt->size = avctx->internal->byte_buffer_size;
#if FF_API_DESTRUCT_PACKET
FF_DISABLE_DEPRECATION_WARNINGS
            avpkt->destruct = NULL;
FF_ENABLE_DEPRECATION_WARNINGS
#endif
        }
    }

    if (avpkt->data) {
        AVBufferRef *buf = avpkt->buf;
#if FF_API_DESTRUCT_PACKET
FF_DISABLE_DEPRECATION_WARNINGS
        void *destruct = avpkt->destruct;
FF_ENABLE_DEPRECATION_WARNINGS
#endif

        if (avpkt->size < size) {
            av_log(avctx, AV_LOG_ERROR, "User packet is too small (%d < %"PRId64")\n", avpkt->size, size);
            return AVERROR(EINVAL);
        }

        av_init_packet(avpkt);
#if FF_API_DESTRUCT_PACKET
FF_DISABLE_DEPRECATION_WARNINGS
        avpkt->destruct = destruct;
FF_ENABLE_DEPRECATION_WARNINGS
#endif
        avpkt->buf      = buf;
        avpkt->size     = size;
        return 0;
    } else {
        int ret = av_new_packet(avpkt, size);
        if (ret < 0)
            av_log(avctx, AV_LOG_ERROR, "Failed to allocate packet of size %"PRId64"\n", size);
        return ret;
    }
}

int ff_alloc_packet(AVPacket *avpkt, int size)
{
    return ff_alloc_packet2(NULL, avpkt, size);
}

/**
 * Pad last frame with silence.
 */
static int pad_last_frame(AVCodecContext *s, AVFrame **dst, const AVFrame *src)
{
    AVFrame *frame = NULL;
    int ret;

    if (!(frame = av_frame_alloc()))
        return AVERROR(ENOMEM);

    frame->format         = src->format;
    frame->channel_layout = src->channel_layout;
    av_frame_set_channels(frame, av_frame_get_channels(src));
    frame->nb_samples     = s->frame_size;
    ret = av_frame_get_buffer(frame, 32);
    if (ret < 0)
        goto fail;

    ret = av_frame_copy_props(frame, src);
    if (ret < 0)
        goto fail;

    if ((ret = av_samples_copy(frame->extended_data, src->extended_data, 0, 0,
                               src->nb_samples, s->channels, s->sample_fmt)) < 0)
        goto fail;
    if ((ret = av_samples_set_silence(frame->extended_data, src->nb_samples,
                                      frame->nb_samples - src->nb_samples,
                                      s->channels, s->sample_fmt)) < 0)
        goto fail;

    *dst = frame;

    return 0;

fail:
    av_frame_free(&frame);
    return ret;
}

int attribute_align_arg avcodec_encode_audio2(AVCodecContext *avctx,
                                              AVPacket *avpkt,
                                              const AVFrame *frame,
                                              int *got_packet_ptr)
{
    AVFrame *extended_frame = NULL;
    AVFrame *padded_frame = NULL;
    int ret;
    AVPacket user_pkt = *avpkt;
    int needs_realloc = !user_pkt.data;

    *got_packet_ptr = 0;

    if (!(avctx->codec->capabilities & CODEC_CAP_DELAY) && !frame) {
        av_free_packet(avpkt);
        av_init_packet(avpkt);
        return 0;
    }

    /* ensure that extended_data is properly set */
    if (frame && !frame->extended_data) {
        if (av_sample_fmt_is_planar(avctx->sample_fmt) &&
            avctx->channels > AV_NUM_DATA_POINTERS) {
            av_log(avctx, AV_LOG_ERROR, "Encoding to a planar sample format, "
                                        "with more than %d channels, but extended_data is not set.\n",
                   AV_NUM_DATA_POINTERS);
            return AVERROR(EINVAL);
        }
        av_log(avctx, AV_LOG_WARNING, "extended_data is not set.\n");

        extended_frame = av_frame_alloc();
        if (!extended_frame)
            return AVERROR(ENOMEM);

        memcpy(extended_frame, frame, sizeof(AVFrame));
        extended_frame->extended_data = extended_frame->data;
        frame = extended_frame;
    }

    /* check for valid frame size */
    if (frame) {
        if (avctx->codec->capabilities & CODEC_CAP_SMALL_LAST_FRAME) {
            if (frame->nb_samples > avctx->frame_size) {
                av_log(avctx, AV_LOG_ERROR, "more samples than frame size (avcodec_encode_audio2)\n");
                ret = AVERROR(EINVAL);
                goto end;
            }
        } else if (!(avctx->codec->capabilities & CODEC_CAP_VARIABLE_FRAME_SIZE)) {
            if (frame->nb_samples < avctx->frame_size &&
                !avctx->internal->last_audio_frame) {
                ret = pad_last_frame(avctx, &padded_frame, frame);
                if (ret < 0)
                    goto end;

                frame = padded_frame;
                avctx->internal->last_audio_frame = 1;
            }

            if (frame->nb_samples != avctx->frame_size) {
                av_log(avctx, AV_LOG_ERROR, "nb_samples (%d) != frame_size (%d) (avcodec_encode_audio2)\n", frame->nb_samples, avctx->frame_size);
                ret = AVERROR(EINVAL);
                goto end;
            }
        }
    }

    ret = avctx->codec->encode2(avctx, avpkt, frame, got_packet_ptr);
    if (!ret) {
        if (*got_packet_ptr) {
            if (!(avctx->codec->capabilities & CODEC_CAP_DELAY)) {
                if (avpkt->pts == AV_NOPTS_VALUE)
                    avpkt->pts = frame->pts;
                if (!avpkt->duration)
                    avpkt->duration = ff_samples_to_time_base(avctx,
                                                              frame->nb_samples);
            }
            avpkt->dts = avpkt->pts;
        } else {
            avpkt->size = 0;
        }
    }
    if (avpkt->data && avpkt->data == avctx->internal->byte_buffer) {
        needs_realloc = 0;
        if (user_pkt.data) {
            if (user_pkt.size >= avpkt->size) {
                memcpy(user_pkt.data, avpkt->data, avpkt->size);
            } else {
                av_log(avctx, AV_LOG_ERROR, "Provided packet is too small, needs to be %d\n", avpkt->size);
                avpkt->size = user_pkt.size;
                ret = -1;
            }
            avpkt->buf      = user_pkt.buf;
            avpkt->data     = user_pkt.data;
#if FF_API_DESTRUCT_PACKET
FF_DISABLE_DEPRECATION_WARNINGS
            avpkt->destruct = user_pkt.destruct;
FF_ENABLE_DEPRECATION_WARNINGS
#endif
        } else {
            if (av_dup_packet(avpkt) < 0) {
                ret = AVERROR(ENOMEM);
            }
        }
    }

    if (!ret) {
        if (needs_realloc && avpkt->data) {
            ret = av_buffer_realloc(&avpkt->buf, avpkt->size + FF_INPUT_BUFFER_PADDING_SIZE);
            if (ret >= 0)
                avpkt->data = avpkt->buf->data;
        }

        avctx->frame_number++;
    }

    if (ret < 0 || !*got_packet_ptr) {
        av_free_packet(avpkt);
        av_init_packet(avpkt);
        goto end;
    }

    /* NOTE: if we add any audio encoders which output non-keyframe packets,
     *       this needs to be moved to the encoders, but for now we can do it
     *       here to simplify things */
    avpkt->flags |= AV_PKT_FLAG_KEY;

end:
    av_frame_free(&padded_frame);
    av_free(extended_frame);

#if FF_API_AUDIOENC_DELAY
    avctx->delay = avctx->initial_padding;
#endif

    return ret;
}

#if FF_API_OLD_ENCODE_AUDIO
int attribute_align_arg avcodec_encode_audio(AVCodecContext *avctx,
                                             uint8_t *buf, int buf_size,
                                             const short *samples)
{
    AVPacket pkt;
    AVFrame *frame;
    int ret, samples_size, got_packet;

    av_init_packet(&pkt);
    pkt.data = buf;
    pkt.size = buf_size;

    if (samples) {
        frame = av_frame_alloc();
        if (!frame)
            return AVERROR(ENOMEM);

        if (avctx->frame_size) {
            frame->nb_samples = avctx->frame_size;
        } else {
            /* if frame_size is not set, the number of samples must be
             * calculated from the buffer size */
            int64_t nb_samples;
            if (!av_get_bits_per_sample(avctx->codec_id)) {
                av_log(avctx, AV_LOG_ERROR, "avcodec_encode_audio() does not "
                                            "support this codec\n");
                av_frame_free(&frame);
                return AVERROR(EINVAL);
            }
            nb_samples = (int64_t)buf_size * 8 /
                         (av_get_bits_per_sample(avctx->codec_id) *
                          avctx->channels);
            if (nb_samples >= INT_MAX) {
                av_frame_free(&frame);
                return AVERROR(EINVAL);
            }
            frame->nb_samples = nb_samples;
        }

        /* it is assumed that the samples buffer is large enough based on the
         * relevant parameters */
        samples_size = av_samples_get_buffer_size(NULL, avctx->channels,
                                                  frame->nb_samples,
                                                  avctx->sample_fmt, 1);
        if ((ret = avcodec_fill_audio_frame(frame, avctx->channels,
                                            avctx->sample_fmt,
                                            (const uint8_t *)samples,
                                            samples_size, 1)) < 0) {
            av_frame_free(&frame);
            return ret;
        }

        /* fabricate frame pts from sample count.
         * this is needed because the avcodec_encode_audio() API does not have
         * a way for the user to provide pts */
        if (avctx->sample_rate && avctx->time_base.num)
            frame->pts = ff_samples_to_time_base(avctx,
                                                 avctx->internal->sample_count);
        else
            frame->pts = AV_NOPTS_VALUE;
        avctx->internal->sample_count += frame->nb_samples;
    } else {
        frame = NULL;
    }

    got_packet = 0;
    ret = avcodec_encode_audio2(avctx, &pkt, frame, &got_packet);
    if (!ret && got_packet && avctx->coded_frame) {
        avctx->coded_frame->pts       = pkt.pts;
        avctx->coded_frame->key_frame = !!(pkt.flags & AV_PKT_FLAG_KEY);
    }
    /* free any side data since we cannot return it */
    av_packet_free_side_data(&pkt);

    if (frame && frame->extended_data != frame->data)
        av_freep(&frame->extended_data);

    av_frame_free(&frame);
    return ret ? ret : pkt.size;
}

#endif

#if FF_API_OLD_ENCODE_VIDEO
int attribute_align_arg avcodec_encode_video(AVCodecContext *avctx, uint8_t *buf, int buf_size,
                                             const AVFrame *pict)
{
    AVPacket pkt;
    int ret, got_packet = 0;

    if (buf_size < FF_MIN_BUFFER_SIZE) {
        av_log(avctx, AV_LOG_ERROR, "buffer smaller than minimum size\n");
        return -1;
    }

    av_init_packet(&pkt);
    pkt.data = buf;
    pkt.size = buf_size;

    ret = avcodec_encode_video2(avctx, &pkt, pict, &got_packet);
    if (!ret && got_packet && avctx->coded_frame) {
        avctx->coded_frame->pts       = pkt.pts;
        avctx->coded_frame->key_frame = !!(pkt.flags & AV_PKT_FLAG_KEY);
    }

    /* free any side data since we cannot return it */
    if (pkt.side_data_elems > 0) {
        int i;
        for (i = 0; i < pkt.side_data_elems; i++)
            av_free(pkt.side_data[i].data);
        av_freep(&pkt.side_data);
        pkt.side_data_elems = 0;
    }

    return ret ? ret : pkt.size;
}

#endif

int attribute_align_arg avcodec_encode_video2(AVCodecContext *avctx,
                                              AVPacket *avpkt,
                                              const AVFrame *frame,
                                              int *got_packet_ptr)
{
    int ret;
    AVPacket user_pkt = *avpkt;
    int needs_realloc = !user_pkt.data;

    *got_packet_ptr = 0;

    if(CONFIG_FRAME_THREAD_ENCODER &&
       avctx->internal->frame_thread_encoder && (avctx->active_thread_type&FF_THREAD_FRAME))
        return ff_thread_video_encode_frame(avctx, avpkt, frame, got_packet_ptr);

    if ((avctx->flags&CODEC_FLAG_PASS1) && avctx->stats_out)
        avctx->stats_out[0] = '\0';

    if (!(avctx->codec->capabilities & CODEC_CAP_DELAY) && !frame) {
        av_free_packet(avpkt);
        av_init_packet(avpkt);
        avpkt->size = 0;
        return 0;
    }

    if (av_image_check_size(avctx->width, avctx->height, 0, avctx))
        return AVERROR(EINVAL);

    av_assert0(avctx->codec->encode2);

    ret = avctx->codec->encode2(avctx, avpkt, frame, got_packet_ptr);
    av_assert0(ret <= 0);

    if (avpkt->data && avpkt->data == avctx->internal->byte_buffer) {
        needs_realloc = 0;
        if (user_pkt.data) {
            if (user_pkt.size >= avpkt->size) {
                memcpy(user_pkt.data, avpkt->data, avpkt->size);
            } else {
                av_log(avctx, AV_LOG_ERROR, "Provided packet is too small, needs to be %d\n", avpkt->size);
                avpkt->size = user_pkt.size;
                ret = -1;
            }
            avpkt->buf      = user_pkt.buf;
            avpkt->data     = user_pkt.data;
#if FF_API_DESTRUCT_PACKET
FF_DISABLE_DEPRECATION_WARNINGS
            avpkt->destruct = user_pkt.destruct;
FF_ENABLE_DEPRECATION_WARNINGS
#endif
        } else {
            if (av_dup_packet(avpkt) < 0) {
                ret = AVERROR(ENOMEM);
            }
        }
    }

    if (!ret) {
        if (!*got_packet_ptr)
            avpkt->size = 0;
        else if (!(avctx->codec->capabilities & CODEC_CAP_DELAY))
            avpkt->pts = avpkt->dts = frame->pts;

        if (needs_realloc && avpkt->data) {
            ret = av_buffer_realloc(&avpkt->buf, avpkt->size + FF_INPUT_BUFFER_PADDING_SIZE);
            if (ret >= 0)
                avpkt->data = avpkt->buf->data;
        }

        avctx->frame_number++;
    }

    if (ret < 0 || !*got_packet_ptr)
        av_free_packet(avpkt);
    else
        av_packet_merge_side_data(avpkt);

    emms_c();
    return ret;
}

int avcodec_encode_subtitle(AVCodecContext *avctx, uint8_t *buf, int buf_size,
                            const AVSubtitle *sub)
{
    int ret;
    if (sub->start_display_time) {
        av_log(avctx, AV_LOG_ERROR, "start_display_time must be 0.\n");
        return -1;
    }

    ret = avctx->codec->encode_sub(avctx, buf, buf_size, sub);
    avctx->frame_number++;
    return ret;
}

/**
 * Attempt to guess proper monotonic timestamps for decoded video frames
 * which might have incorrect times. Input timestamps may wrap around, in
 * which case the output will as well.
 *
 * @param pts the pts field of the decoded AVPacket, as passed through
 * AVFrame.pkt_pts
 * @param dts the dts field of the decoded AVPacket
 * @return one of the input values, may be AV_NOPTS_VALUE
 */
static int64_t guess_correct_pts(AVCodecContext *ctx,
                                 int64_t reordered_pts, int64_t dts)
{
    int64_t pts = AV_NOPTS_VALUE;

    if (dts != AV_NOPTS_VALUE) {
        ctx->pts_correction_num_faulty_dts += dts <= ctx->pts_correction_last_dts;
        ctx->pts_correction_last_dts = dts;
    } else if (reordered_pts != AV_NOPTS_VALUE)
        ctx->pts_correction_last_dts = reordered_pts;

    if (reordered_pts != AV_NOPTS_VALUE) {
        ctx->pts_correction_num_faulty_pts += reordered_pts <= ctx->pts_correction_last_pts;
        ctx->pts_correction_last_pts = reordered_pts;
    } else if(dts != AV_NOPTS_VALUE)
        ctx->pts_correction_last_pts = dts;

    if ((ctx->pts_correction_num_faulty_pts<=ctx->pts_correction_num_faulty_dts || dts == AV_NOPTS_VALUE)
       && reordered_pts != AV_NOPTS_VALUE)
        pts = reordered_pts;
    else
        pts = dts;

    return pts;
}

static int apply_param_change(AVCodecContext *avctx, AVPacket *avpkt)
{
    int size = 0, ret;
    const uint8_t *data;
    uint32_t flags;

    data = av_packet_get_side_data(avpkt, AV_PKT_DATA_PARAM_CHANGE, &size);
    if (!data)
        return 0;

    if (!(avctx->codec->capabilities & CODEC_CAP_PARAM_CHANGE)) {
        av_log(avctx, AV_LOG_ERROR, "This decoder does not support parameter "
               "changes, but PARAM_CHANGE side data was sent to it.\n");
        return AVERROR(EINVAL);
    }

    if (size < 4)
        goto fail;

    flags = bytestream_get_le32(&data);
    size -= 4;

    if (flags & AV_SIDE_DATA_PARAM_CHANGE_CHANNEL_COUNT) {
        if (size < 4)
            goto fail;
        avctx->channels = bytestream_get_le32(&data);
        size -= 4;
    }
    if (flags & AV_SIDE_DATA_PARAM_CHANGE_CHANNEL_LAYOUT) {
        if (size < 8)
            goto fail;
        avctx->channel_layout = bytestream_get_le64(&data);
        size -= 8;
    }
    if (flags & AV_SIDE_DATA_PARAM_CHANGE_SAMPLE_RATE) {
        if (size < 4)
            goto fail;
        avctx->sample_rate = bytestream_get_le32(&data);
        size -= 4;
    }
    if (flags & AV_SIDE_DATA_PARAM_CHANGE_DIMENSIONS) {
        if (size < 8)
            goto fail;
        avctx->width  = bytestream_get_le32(&data);
        avctx->height = bytestream_get_le32(&data);
        size -= 8;
        ret = ff_set_dimensions(avctx, avctx->width, avctx->height);
        if (ret < 0)
            return ret;
    }

    return 0;
fail:
    av_log(avctx, AV_LOG_ERROR, "PARAM_CHANGE side data too small.\n");
    return AVERROR_INVALIDDATA;
}

static int add_metadata_from_side_data(AVCodecContext *avctx, AVFrame *frame)
{
    int size;
    const uint8_t *side_metadata;

    AVDictionary **frame_md = avpriv_frame_get_metadatap(frame);

    side_metadata = av_packet_get_side_data(avctx->internal->pkt,
                                            AV_PKT_DATA_STRINGS_METADATA, &size);
    return av_packet_unpack_dictionary(side_metadata, size, frame_md);
}

static int unrefcount_frame(AVCodecInternal *avci, AVFrame *frame)
{
    int ret;

    /* move the original frame to our backup */
    av_frame_unref(avci->to_free);
    av_frame_move_ref(avci->to_free, frame);

    /* now copy everything except the AVBufferRefs back
     * note that we make a COPY of the side data, so calling av_frame_free() on
     * the caller's frame will work properly */
    ret = av_frame_copy_props(frame, avci->to_free);
    if (ret < 0)
        return ret;

    memcpy(frame->data,     avci->to_free->data,     sizeof(frame->data));
    memcpy(frame->linesize, avci->to_free->linesize, sizeof(frame->linesize));
    if (avci->to_free->extended_data != avci->to_free->data) {
        int planes = av_frame_get_channels(avci->to_free);
        int size   = planes * sizeof(*frame->extended_data);

        if (!size) {
            av_frame_unref(frame);
            return AVERROR_BUG;
        }

        frame->extended_data = av_malloc(size);
        if (!frame->extended_data) {
            av_frame_unref(frame);
            return AVERROR(ENOMEM);
        }
        memcpy(frame->extended_data, avci->to_free->extended_data,
               size);
    } else
        frame->extended_data = frame->data;

    frame->format         = avci->to_free->format;
    frame->width          = avci->to_free->width;
    frame->height         = avci->to_free->height;
    frame->channel_layout = avci->to_free->channel_layout;
    frame->nb_samples     = avci->to_free->nb_samples;
    av_frame_set_channels(frame, av_frame_get_channels(avci->to_free));

    return 0;
}

int attribute_align_arg avcodec_decode_video2(AVCodecContext *avctx, AVFrame *picture,
                                              int *got_picture_ptr,
                                              const AVPacket *avpkt)
{
    AVCodecInternal *avci = avctx->internal;
    int ret;
    // copy to ensure we do not change avpkt
    AVPacket tmp = *avpkt;

    if (!avctx->codec)
        return AVERROR(EINVAL);
    if (avctx->codec->type != AVMEDIA_TYPE_VIDEO) {
        av_log(avctx, AV_LOG_ERROR, "Invalid media type for video\n");
        return AVERROR(EINVAL);
    }

    *got_picture_ptr = 0;
    if ((avctx->coded_width || avctx->coded_height) && av_image_check_size(avctx->coded_width, avctx->coded_height, 0, avctx))
        return AVERROR(EINVAL);

    av_frame_unref(picture);

    if ((avctx->codec->capabilities & CODEC_CAP_DELAY) || avpkt->size || (avctx->active_thread_type & FF_THREAD_FRAME)) {
        int did_split = av_packet_split_side_data(&tmp);
        ret = apply_param_change(avctx, &tmp);
        if (ret < 0) {
            av_log(avctx, AV_LOG_ERROR, "Error applying parameter changes.\n");
            if (avctx->err_recognition & AV_EF_EXPLODE)
                goto fail;
        }

        avctx->internal->pkt = &tmp;
        if (HAVE_THREADS && avctx->active_thread_type & FF_THREAD_FRAME)
            ret = ff_thread_decode_frame(avctx, picture, got_picture_ptr,
                                         &tmp);
        else {
            ret = avctx->codec->decode(avctx, picture, got_picture_ptr,
                                       &tmp);
            picture->pkt_dts = avpkt->dts;

            if(!avctx->has_b_frames){
                av_frame_set_pkt_pos(picture, avpkt->pos);
            }
            //FIXME these should be under if(!avctx->has_b_frames)
            /* get_buffer is supposed to set frame parameters */
            if (!(avctx->codec->capabilities & CODEC_CAP_DR1)) {
                if (!picture->sample_aspect_ratio.num)    picture->sample_aspect_ratio = avctx->sample_aspect_ratio;
                if (!picture->width)                      picture->width               = avctx->width;
                if (!picture->height)                     picture->height              = avctx->height;
                if (picture->format == AV_PIX_FMT_NONE)   picture->format              = avctx->pix_fmt;
            }
        }
        add_metadata_from_side_data(avctx, picture);

fail:
        emms_c(); //needed to avoid an emms_c() call before every return;

        avctx->internal->pkt = NULL;
        if (did_split) {
            av_packet_free_side_data(&tmp);
            if(ret == tmp.size)
                ret = avpkt->size;
        }

        if (*got_picture_ptr) {
            if (!avctx->refcounted_frames) {
                int err = unrefcount_frame(avci, picture);
                if (err < 0)
                    return err;
            }

            avctx->frame_number++;
            av_frame_set_best_effort_timestamp(picture,
                                               guess_correct_pts(avctx,
                                                                 picture->pkt_pts,
                                                                 picture->pkt_dts));
        } else
            av_frame_unref(picture);
    } else
        ret = 0;

    /* many decoders assign whole AVFrames, thus overwriting extended_data;
     * make sure it's set correctly */
    av_assert0(!picture->extended_data || picture->extended_data == picture->data);

#if FF_API_AVCTX_TIMEBASE
    if (avctx->framerate.num > 0 && avctx->framerate.den > 0)
        avctx->time_base = av_inv_q(av_mul_q(avctx->framerate, (AVRational){avctx->ticks_per_frame, 1}));
#endif

    return ret;
}

#if FF_API_OLD_DECODE_AUDIO
int attribute_align_arg avcodec_decode_audio3(AVCodecContext *avctx, int16_t *samples,
                                              int *frame_size_ptr,
                                              AVPacket *avpkt)
{
    AVFrame *frame = av_frame_alloc();
    int ret, got_frame = 0;

    if (!frame)
        return AVERROR(ENOMEM);
    if (avctx->get_buffer != avcodec_default_get_buffer) {
        av_log(avctx, AV_LOG_ERROR, "Custom get_buffer() for use with"
                                    "avcodec_decode_audio3() detected. Overriding with avcodec_default_get_buffer\n");
        av_log(avctx, AV_LOG_ERROR, "Please port your application to "
                                    "avcodec_decode_audio4()\n");
        avctx->get_buffer = avcodec_default_get_buffer;
        avctx->release_buffer = avcodec_default_release_buffer;
    }

    ret = avcodec_decode_audio4(avctx, frame, &got_frame, avpkt);

    if (ret >= 0 && got_frame) {
        int ch, plane_size;
        int planar    = av_sample_fmt_is_planar(avctx->sample_fmt);
        int data_size = av_samples_get_buffer_size(&plane_size, avctx->channels,
                                                   frame->nb_samples,
                                                   avctx->sample_fmt, 1);
        if (*frame_size_ptr < data_size) {
            av_log(avctx, AV_LOG_ERROR, "output buffer size is too small for "
                                        "the current frame (%d < %d)\n", *frame_size_ptr, data_size);
            av_frame_free(&frame);
            return AVERROR(EINVAL);
        }

        memcpy(samples, frame->extended_data[0], plane_size);

        if (planar && avctx->channels > 1) {
            uint8_t *out = ((uint8_t *)samples) + plane_size;
            for (ch = 1; ch < avctx->channels; ch++) {
                memcpy(out, frame->extended_data[ch], plane_size);
                out += plane_size;
            }
        }
        *frame_size_ptr = data_size;
    } else {
        *frame_size_ptr = 0;
    }
    av_frame_free(&frame);
    return ret;
}

#endif

int attribute_align_arg avcodec_decode_audio4(AVCodecContext *avctx,
                                              AVFrame *frame,
                                              int *got_frame_ptr,
                                              const AVPacket *avpkt)
{
    AVCodecInternal *avci = avctx->internal;
    int ret = 0;

    *got_frame_ptr = 0;

    if (!avpkt->data && avpkt->size) {
        av_log(avctx, AV_LOG_ERROR, "invalid packet: NULL data, size != 0\n");
        return AVERROR(EINVAL);
    }
    if (!avctx->codec)
        return AVERROR(EINVAL);
    if (avctx->codec->type != AVMEDIA_TYPE_AUDIO) {
        av_log(avctx, AV_LOG_ERROR, "Invalid media type for audio\n");
        return AVERROR(EINVAL);
    }

    av_frame_unref(frame);

    if ((avctx->codec->capabilities & CODEC_CAP_DELAY) || avpkt->size || (avctx->active_thread_type & FF_THREAD_FRAME)) {
        uint8_t *side;
        int side_size;
        uint32_t discard_padding = 0;
        uint8_t skip_reason = 0;
        uint8_t discard_reason = 0;
        // copy to ensure we do not change avpkt
        AVPacket tmp = *avpkt;
        int did_split = av_packet_split_side_data(&tmp);
        ret = apply_param_change(avctx, &tmp);
        if (ret < 0) {
            av_log(avctx, AV_LOG_ERROR, "Error applying parameter changes.\n");
            if (avctx->err_recognition & AV_EF_EXPLODE)
                goto fail;
        }

        avctx->internal->pkt = &tmp;
        if (HAVE_THREADS && avctx->active_thread_type & FF_THREAD_FRAME)
            ret = ff_thread_decode_frame(avctx, frame, got_frame_ptr, &tmp);
        else {
            ret = avctx->codec->decode(avctx, frame, got_frame_ptr, &tmp);
            frame->pkt_dts = avpkt->dts;
        }
        if (ret >= 0 && *got_frame_ptr) {
            add_metadata_from_side_data(avctx, frame);
            avctx->frame_number++;
            av_frame_set_best_effort_timestamp(frame,
                                               guess_correct_pts(avctx,
                                                                 frame->pkt_pts,
                                                                 frame->pkt_dts));
            if (frame->format == AV_SAMPLE_FMT_NONE)
                frame->format = avctx->sample_fmt;
            if (!frame->channel_layout)
                frame->channel_layout = avctx->channel_layout;
            if (!av_frame_get_channels(frame))
                av_frame_set_channels(frame, avctx->channels);
            if (!frame->sample_rate)
                frame->sample_rate = avctx->sample_rate;
        }

        side= av_packet_get_side_data(avctx->internal->pkt, AV_PKT_DATA_SKIP_SAMPLES, &side_size);
        if(side && side_size>=10) {
            avctx->internal->skip_samples = AV_RL32(side);
            av_log(avctx, AV_LOG_DEBUG, "skip %d samples due to side data\n",
                   avctx->internal->skip_samples);
            discard_padding = AV_RL32(side + 4);
            skip_reason = AV_RL8(side + 8);
            discard_reason = AV_RL8(side + 9);
        }
        if (avctx->internal->skip_samples && *got_frame_ptr &&
            !(avctx->flags2 & CODEC_FLAG2_SKIP_MANUAL)) {
            if(frame->nb_samples <= avctx->internal->skip_samples){
                *got_frame_ptr = 0;
                avctx->internal->skip_samples -= frame->nb_samples;
                av_log(avctx, AV_LOG_DEBUG, "skip whole frame, skip left: %d\n",
                       avctx->internal->skip_samples);
            } else {
                av_samples_copy(frame->extended_data, frame->extended_data, 0, avctx->internal->skip_samples,
                                frame->nb_samples - avctx->internal->skip_samples, avctx->channels, frame->format);
                if(avctx->pkt_timebase.num && avctx->sample_rate) {
                    int64_t diff_ts = av_rescale_q(avctx->internal->skip_samples,
                                                   (AVRational){1, avctx->sample_rate},
                                                   avctx->pkt_timebase);
                    if(frame->pkt_pts!=AV_NOPTS_VALUE)
                        frame->pkt_pts += diff_ts;
                    if(frame->pkt_dts!=AV_NOPTS_VALUE)
                        frame->pkt_dts += diff_ts;
                    if (av_frame_get_pkt_duration(frame) >= diff_ts)
                        av_frame_set_pkt_duration(frame, av_frame_get_pkt_duration(frame) - diff_ts);
                } else {
                    av_log(avctx, AV_LOG_WARNING, "Could not update timestamps for skipped samples.\n");
                }
                av_log(avctx, AV_LOG_DEBUG, "skip %d/%d samples\n",
                       avctx->internal->skip_samples, frame->nb_samples);
                frame->nb_samples -= avctx->internal->skip_samples;
                avctx->internal->skip_samples = 0;
            }
        }

        if (discard_padding > 0 && discard_padding <= frame->nb_samples && *got_frame_ptr &&
            !(avctx->flags2 & CODEC_FLAG2_SKIP_MANUAL)) {
            if (discard_padding == frame->nb_samples) {
                *got_frame_ptr = 0;
            } else {
                if(avctx->pkt_timebase.num && avctx->sample_rate) {
                    int64_t diff_ts = av_rescale_q(frame->nb_samples - discard_padding,
                                                   (AVRational){1, avctx->sample_rate},
                                                   avctx->pkt_timebase);
                    if (av_frame_get_pkt_duration(frame) >= diff_ts)
                        av_frame_set_pkt_duration(frame, av_frame_get_pkt_duration(frame) - diff_ts);
                } else {
                    av_log(avctx, AV_LOG_WARNING, "Could not update timestamps for discarded samples.\n");
                }
                av_log(avctx, AV_LOG_DEBUG, "discard %d/%d samples\n",
                       discard_padding, frame->nb_samples);
                frame->nb_samples -= discard_padding;
            }
        }

        if ((avctx->flags2 & CODEC_FLAG2_SKIP_MANUAL) && *got_frame_ptr) {
            AVFrameSideData *fside = av_frame_new_side_data(frame, AV_FRAME_DATA_SKIP_SAMPLES, 10);
            if (fside) {
                AV_WL32(fside->data, avctx->internal->skip_samples);
                AV_WL32(fside->data + 4, discard_padding);
                AV_WL8(fside->data + 8, skip_reason);
                AV_WL8(fside->data + 9, discard_reason);
                avctx->internal->skip_samples = 0;
            }
        }
fail:
        avctx->internal->pkt = NULL;
        if (did_split) {
            av_packet_free_side_data(&tmp);
            if(ret == tmp.size)
                ret = avpkt->size;
        }

        if (ret >= 0 && *got_frame_ptr) {
            if (!avctx->refcounted_frames) {
                int err = unrefcount_frame(avci, frame);
                if (err < 0)
                    return err;
            }
        } else
            av_frame_unref(frame);
    }

    return ret;
}

#define UTF8_MAX_BYTES 4 /* 5 and 6 bytes sequences should not be used */
static int recode_subtitle(AVCodecContext *avctx,
                           AVPacket *outpkt, const AVPacket *inpkt)
{
#if CONFIG_ICONV
    iconv_t cd = (iconv_t)-1;
    int ret = 0;
    char *inb, *outb;
    size_t inl, outl;
    AVPacket tmp;
#endif

    if (avctx->sub_charenc_mode != FF_SUB_CHARENC_MODE_PRE_DECODER || inpkt->size == 0)
        return 0;

#if CONFIG_ICONV
    cd = iconv_open("UTF-8", avctx->sub_charenc);
    av_assert0(cd != (iconv_t)-1);

    inb = inpkt->data;
    inl = inpkt->size;

    if (inl >= INT_MAX / UTF8_MAX_BYTES - FF_INPUT_BUFFER_PADDING_SIZE) {
        av_log(avctx, AV_LOG_ERROR, "Subtitles packet is too big for recoding\n");
        ret = AVERROR(ENOMEM);
        goto end;
    }

    ret = av_new_packet(&tmp, inl * UTF8_MAX_BYTES);
    if (ret < 0)
        goto end;
    outpkt->buf  = tmp.buf;
    outpkt->data = tmp.data;
    outpkt->size = tmp.size;
    outb = outpkt->data;
    outl = outpkt->size;

    if (iconv(cd, &inb, &inl, &outb, &outl) == (size_t)-1 ||
        iconv(cd, NULL, NULL, &outb, &outl) == (size_t)-1 ||
        outl >= outpkt->size || inl != 0) {
        av_log(avctx, AV_LOG_ERROR, "Unable to recode subtitle event \"%s\" "
               "from %s to UTF-8\n", inpkt->data, avctx->sub_charenc);
        av_free_packet(&tmp);
        ret = AVERROR(errno);
        goto end;
    }
    outpkt->size -= outl;
    memset(outpkt->data + outpkt->size, 0, outl);

end:
    if (cd != (iconv_t)-1)
        iconv_close(cd);
    return ret;
#else
    av_log(avctx, AV_LOG_ERROR, "requesting subtitles recoding without iconv");
    return AVERROR(EINVAL);
#endif
}

static int utf8_check(const uint8_t *str)
{
    const uint8_t *byte;
    uint32_t codepoint, min;

    while (*str) {
        byte = str;
        GET_UTF8(codepoint, *(byte++), return 0;);
        min = byte - str == 1 ? 0 : byte - str == 2 ? 0x80 :
              1 << (5 * (byte - str) - 4);
        if (codepoint < min || codepoint >= 0x110000 ||
            codepoint == 0xFFFE /* BOM */ ||
            codepoint >= 0xD800 && codepoint <= 0xDFFF /* surrogates */)
            return 0;
        str = byte;
    }
    return 1;
}

int avcodec_decode_subtitle2(AVCodecContext *avctx, AVSubtitle *sub,
                             int *got_sub_ptr,
                             AVPacket *avpkt)
{
    int i, ret = 0;

    if (!avpkt->data && avpkt->size) {
        av_log(avctx, AV_LOG_ERROR, "invalid packet: NULL data, size != 0\n");
        return AVERROR(EINVAL);
    }
    if (!avctx->codec)
        return AVERROR(EINVAL);
    if (avctx->codec->type != AVMEDIA_TYPE_SUBTITLE) {
        av_log(avctx, AV_LOG_ERROR, "Invalid media type for subtitles\n");
        return AVERROR(EINVAL);
    }

    *got_sub_ptr = 0;
    get_subtitle_defaults(sub);

    if ((avctx->codec->capabilities & CODEC_CAP_DELAY) || avpkt->size) {
        AVPacket pkt_recoded;
        AVPacket tmp = *avpkt;
        int did_split = av_packet_split_side_data(&tmp);
        //apply_param_change(avctx, &tmp);

        if (did_split) {
            /* FFMIN() prevents overflow in case the packet wasn't allocated with
             * proper padding.
             * If the side data is smaller than the buffer padding size, the
             * remaining bytes should have already been filled with zeros by the
             * original packet allocation anyway. */
            memset(tmp.data + tmp.size, 0,
                   FFMIN(avpkt->size - tmp.size, FF_INPUT_BUFFER_PADDING_SIZE));
        }

        pkt_recoded = tmp;
        ret = recode_subtitle(avctx, &pkt_recoded, &tmp);
        if (ret < 0) {
            *got_sub_ptr = 0;
        } else {
            avctx->internal->pkt = &pkt_recoded;

            if (avctx->pkt_timebase.den && avpkt->pts != AV_NOPTS_VALUE)
                sub->pts = av_rescale_q(avpkt->pts,
                                        avctx->pkt_timebase, AV_TIME_BASE_Q);
            ret = avctx->codec->decode(avctx, sub, got_sub_ptr, &pkt_recoded);
            av_assert1((ret >= 0) >= !!*got_sub_ptr &&
                       !!*got_sub_ptr >= !!sub->num_rects);

            if (sub->num_rects && !sub->end_display_time && avpkt->duration &&
                avctx->pkt_timebase.num) {
                AVRational ms = { 1, 1000 };
                sub->end_display_time = av_rescale_q(avpkt->duration,
                                                     avctx->pkt_timebase, ms);
            }

            for (i = 0; i < sub->num_rects; i++) {
                if (sub->rects[i]->ass && !utf8_check(sub->rects[i]->ass)) {
                    av_log(avctx, AV_LOG_ERROR,
                           "Invalid UTF-8 in decoded subtitles text; "
                           "maybe missing -sub_charenc option\n");
                    avsubtitle_free(sub);
                    return AVERROR_INVALIDDATA;
                }
            }

            if (tmp.data != pkt_recoded.data) { // did we recode?
                /* prevent from destroying side data from original packet */
                pkt_recoded.side_data = NULL;
                pkt_recoded.side_data_elems = 0;

                av_free_packet(&pkt_recoded);
            }
            if (avctx->codec_descriptor->props & AV_CODEC_PROP_BITMAP_SUB)
                sub->format = 0;
            else if (avctx->codec_descriptor->props & AV_CODEC_PROP_TEXT_SUB)
                sub->format = 1;
            avctx->internal->pkt = NULL;
        }

        if (did_split) {
            av_packet_free_side_data(&tmp);
            if(ret == tmp.size)
                ret = avpkt->size;
        }

        if (*got_sub_ptr)
            avctx->frame_number++;
    }

    return ret;
}

void avsubtitle_free(AVSubtitle *sub)
{
    int i;

    for (i = 0; i < sub->num_rects; i++) {
        av_freep(&sub->rects[i]->pict.data[0]);
        av_freep(&sub->rects[i]->pict.data[1]);
        av_freep(&sub->rects[i]->pict.data[2]);
        av_freep(&sub->rects[i]->pict.data[3]);
        av_freep(&sub->rects[i]->text);
        av_freep(&sub->rects[i]->ass);
        av_freep(&sub->rects[i]);
    }

    av_freep(&sub->rects);

    memset(sub, 0, sizeof(AVSubtitle));
}

av_cold int avcodec_close(AVCodecContext *avctx)
{
    if (!avctx)
        return 0;

    if (avcodec_is_open(avctx)) {
        FramePool *pool = avctx->internal->pool;
        int i;
        if (CONFIG_FRAME_THREAD_ENCODER &&
            avctx->internal->frame_thread_encoder && avctx->thread_count > 1) {
            ff_frame_thread_encoder_free(avctx);
        }
        if (HAVE_THREADS && avctx->internal->thread_ctx)
            ff_thread_free(avctx);
        if (avctx->codec && avctx->codec->close)
            avctx->codec->close(avctx);
        avctx->coded_frame = NULL;
        avctx->internal->byte_buffer_size = 0;
        av_freep(&avctx->internal->byte_buffer);
        av_frame_free(&avctx->internal->to_free);
        for (i = 0; i < FF_ARRAY_ELEMS(pool->pools); i++)
            av_buffer_pool_uninit(&pool->pools[i]);
        av_freep(&avctx->internal->pool);

        if (avctx->hwaccel && avctx->hwaccel->uninit)
            avctx->hwaccel->uninit(avctx);
        av_freep(&avctx->internal->hwaccel_priv_data);

        av_freep(&avctx->internal);
    }

    if (avctx->priv_data && avctx->codec && avctx->codec->priv_class)
        av_opt_free(avctx->priv_data);
    av_opt_free(avctx);
    av_freep(&avctx->priv_data);
    if (av_codec_is_encoder(avctx->codec))
        av_freep(&avctx->extradata);
    avctx->codec = NULL;
    avctx->active_thread_type = 0;

    return 0;
}

static enum AVCodecID remap_deprecated_codec_id(enum AVCodecID id)
{
    switch(id){
        //This is for future deprecatec codec ids, its empty since
        //last major bump but will fill up again over time, please don't remove it
//         case AV_CODEC_ID_UTVIDEO_DEPRECATED: return AV_CODEC_ID_UTVIDEO;
        case AV_CODEC_ID_BRENDER_PIX_DEPRECATED         : return AV_CODEC_ID_BRENDER_PIX;
        case AV_CODEC_ID_OPUS_DEPRECATED                : return AV_CODEC_ID_OPUS;
        case AV_CODEC_ID_TAK_DEPRECATED                 : return AV_CODEC_ID_TAK;
        case AV_CODEC_ID_PAF_AUDIO_DEPRECATED           : return AV_CODEC_ID_PAF_AUDIO;
        case AV_CODEC_ID_PCM_S24LE_PLANAR_DEPRECATED    : return AV_CODEC_ID_PCM_S24LE_PLANAR;
        case AV_CODEC_ID_PCM_S32LE_PLANAR_DEPRECATED    : return AV_CODEC_ID_PCM_S32LE_PLANAR;
        case AV_CODEC_ID_ADPCM_VIMA_DEPRECATED          : return AV_CODEC_ID_ADPCM_VIMA;
        case AV_CODEC_ID_ESCAPE130_DEPRECATED           : return AV_CODEC_ID_ESCAPE130;
        case AV_CODEC_ID_EXR_DEPRECATED                 : return AV_CODEC_ID_EXR;
        case AV_CODEC_ID_G2M_DEPRECATED                 : return AV_CODEC_ID_G2M;
        case AV_CODEC_ID_PAF_VIDEO_DEPRECATED           : return AV_CODEC_ID_PAF_VIDEO;
        case AV_CODEC_ID_WEBP_DEPRECATED                : return AV_CODEC_ID_WEBP;
        case AV_CODEC_ID_HEVC_DEPRECATED                : return AV_CODEC_ID_HEVC;
        case AV_CODEC_ID_MVC1_DEPRECATED                : return AV_CODEC_ID_MVC1;
        case AV_CODEC_ID_MVC2_DEPRECATED                : return AV_CODEC_ID_MVC2;
        case AV_CODEC_ID_SANM_DEPRECATED                : return AV_CODEC_ID_SANM;
        case AV_CODEC_ID_SGIRLE_DEPRECATED              : return AV_CODEC_ID_SGIRLE;
        case AV_CODEC_ID_VP7_DEPRECATED                 : return AV_CODEC_ID_VP7;
        default                                         : return id;
    }
}

static AVCodec *find_encdec(enum AVCodecID id, int encoder)
{
    AVCodec *p, *experimental = NULL;
    p = first_avcodec;
    id= remap_deprecated_codec_id(id);
    while (p) {
        if ((encoder ? av_codec_is_encoder(p) : av_codec_is_decoder(p)) &&
            p->id == id) {
            if (p->capabilities & CODEC_CAP_EXPERIMENTAL && !experimental) {
                experimental = p;
            } else
                return p;
        }
        p = p->next;
    }
    return experimental;
}

AVCodec *avcodec_find_encoder(enum AVCodecID id)
{
    return find_encdec(id, 1);
}

AVCodec *avcodec_find_encoder_by_name(const char *name)
{
    AVCodec *p;
    if (!name)
        return NULL;
    p = first_avcodec;
    while (p) {
        if (av_codec_is_encoder(p) && strcmp(name, p->name) == 0)
            return p;
        p = p->next;
    }
    return NULL;
}

AVCodec *avcodec_find_decoder(enum AVCodecID id)
{
    return find_encdec(id, 0);
}

AVCodec *avcodec_find_decoder_by_name(const char *name)
{
    AVCodec *p;
    if (!name)
        return NULL;
    p = first_avcodec;
    while (p) {
        if (av_codec_is_decoder(p) && strcmp(name, p->name) == 0)
            return p;
        p = p->next;
    }
    return NULL;
}

const char *avcodec_get_name(enum AVCodecID id)
{
    const AVCodecDescriptor *cd;
    AVCodec *codec;

    if (id == AV_CODEC_ID_NONE)
        return "none";
    cd = avcodec_descriptor_get(id);
    if (cd)
        return cd->name;
    av_log(NULL, AV_LOG_WARNING, "Codec 0x%x is not in the full list.\n", id);
    codec = avcodec_find_decoder(id);
    if (codec)
        return codec->name;
    codec = avcodec_find_encoder(id);
    if (codec)
        return codec->name;
    return "unknown_codec";
}

size_t av_get_codec_tag_string(char *buf, size_t buf_size, unsigned int codec_tag)
{
    int i, len, ret = 0;

#define TAG_PRINT(x)                                              \
    (((x) >= '0' && (x) <= '9') ||                                \
     ((x) >= 'a' && (x) <= 'z') || ((x) >= 'A' && (x) <= 'Z') ||  \
     ((x) == '.' || (x) == ' ' || (x) == '-' || (x) == '_'))

    for (i = 0; i < 4; i++) {
        len = snprintf(buf, buf_size,
                       TAG_PRINT(codec_tag & 0xFF) ? "%c" : "[%d]", codec_tag & 0xFF);
        buf        += len;
        buf_size    = buf_size > len ? buf_size - len : 0;
        ret        += len;
        codec_tag >>= 8;
    }
    return ret;
}

void avcodec_string(char *buf, int buf_size, AVCodecContext *enc, int encode)
{
    const char *codec_type;
    const char *codec_name;
    const char *profile = NULL;
    const AVCodec *p;
    int bitrate;
    int new_line = 0;
    AVRational display_aspect_ratio;
    const char *separator = enc->dump_separator ? (const char *)enc->dump_separator : ", ";

    if (!buf || buf_size <= 0)
        return;
    codec_type = av_get_media_type_string(enc->codec_type);
    codec_name = avcodec_get_name(enc->codec_id);
    if (enc->profile != FF_PROFILE_UNKNOWN) {
        if (enc->codec)
            p = enc->codec;
        else
            p = encode ? avcodec_find_encoder(enc->codec_id) :
                        avcodec_find_decoder(enc->codec_id);
        if (p)
            profile = av_get_profile_name(p, enc->profile);
    }

    snprintf(buf, buf_size, "%s: %s", codec_type ? codec_type : "unknown",
             codec_name);
    buf[0] ^= 'a' ^ 'A'; /* first letter in uppercase */

    if (enc->codec && strcmp(enc->codec->name, codec_name))
        snprintf(buf + strlen(buf), buf_size - strlen(buf), " (%s)", enc->codec->name);

    if (profile)
        snprintf(buf + strlen(buf), buf_size - strlen(buf), " (%s)", profile);
    if (enc->codec_tag) {
        char tag_buf[32];
        av_get_codec_tag_string(tag_buf, sizeof(tag_buf), enc->codec_tag);
        snprintf(buf + strlen(buf), buf_size - strlen(buf),
                 " (%s / 0x%04X)", tag_buf, enc->codec_tag);
    }

    switch (enc->codec_type) {
    case AVMEDIA_TYPE_VIDEO:
<<<<<<< HEAD
        if (enc->pix_fmt != AV_PIX_FMT_NONE) {
            char detail[256] = "(";
=======
        snprintf(buf, buf_size,
                 "Video: %s%s",
                 codec_name, enc->mb_decision ? " (hq)" : "");
        if (profile)
            snprintf(buf + strlen(buf), buf_size - strlen(buf),
                     " (%s)", profile);
        if (enc->codec_tag) {
            char tag_buf[32];
            av_get_codec_tag_string(tag_buf, sizeof(tag_buf), enc->codec_tag);
            snprintf(buf + strlen(buf), buf_size - strlen(buf),
                     " [%s / 0x%04X]", tag_buf, enc->codec_tag);
        }
>>>>>>> bae557ed

            av_strlcat(buf, separator, buf_size);

            snprintf(buf + strlen(buf), buf_size - strlen(buf),
                 "%s", enc->pix_fmt == AV_PIX_FMT_NONE ? "none" :
                     av_get_pix_fmt_name(enc->pix_fmt));
            if (enc->bits_per_raw_sample &&
                enc->bits_per_raw_sample <= av_pix_fmt_desc_get(enc->pix_fmt)->comp[0].depth_minus1)
                av_strlcatf(detail, sizeof(detail), "%d bpc, ", enc->bits_per_raw_sample);
            if (enc->color_range != AVCOL_RANGE_UNSPECIFIED)
                av_strlcatf(detail, sizeof(detail), "%s, ",
                            av_color_range_name(enc->color_range));

            if (enc->colorspace != AVCOL_SPC_UNSPECIFIED ||
                enc->color_primaries != AVCOL_PRI_UNSPECIFIED ||
                enc->color_trc != AVCOL_TRC_UNSPECIFIED) {
                if (enc->colorspace != enc->color_primaries ||
                    enc->colorspace != enc->color_trc) {
                    new_line = 1;
                    av_strlcatf(detail, sizeof(detail), "%s/%s/%s, ",
                                av_color_space_name(enc->colorspace),
                                av_color_primaries_name(enc->color_primaries),
                                av_color_transfer_name(enc->color_trc));
                } else
                    av_strlcatf(detail, sizeof(detail), "%s, ",
                                av_get_colorspace_name(enc->colorspace));
            }

            if (av_log_get_level() >= AV_LOG_DEBUG &&
                enc->chroma_sample_location != AVCHROMA_LOC_UNSPECIFIED)
                av_strlcatf(detail, sizeof(detail), "%s, ",
                            av_chroma_location_name(enc->chroma_sample_location));

            if (strlen(detail) > 1) {
                detail[strlen(detail) - 2] = 0;
                av_strlcatf(buf, buf_size, "%s)", detail);
            }
        }

        if (enc->width) {
            av_strlcat(buf, new_line ? separator : ", ", buf_size);

            snprintf(buf + strlen(buf), buf_size - strlen(buf),
                     "%dx%d",
                     enc->width, enc->height);

            if (av_log_get_level() >= AV_LOG_VERBOSE &&
                (enc->width != enc->coded_width ||
                 enc->height != enc->coded_height))
                snprintf(buf + strlen(buf), buf_size - strlen(buf),
                         " (%dx%d)", enc->coded_width, enc->coded_height);

            if (enc->sample_aspect_ratio.num) {
                av_reduce(&display_aspect_ratio.num, &display_aspect_ratio.den,
                          enc->width * enc->sample_aspect_ratio.num,
                          enc->height * enc->sample_aspect_ratio.den,
                          1024 * 1024);
                snprintf(buf + strlen(buf), buf_size - strlen(buf),
                         " [SAR %d:%d DAR %d:%d]",
                         enc->sample_aspect_ratio.num, enc->sample_aspect_ratio.den,
                         display_aspect_ratio.num, display_aspect_ratio.den);
            }
            if (av_log_get_level() >= AV_LOG_DEBUG) {
                int g = av_gcd(enc->time_base.num, enc->time_base.den);
                snprintf(buf + strlen(buf), buf_size - strlen(buf),
                         ", %d/%d",
                         enc->time_base.num / g, enc->time_base.den / g);
            }
        }
        if (encode) {
            snprintf(buf + strlen(buf), buf_size - strlen(buf),
                     ", q=%d-%d", enc->qmin, enc->qmax);
        }
        break;
    case AVMEDIA_TYPE_AUDIO:
<<<<<<< HEAD
        av_strlcat(buf, separator, buf_size);
=======
        snprintf(buf, buf_size,
                 "Audio: %s",
                 codec_name);
        if (profile)
            snprintf(buf + strlen(buf), buf_size - strlen(buf),
                     " (%s)", profile);
        if (enc->codec_tag) {
            char tag_buf[32];
            av_get_codec_tag_string(tag_buf, sizeof(tag_buf), enc->codec_tag);
            snprintf(buf + strlen(buf), buf_size - strlen(buf),
                     " [%s / 0x%04X]", tag_buf, enc->codec_tag);
        }

        av_strlcat(buf, "\n      ", buf_size);
>>>>>>> bae557ed
        if (enc->sample_rate) {
            snprintf(buf + strlen(buf), buf_size - strlen(buf),
                     "%d Hz, ", enc->sample_rate);
        }
        av_get_channel_layout_string(buf + strlen(buf), buf_size - strlen(buf), enc->channels, enc->channel_layout);
        if (enc->sample_fmt != AV_SAMPLE_FMT_NONE) {
            snprintf(buf + strlen(buf), buf_size - strlen(buf),
                     ", %s", av_get_sample_fmt_name(enc->sample_fmt));
        }
        if (   enc->bits_per_raw_sample > 0
            && enc->bits_per_raw_sample != av_get_bytes_per_sample(enc->sample_fmt) * 8)
            snprintf(buf + strlen(buf), buf_size - strlen(buf),
                     " (%d bit)", enc->bits_per_raw_sample);
        break;
    case AVMEDIA_TYPE_DATA:
        if (av_log_get_level() >= AV_LOG_DEBUG) {
            int g = av_gcd(enc->time_base.num, enc->time_base.den);
            if (g)
                snprintf(buf + strlen(buf), buf_size - strlen(buf),
                         ", %d/%d",
                         enc->time_base.num / g, enc->time_base.den / g);
        }
        break;
    case AVMEDIA_TYPE_SUBTITLE:
        if (enc->width)
            snprintf(buf + strlen(buf), buf_size - strlen(buf),
                     ", %dx%d", enc->width, enc->height);
        break;
    default:
        return;
    }
    if (encode) {
        if (enc->flags & CODEC_FLAG_PASS1)
            snprintf(buf + strlen(buf), buf_size - strlen(buf),
                     ", pass 1");
        if (enc->flags & CODEC_FLAG_PASS2)
            snprintf(buf + strlen(buf), buf_size - strlen(buf),
                     ", pass 2");
    }
    bitrate = get_bit_rate(enc);
    if (bitrate != 0) {
        snprintf(buf + strlen(buf), buf_size - strlen(buf),
                 ", %d kb/s", bitrate / 1000);
    } else if (enc->rc_max_rate > 0) {
        snprintf(buf + strlen(buf), buf_size - strlen(buf),
                 ", max. %d kb/s", enc->rc_max_rate / 1000);
    }
}

const char *av_get_profile_name(const AVCodec *codec, int profile)
{
    const AVProfile *p;
    if (profile == FF_PROFILE_UNKNOWN || !codec->profiles)
        return NULL;

    for (p = codec->profiles; p->profile != FF_PROFILE_UNKNOWN; p++)
        if (p->profile == profile)
            return p->name;

    return NULL;
}

unsigned avcodec_version(void)
{
//    av_assert0(AV_CODEC_ID_V410==164);
    av_assert0(AV_CODEC_ID_PCM_S8_PLANAR==65563);
    av_assert0(AV_CODEC_ID_ADPCM_G722==69660);
//     av_assert0(AV_CODEC_ID_BMV_AUDIO==86071);
    av_assert0(AV_CODEC_ID_SRT==94216);
    av_assert0(LIBAVCODEC_VERSION_MICRO >= 100);

    av_assert0(CODEC_ID_CLLC == AV_CODEC_ID_CLLC);
    av_assert0(CODEC_ID_PCM_S8_PLANAR == AV_CODEC_ID_PCM_S8_PLANAR);
    av_assert0(CODEC_ID_ADPCM_IMA_APC == AV_CODEC_ID_ADPCM_IMA_APC);
    av_assert0(CODEC_ID_ILBC == AV_CODEC_ID_ILBC);
    av_assert0(CODEC_ID_SRT == AV_CODEC_ID_SRT);
    return LIBAVCODEC_VERSION_INT;
}

const char *avcodec_configuration(void)
{
    return FFMPEG_CONFIGURATION;
}

const char *avcodec_license(void)
{
#define LICENSE_PREFIX "libavcodec license: "
    return LICENSE_PREFIX FFMPEG_LICENSE + sizeof(LICENSE_PREFIX) - 1;
}

void avcodec_flush_buffers(AVCodecContext *avctx)
{
    if (HAVE_THREADS && avctx->active_thread_type & FF_THREAD_FRAME)
        ff_thread_flush(avctx);
    else if (avctx->codec->flush)
        avctx->codec->flush(avctx);

    avctx->pts_correction_last_pts =
    avctx->pts_correction_last_dts = INT64_MIN;

    if (!avctx->refcounted_frames)
        av_frame_unref(avctx->internal->to_free);
}

int av_get_exact_bits_per_sample(enum AVCodecID codec_id)
{
    switch (codec_id) {
    case AV_CODEC_ID_8SVX_EXP:
    case AV_CODEC_ID_8SVX_FIB:
    case AV_CODEC_ID_ADPCM_CT:
    case AV_CODEC_ID_ADPCM_IMA_APC:
    case AV_CODEC_ID_ADPCM_IMA_EA_SEAD:
    case AV_CODEC_ID_ADPCM_IMA_OKI:
    case AV_CODEC_ID_ADPCM_IMA_WS:
    case AV_CODEC_ID_ADPCM_G722:
    case AV_CODEC_ID_ADPCM_YAMAHA:
        return 4;
    case AV_CODEC_ID_DSD_LSBF:
    case AV_CODEC_ID_DSD_MSBF:
    case AV_CODEC_ID_DSD_LSBF_PLANAR:
    case AV_CODEC_ID_DSD_MSBF_PLANAR:
    case AV_CODEC_ID_PCM_ALAW:
    case AV_CODEC_ID_PCM_MULAW:
    case AV_CODEC_ID_PCM_S8:
    case AV_CODEC_ID_PCM_S8_PLANAR:
    case AV_CODEC_ID_PCM_U8:
    case AV_CODEC_ID_PCM_ZORK:
        return 8;
    case AV_CODEC_ID_PCM_S16BE:
    case AV_CODEC_ID_PCM_S16BE_PLANAR:
    case AV_CODEC_ID_PCM_S16LE:
    case AV_CODEC_ID_PCM_S16LE_PLANAR:
    case AV_CODEC_ID_PCM_U16BE:
    case AV_CODEC_ID_PCM_U16LE:
        return 16;
    case AV_CODEC_ID_PCM_S24DAUD:
    case AV_CODEC_ID_PCM_S24BE:
    case AV_CODEC_ID_PCM_S24LE:
    case AV_CODEC_ID_PCM_S24LE_PLANAR:
    case AV_CODEC_ID_PCM_U24BE:
    case AV_CODEC_ID_PCM_U24LE:
        return 24;
    case AV_CODEC_ID_PCM_S32BE:
    case AV_CODEC_ID_PCM_S32LE:
    case AV_CODEC_ID_PCM_S32LE_PLANAR:
    case AV_CODEC_ID_PCM_U32BE:
    case AV_CODEC_ID_PCM_U32LE:
    case AV_CODEC_ID_PCM_F32BE:
    case AV_CODEC_ID_PCM_F32LE:
        return 32;
    case AV_CODEC_ID_PCM_F64BE:
    case AV_CODEC_ID_PCM_F64LE:
        return 64;
    default:
        return 0;
    }
}

enum AVCodecID av_get_pcm_codec(enum AVSampleFormat fmt, int be)
{
    static const enum AVCodecID map[AV_SAMPLE_FMT_NB][2] = {
        [AV_SAMPLE_FMT_U8  ] = { AV_CODEC_ID_PCM_U8,    AV_CODEC_ID_PCM_U8    },
        [AV_SAMPLE_FMT_S16 ] = { AV_CODEC_ID_PCM_S16LE, AV_CODEC_ID_PCM_S16BE },
        [AV_SAMPLE_FMT_S32 ] = { AV_CODEC_ID_PCM_S32LE, AV_CODEC_ID_PCM_S32BE },
        [AV_SAMPLE_FMT_FLT ] = { AV_CODEC_ID_PCM_F32LE, AV_CODEC_ID_PCM_F32BE },
        [AV_SAMPLE_FMT_DBL ] = { AV_CODEC_ID_PCM_F64LE, AV_CODEC_ID_PCM_F64BE },
        [AV_SAMPLE_FMT_U8P ] = { AV_CODEC_ID_PCM_U8,    AV_CODEC_ID_PCM_U8    },
        [AV_SAMPLE_FMT_S16P] = { AV_CODEC_ID_PCM_S16LE, AV_CODEC_ID_PCM_S16BE },
        [AV_SAMPLE_FMT_S32P] = { AV_CODEC_ID_PCM_S32LE, AV_CODEC_ID_PCM_S32BE },
        [AV_SAMPLE_FMT_FLTP] = { AV_CODEC_ID_PCM_F32LE, AV_CODEC_ID_PCM_F32BE },
        [AV_SAMPLE_FMT_DBLP] = { AV_CODEC_ID_PCM_F64LE, AV_CODEC_ID_PCM_F64BE },
    };
    if (fmt < 0 || fmt >= AV_SAMPLE_FMT_NB)
        return AV_CODEC_ID_NONE;
    if (be < 0 || be > 1)
        be = AV_NE(1, 0);
    return map[fmt][be];
}

int av_get_bits_per_sample(enum AVCodecID codec_id)
{
    switch (codec_id) {
    case AV_CODEC_ID_ADPCM_SBPRO_2:
        return 2;
    case AV_CODEC_ID_ADPCM_SBPRO_3:
        return 3;
    case AV_CODEC_ID_ADPCM_SBPRO_4:
    case AV_CODEC_ID_ADPCM_IMA_WAV:
    case AV_CODEC_ID_ADPCM_IMA_QT:
    case AV_CODEC_ID_ADPCM_SWF:
    case AV_CODEC_ID_ADPCM_MS:
        return 4;
    default:
        return av_get_exact_bits_per_sample(codec_id);
    }
}

int av_get_audio_frame_duration(AVCodecContext *avctx, int frame_bytes)
{
    int id, sr, ch, ba, tag, bps;

    id  = avctx->codec_id;
    sr  = avctx->sample_rate;
    ch  = avctx->channels;
    ba  = avctx->block_align;
    tag = avctx->codec_tag;
    bps = av_get_exact_bits_per_sample(avctx->codec_id);

    /* codecs with an exact constant bits per sample */
    if (bps > 0 && ch > 0 && frame_bytes > 0 && ch < 32768 && bps < 32768)
        return (frame_bytes * 8LL) / (bps * ch);
    bps = avctx->bits_per_coded_sample;

    /* codecs with a fixed packet duration */
    switch (id) {
    case AV_CODEC_ID_ADPCM_ADX:    return   32;
    case AV_CODEC_ID_ADPCM_IMA_QT: return   64;
    case AV_CODEC_ID_ADPCM_EA_XAS: return  128;
    case AV_CODEC_ID_AMR_NB:
    case AV_CODEC_ID_EVRC:
    case AV_CODEC_ID_GSM:
    case AV_CODEC_ID_QCELP:
    case AV_CODEC_ID_RA_288:       return  160;
    case AV_CODEC_ID_AMR_WB:
    case AV_CODEC_ID_GSM_MS:       return  320;
    case AV_CODEC_ID_MP1:          return  384;
    case AV_CODEC_ID_ATRAC1:       return  512;
    case AV_CODEC_ID_ATRAC3:       return 1024;
    case AV_CODEC_ID_MP2:
    case AV_CODEC_ID_MUSEPACK7:    return 1152;
    case AV_CODEC_ID_AC3:          return 1536;
    }

    if (sr > 0) {
        /* calc from sample rate */
        if (id == AV_CODEC_ID_TTA)
            return 256 * sr / 245;

        if (ch > 0) {
            /* calc from sample rate and channels */
            if (id == AV_CODEC_ID_BINKAUDIO_DCT)
                return (480 << (sr / 22050)) / ch;
        }
    }

    if (ba > 0) {
        /* calc from block_align */
        if (id == AV_CODEC_ID_SIPR) {
            switch (ba) {
            case 20: return 160;
            case 19: return 144;
            case 29: return 288;
            case 37: return 480;
            }
        } else if (id == AV_CODEC_ID_ILBC) {
            switch (ba) {
            case 38: return 160;
            case 50: return 240;
            }
        }
    }

    if (frame_bytes > 0) {
        /* calc from frame_bytes only */
        if (id == AV_CODEC_ID_TRUESPEECH)
            return 240 * (frame_bytes / 32);
        if (id == AV_CODEC_ID_NELLYMOSER)
            return 256 * (frame_bytes / 64);
        if (id == AV_CODEC_ID_RA_144)
            return 160 * (frame_bytes / 20);
        if (id == AV_CODEC_ID_G723_1)
            return 240 * (frame_bytes / 24);

        if (bps > 0) {
            /* calc from frame_bytes and bits_per_coded_sample */
            if (id == AV_CODEC_ID_ADPCM_G726)
                return frame_bytes * 8 / bps;
        }

        if (ch > 0) {
            /* calc from frame_bytes and channels */
            switch (id) {
            case AV_CODEC_ID_ADPCM_AFC:
                return frame_bytes / (9 * ch) * 16;
            case AV_CODEC_ID_ADPCM_DTK:
                return frame_bytes / (16 * ch) * 28;
            case AV_CODEC_ID_ADPCM_4XM:
            case AV_CODEC_ID_ADPCM_IMA_ISS:
                return (frame_bytes - 4 * ch) * 2 / ch;
            case AV_CODEC_ID_ADPCM_IMA_SMJPEG:
                return (frame_bytes - 4) * 2 / ch;
            case AV_CODEC_ID_ADPCM_IMA_AMV:
                return (frame_bytes - 8) * 2 / ch;
            case AV_CODEC_ID_ADPCM_XA:
                return (frame_bytes / 128) * 224 / ch;
            case AV_CODEC_ID_INTERPLAY_DPCM:
                return (frame_bytes - 6 - ch) / ch;
            case AV_CODEC_ID_ROQ_DPCM:
                return (frame_bytes - 8) / ch;
            case AV_CODEC_ID_XAN_DPCM:
                return (frame_bytes - 2 * ch) / ch;
            case AV_CODEC_ID_MACE3:
                return 3 * frame_bytes / ch;
            case AV_CODEC_ID_MACE6:
                return 6 * frame_bytes / ch;
            case AV_CODEC_ID_PCM_LXF:
                return 2 * (frame_bytes / (5 * ch));
            case AV_CODEC_ID_IAC:
            case AV_CODEC_ID_IMC:
                return 4 * frame_bytes / ch;
            }

            if (tag) {
                /* calc from frame_bytes, channels, and codec_tag */
                if (id == AV_CODEC_ID_SOL_DPCM) {
                    if (tag == 3)
                        return frame_bytes / ch;
                    else
                        return frame_bytes * 2 / ch;
                }
            }

            if (ba > 0) {
                /* calc from frame_bytes, channels, and block_align */
                int blocks = frame_bytes / ba;
                switch (avctx->codec_id) {
                case AV_CODEC_ID_ADPCM_IMA_WAV:
                    if (bps < 2 || bps > 5)
                        return 0;
                    return blocks * (1 + (ba - 4 * ch) / (bps * ch) * 8);
                case AV_CODEC_ID_ADPCM_IMA_DK3:
                    return blocks * (((ba - 16) * 2 / 3 * 4) / ch);
                case AV_CODEC_ID_ADPCM_IMA_DK4:
                    return blocks * (1 + (ba - 4 * ch) * 2 / ch);
                case AV_CODEC_ID_ADPCM_IMA_RAD:
                    return blocks * ((ba - 4 * ch) * 2 / ch);
                case AV_CODEC_ID_ADPCM_MS:
                    return blocks * (2 + (ba - 7 * ch) * 2 / ch);
                }
            }

            if (bps > 0) {
                /* calc from frame_bytes, channels, and bits_per_coded_sample */
                switch (avctx->codec_id) {
                case AV_CODEC_ID_PCM_DVD:
                    if(bps<4)
                        return 0;
                    return 2 * (frame_bytes / ((bps * 2 / 8) * ch));
                case AV_CODEC_ID_PCM_BLURAY:
                    if(bps<4)
                        return 0;
                    return frame_bytes / ((FFALIGN(ch, 2) * bps) / 8);
                case AV_CODEC_ID_S302M:
                    return 2 * (frame_bytes / ((bps + 4) / 4)) / ch;
                }
            }
        }
    }

    /* Fall back on using frame_size */
    if (avctx->frame_size > 1 && frame_bytes)
        return avctx->frame_size;

    //For WMA we currently have no other means to calculate duration thus we
    //do it here by assuming CBR, which is true for all known cases.
    if (avctx->bit_rate>0 && frame_bytes>0 && avctx->sample_rate>0 && avctx->block_align>1) {
        if (avctx->codec_id == AV_CODEC_ID_WMAV1 || avctx->codec_id == AV_CODEC_ID_WMAV2)
            return  (frame_bytes * 8LL * avctx->sample_rate) / avctx->bit_rate;
    }

    return 0;
}

#if !HAVE_THREADS
int ff_thread_init(AVCodecContext *s)
{
    return -1;
}

#endif

unsigned int av_xiphlacing(unsigned char *s, unsigned int v)
{
    unsigned int n = 0;

    while (v >= 0xff) {
        *s++ = 0xff;
        v -= 0xff;
        n++;
    }
    *s = v;
    n++;
    return n;
}

int ff_match_2uint16(const uint16_t(*tab)[2], int size, int a, int b)
{
    int i;
    for (i = 0; i < size && !(tab[i][0] == a && tab[i][1] == b); i++) ;
    return i;
}

#if FF_API_MISSING_SAMPLE
FF_DISABLE_DEPRECATION_WARNINGS
void av_log_missing_feature(void *avc, const char *feature, int want_sample)
{
    av_log(avc, AV_LOG_WARNING, "%s is not implemented. Update your FFmpeg "
            "version to the newest one from Git. If the problem still "
            "occurs, it means that your file has a feature which has not "
            "been implemented.\n", feature);
    if(want_sample)
        av_log_ask_for_sample(avc, NULL);
}

void av_log_ask_for_sample(void *avc, const char *msg, ...)
{
    va_list argument_list;

    va_start(argument_list, msg);

    if (msg)
        av_vlog(avc, AV_LOG_WARNING, msg, argument_list);
    av_log(avc, AV_LOG_WARNING, "If you want to help, upload a sample "
            "of this file to ftp://upload.ffmpeg.org/incoming/ "
            "and contact the ffmpeg-devel mailing list. (ffmpeg-devel@ffmpeg.org)\n");

    va_end(argument_list);
}
FF_ENABLE_DEPRECATION_WARNINGS
#endif /* FF_API_MISSING_SAMPLE */

static AVHWAccel *first_hwaccel = NULL;
static AVHWAccel **last_hwaccel = &first_hwaccel;

void av_register_hwaccel(AVHWAccel *hwaccel)
{
    AVHWAccel **p = last_hwaccel;
    hwaccel->next = NULL;
    while(*p || avpriv_atomic_ptr_cas((void * volatile *)p, NULL, hwaccel))
        p = &(*p)->next;
    last_hwaccel = &hwaccel->next;
}

AVHWAccel *av_hwaccel_next(const AVHWAccel *hwaccel)
{
    return hwaccel ? hwaccel->next : first_hwaccel;
}

int av_lockmgr_register(int (*cb)(void **mutex, enum AVLockOp op))
{
    if (lockmgr_cb) {
        // There is no good way to rollback a failure to destroy the
        // mutex, so we ignore failures.
        lockmgr_cb(&codec_mutex,    AV_LOCK_DESTROY);
        lockmgr_cb(&avformat_mutex, AV_LOCK_DESTROY);
        lockmgr_cb     = NULL;
        codec_mutex    = NULL;
        avformat_mutex = NULL;
    }

    if (cb) {
        void *new_codec_mutex    = NULL;
        void *new_avformat_mutex = NULL;
        int err;
        if (err = cb(&new_codec_mutex, AV_LOCK_CREATE)) {
            return err > 0 ? AVERROR_UNKNOWN : err;
        }
        if (err = cb(&new_avformat_mutex, AV_LOCK_CREATE)) {
            // Ignore failures to destroy the newly created mutex.
            cb(&new_codec_mutex, AV_LOCK_DESTROY);
            return err > 0 ? AVERROR_UNKNOWN : err;
        }
        lockmgr_cb     = cb;
        codec_mutex    = new_codec_mutex;
        avformat_mutex = new_avformat_mutex;
    }

    return 0;
}

int ff_lock_avcodec(AVCodecContext *log_ctx)
{
    if (lockmgr_cb) {
        if ((*lockmgr_cb)(&codec_mutex, AV_LOCK_OBTAIN))
            return -1;
    }
    entangled_thread_counter++;
    if (entangled_thread_counter != 1) {
        av_log(log_ctx, AV_LOG_ERROR, "Insufficient thread locking around avcodec_open/close()\n");
        if (!lockmgr_cb)
            av_log(log_ctx, AV_LOG_ERROR, "No lock manager is set, please see av_lockmgr_register()\n");
        ff_avcodec_locked = 1;
        ff_unlock_avcodec();
        return AVERROR(EINVAL);
    }
    av_assert0(!ff_avcodec_locked);
    ff_avcodec_locked = 1;
    return 0;
}

int ff_unlock_avcodec(void)
{
    av_assert0(ff_avcodec_locked);
    ff_avcodec_locked = 0;
    entangled_thread_counter--;
    if (lockmgr_cb) {
        if ((*lockmgr_cb)(&codec_mutex, AV_LOCK_RELEASE))
            return -1;
    }

    return 0;
}

int avpriv_lock_avformat(void)
{
    if (lockmgr_cb) {
        if ((*lockmgr_cb)(&avformat_mutex, AV_LOCK_OBTAIN))
            return -1;
    }
    return 0;
}

int avpriv_unlock_avformat(void)
{
    if (lockmgr_cb) {
        if ((*lockmgr_cb)(&avformat_mutex, AV_LOCK_RELEASE))
            return -1;
    }
    return 0;
}

unsigned int avpriv_toupper4(unsigned int x)
{
    return av_toupper(x & 0xFF) +
          (av_toupper((x >>  8) & 0xFF) << 8)  +
          (av_toupper((x >> 16) & 0xFF) << 16) +
((unsigned)av_toupper((x >> 24) & 0xFF) << 24);
}

int ff_thread_ref_frame(ThreadFrame *dst, ThreadFrame *src)
{
    int ret;

    dst->owner = src->owner;

    ret = av_frame_ref(dst->f, src->f);
    if (ret < 0)
        return ret;

    if (src->progress &&
        !(dst->progress = av_buffer_ref(src->progress))) {
        ff_thread_release_buffer(dst->owner, dst);
        return AVERROR(ENOMEM);
    }

    return 0;
}

#if !HAVE_THREADS

enum AVPixelFormat ff_thread_get_format(AVCodecContext *avctx, const enum AVPixelFormat *fmt)
{
    return ff_get_format(avctx, fmt);
}

int ff_thread_get_buffer(AVCodecContext *avctx, ThreadFrame *f, int flags)
{
    f->owner = avctx;
    return ff_get_buffer(avctx, f->f, flags);
}

void ff_thread_release_buffer(AVCodecContext *avctx, ThreadFrame *f)
{
    if (f->f)
        av_frame_unref(f->f);
}

void ff_thread_finish_setup(AVCodecContext *avctx)
{
}

void ff_thread_report_progress(ThreadFrame *f, int progress, int field)
{
}

void ff_thread_await_progress(ThreadFrame *f, int progress, int field)
{
}

int ff_thread_can_start_frame(AVCodecContext *avctx)
{
    return 1;
}

int ff_alloc_entries(AVCodecContext *avctx, int count)
{
    return 0;
}

void ff_reset_entries(AVCodecContext *avctx)
{
}

void ff_thread_await_progress2(AVCodecContext *avctx, int field, int thread, int shift)
{
}

void ff_thread_report_progress2(AVCodecContext *avctx, int field, int thread, int n)
{
}

#endif

enum AVMediaType avcodec_get_type(enum AVCodecID codec_id)
{
    AVCodec *c= avcodec_find_decoder(codec_id);
    if(!c)
        c= avcodec_find_encoder(codec_id);
    if(c)
        return c->type;

    if (codec_id <= AV_CODEC_ID_NONE)
        return AVMEDIA_TYPE_UNKNOWN;
    else if (codec_id < AV_CODEC_ID_FIRST_AUDIO)
        return AVMEDIA_TYPE_VIDEO;
    else if (codec_id < AV_CODEC_ID_FIRST_SUBTITLE)
        return AVMEDIA_TYPE_AUDIO;
    else if (codec_id < AV_CODEC_ID_FIRST_UNKNOWN)
        return AVMEDIA_TYPE_SUBTITLE;

    return AVMEDIA_TYPE_UNKNOWN;
}

int avcodec_is_open(AVCodecContext *s)
{
    return !!s->internal;
}

int avpriv_bprint_to_extradata(AVCodecContext *avctx, struct AVBPrint *buf)
{
    int ret;
    char *str;

    ret = av_bprint_finalize(buf, &str);
    if (ret < 0)
        return ret;
    avctx->extradata = str;
    /* Note: the string is NUL terminated (so extradata can be read as a
     * string), but the ending character is not accounted in the size (in
     * binary formats you are likely not supposed to mux that character). When
     * extradata is copied, it is also padded with FF_INPUT_BUFFER_PADDING_SIZE
     * zeros. */
    avctx->extradata_size = buf->len;
    return 0;
}

const uint8_t *avpriv_find_start_code(const uint8_t *av_restrict p,
                                      const uint8_t *end,
                                      uint32_t *av_restrict state)
{
    int i;

    av_assert0(p <= end);
    if (p >= end)
        return end;

    for (i = 0; i < 3; i++) {
        uint32_t tmp = *state << 8;
        *state = tmp + *(p++);
        if (tmp == 0x100 || p == end)
            return p;
    }

    while (p < end) {
        if      (p[-1] > 1      ) p += 3;
        else if (p[-2]          ) p += 2;
        else if (p[-3]|(p[-1]-1)) p++;
        else {
            p++;
            break;
        }
    }

    p = FFMIN(p, end) - 4;
    *state = AV_RB32(p);

    return p + 4;
}<|MERGE_RESOLUTION|>--- conflicted
+++ resolved
@@ -2995,6 +2995,7 @@
 
     if (profile)
         snprintf(buf + strlen(buf), buf_size - strlen(buf), " (%s)", profile);
+
     if (enc->codec_tag) {
         char tag_buf[32];
         av_get_codec_tag_string(tag_buf, sizeof(tag_buf), enc->codec_tag);
@@ -3004,23 +3005,8 @@
 
     switch (enc->codec_type) {
     case AVMEDIA_TYPE_VIDEO:
-<<<<<<< HEAD
         if (enc->pix_fmt != AV_PIX_FMT_NONE) {
             char detail[256] = "(";
-=======
-        snprintf(buf, buf_size,
-                 "Video: %s%s",
-                 codec_name, enc->mb_decision ? " (hq)" : "");
-        if (profile)
-            snprintf(buf + strlen(buf), buf_size - strlen(buf),
-                     " (%s)", profile);
-        if (enc->codec_tag) {
-            char tag_buf[32];
-            av_get_codec_tag_string(tag_buf, sizeof(tag_buf), enc->codec_tag);
-            snprintf(buf + strlen(buf), buf_size - strlen(buf),
-                     " [%s / 0x%04X]", tag_buf, enc->codec_tag);
-        }
->>>>>>> bae557ed
 
             av_strlcat(buf, separator, buf_size);
 
@@ -3096,24 +3082,8 @@
         }
         break;
     case AVMEDIA_TYPE_AUDIO:
-<<<<<<< HEAD
         av_strlcat(buf, separator, buf_size);
-=======
-        snprintf(buf, buf_size,
-                 "Audio: %s",
-                 codec_name);
-        if (profile)
-            snprintf(buf + strlen(buf), buf_size - strlen(buf),
-                     " (%s)", profile);
-        if (enc->codec_tag) {
-            char tag_buf[32];
-            av_get_codec_tag_string(tag_buf, sizeof(tag_buf), enc->codec_tag);
-            snprintf(buf + strlen(buf), buf_size - strlen(buf),
-                     " [%s / 0x%04X]", tag_buf, enc->codec_tag);
-        }
-
-        av_strlcat(buf, "\n      ", buf_size);
->>>>>>> bae557ed
+
         if (enc->sample_rate) {
             snprintf(buf + strlen(buf), buf_size - strlen(buf),
                      "%d Hz, ", enc->sample_rate);
