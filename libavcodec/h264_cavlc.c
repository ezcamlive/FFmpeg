/*
 * H.26L/H.264/AVC/JVT/14496-10/... cavlc bitstream decoding
 * Copyright (c) 2003 Michael Niedermayer <michaelni@gmx.at>
 *
 * This file is part of FFmpeg.
 *
 * FFmpeg is free software; you can redistribute it and/or
 * modify it under the terms of the GNU Lesser General Public
 * License as published by the Free Software Foundation; either
 * version 2.1 of the License, or (at your option) any later version.
 *
 * FFmpeg is distributed in the hope that it will be useful,
 * but WITHOUT ANY WARRANTY; without even the implied warranty of
 * MERCHANTABILITY or FITNESS FOR A PARTICULAR PURPOSE.  See the GNU
 * Lesser General Public License for more details.
 *
 * You should have received a copy of the GNU Lesser General Public
 * License along with FFmpeg; if not, write to the Free Software
 * Foundation, Inc., 51 Franklin Street, Fifth Floor, Boston, MA 02110-1301 USA
 */

/**
 * @file
 * H.264 / AVC / MPEG4 part10 cavlc bitstream decoding.
 * @author Michael Niedermayer <michaelni@gmx.at>
 */

<<<<<<< HEAD
#define CABAC 0
=======
#define CABAC(h) 0
#define UNCHECKED_BITSTREAM_READER 1
>>>>>>> 100184cc

#include "internal.h"
#include "avcodec.h"
#include "mpegvideo.h"
#include "h264.h"
#include "h264data.h" // FIXME FIXME FIXME
#include "h264_mvpred.h"
#include "golomb.h"
#include "libavutil/avassert.h"


static const uint8_t golomb_to_inter_cbp_gray[16]={
 0, 1, 2, 4, 8, 3, 5,10,12,15, 7,11,13,14, 6, 9,
};

static const uint8_t golomb_to_intra4x4_cbp_gray[16]={
15, 0, 7,11,13,14, 3, 5,10,12, 1, 2, 4, 8, 6, 9,
};

static const uint8_t chroma_dc_coeff_token_len[4*5]={
 2, 0, 0, 0,
 6, 1, 0, 0,
 6, 6, 3, 0,
 6, 7, 7, 6,
 6, 8, 8, 7,
};

static const uint8_t chroma_dc_coeff_token_bits[4*5]={
 1, 0, 0, 0,
 7, 1, 0, 0,
 4, 6, 1, 0,
 3, 3, 2, 5,
 2, 3, 2, 0,
};

static const uint8_t chroma422_dc_coeff_token_len[4*9]={
  1,  0,  0,  0,
  7,  2,  0,  0,
  7,  7,  3,  0,
  9,  7,  7,  5,
  9,  9,  7,  6,
 10, 10,  9,  7,
 11, 11, 10,  7,
 12, 12, 11, 10,
 13, 12, 12, 11,
};

static const uint8_t chroma422_dc_coeff_token_bits[4*9]={
  1,   0,  0, 0,
 15,   1,  0, 0,
 14,  13,  1, 0,
  7,  12, 11, 1,
  6,   5, 10, 1,
  7,   6,  4, 9,
  7,   6,  5, 8,
  7,   6,  5, 4,
  7,   5,  4, 4,
};

static const uint8_t coeff_token_len[4][4*17]={
{
     1, 0, 0, 0,
     6, 2, 0, 0,     8, 6, 3, 0,     9, 8, 7, 5,    10, 9, 8, 6,
    11,10, 9, 7,    13,11,10, 8,    13,13,11, 9,    13,13,13,10,
    14,14,13,11,    14,14,14,13,    15,15,14,14,    15,15,15,14,
    16,15,15,15,    16,16,16,15,    16,16,16,16,    16,16,16,16,
},
{
     2, 0, 0, 0,
     6, 2, 0, 0,     6, 5, 3, 0,     7, 6, 6, 4,     8, 6, 6, 4,
     8, 7, 7, 5,     9, 8, 8, 6,    11, 9, 9, 6,    11,11,11, 7,
    12,11,11, 9,    12,12,12,11,    12,12,12,11,    13,13,13,12,
    13,13,13,13,    13,14,13,13,    14,14,14,13,    14,14,14,14,
},
{
     4, 0, 0, 0,
     6, 4, 0, 0,     6, 5, 4, 0,     6, 5, 5, 4,     7, 5, 5, 4,
     7, 5, 5, 4,     7, 6, 6, 4,     7, 6, 6, 4,     8, 7, 7, 5,
     8, 8, 7, 6,     9, 8, 8, 7,     9, 9, 8, 8,     9, 9, 9, 8,
    10, 9, 9, 9,    10,10,10,10,    10,10,10,10,    10,10,10,10,
},
{
     6, 0, 0, 0,
     6, 6, 0, 0,     6, 6, 6, 0,     6, 6, 6, 6,     6, 6, 6, 6,
     6, 6, 6, 6,     6, 6, 6, 6,     6, 6, 6, 6,     6, 6, 6, 6,
     6, 6, 6, 6,     6, 6, 6, 6,     6, 6, 6, 6,     6, 6, 6, 6,
     6, 6, 6, 6,     6, 6, 6, 6,     6, 6, 6, 6,     6, 6, 6, 6,
}
};

static const uint8_t coeff_token_bits[4][4*17]={
{
     1, 0, 0, 0,
     5, 1, 0, 0,     7, 4, 1, 0,     7, 6, 5, 3,     7, 6, 5, 3,
     7, 6, 5, 4,    15, 6, 5, 4,    11,14, 5, 4,     8,10,13, 4,
    15,14, 9, 4,    11,10,13,12,    15,14, 9,12,    11,10,13, 8,
    15, 1, 9,12,    11,14,13, 8,     7,10, 9,12,     4, 6, 5, 8,
},
{
     3, 0, 0, 0,
    11, 2, 0, 0,     7, 7, 3, 0,     7,10, 9, 5,     7, 6, 5, 4,
     4, 6, 5, 6,     7, 6, 5, 8,    15, 6, 5, 4,    11,14,13, 4,
    15,10, 9, 4,    11,14,13,12,     8,10, 9, 8,    15,14,13,12,
    11,10, 9,12,     7,11, 6, 8,     9, 8,10, 1,     7, 6, 5, 4,
},
{
    15, 0, 0, 0,
    15,14, 0, 0,    11,15,13, 0,     8,12,14,12,    15,10,11,11,
    11, 8, 9,10,     9,14,13, 9,     8,10, 9, 8,    15,14,13,13,
    11,14,10,12,    15,10,13,12,    11,14, 9,12,     8,10,13, 8,
    13, 7, 9,12,     9,12,11,10,     5, 8, 7, 6,     1, 4, 3, 2,
},
{
     3, 0, 0, 0,
     0, 1, 0, 0,     4, 5, 6, 0,     8, 9,10,11,    12,13,14,15,
    16,17,18,19,    20,21,22,23,    24,25,26,27,    28,29,30,31,
    32,33,34,35,    36,37,38,39,    40,41,42,43,    44,45,46,47,
    48,49,50,51,    52,53,54,55,    56,57,58,59,    60,61,62,63,
}
};

static const uint8_t total_zeros_len[16][16]= {
    {1,3,3,4,4,5,5,6,6,7,7,8,8,9,9,9},
    {3,3,3,3,3,4,4,4,4,5,5,6,6,6,6},
    {4,3,3,3,4,4,3,3,4,5,5,6,5,6},
    {5,3,4,4,3,3,3,4,3,4,5,5,5},
    {4,4,4,3,3,3,3,3,4,5,4,5},
    {6,5,3,3,3,3,3,3,4,3,6},
    {6,5,3,3,3,2,3,4,3,6},
    {6,4,5,3,2,2,3,3,6},
    {6,6,4,2,2,3,2,5},
    {5,5,3,2,2,2,4},
    {4,4,3,3,1,3},
    {4,4,2,1,3},
    {3,3,1,2},
    {2,2,1},
    {1,1},
};

static const uint8_t total_zeros_bits[16][16]= {
    {1,3,2,3,2,3,2,3,2,3,2,3,2,3,2,1},
    {7,6,5,4,3,5,4,3,2,3,2,3,2,1,0},
    {5,7,6,5,4,3,4,3,2,3,2,1,1,0},
    {3,7,5,4,6,5,4,3,3,2,2,1,0},
    {5,4,3,7,6,5,4,3,2,1,1,0},
    {1,1,7,6,5,4,3,2,1,1,0},
    {1,1,5,4,3,3,2,1,1,0},
    {1,1,1,3,3,2,2,1,0},
    {1,0,1,3,2,1,1,1},
    {1,0,1,3,2,1,1},
    {0,1,1,2,1,3},
    {0,1,1,1,1},
    {0,1,1,1},
    {0,1,1},
    {0,1},
};

static const uint8_t chroma_dc_total_zeros_len[3][4]= {
    { 1, 2, 3, 3,},
    { 1, 2, 2, 0,},
    { 1, 1, 0, 0,},
};

static const uint8_t chroma_dc_total_zeros_bits[3][4]= {
    { 1, 1, 1, 0,},
    { 1, 1, 0, 0,},
    { 1, 0, 0, 0,},
};

static const uint8_t chroma422_dc_total_zeros_len[7][8]= {
    { 1, 3, 3, 4, 4, 4, 5, 5 },
    { 3, 2, 3, 3, 3, 3, 3 },
    { 3, 3, 2, 2, 3, 3 },
    { 3, 2, 2, 2, 3 },
    { 2, 2, 2, 2 },
    { 2, 2, 1 },
    { 1, 1 },
};

static const uint8_t chroma422_dc_total_zeros_bits[7][8]= {
    { 1, 2, 3, 2, 3, 1, 1, 0 },
    { 0, 1, 1, 4, 5, 6, 7 },
    { 0, 1, 1, 2, 6, 7 },
    { 6, 0, 1, 2, 7 },
    { 0, 1, 2, 3 },
    { 0, 1, 1 },
    { 0, 1 },
};

static const uint8_t run_len[7][16]={
    {1,1},
    {1,2,2},
    {2,2,2,2},
    {2,2,2,3,3},
    {2,2,3,3,3,3},
    {2,3,3,3,3,3,3},
    {3,3,3,3,3,3,3,4,5,6,7,8,9,10,11},
};

static const uint8_t run_bits[7][16]={
    {1,0},
    {1,1,0},
    {3,2,1,0},
    {3,2,1,1,0},
    {3,2,3,2,1,0},
    {3,0,1,3,2,5,4},
    {7,6,5,4,3,2,1,1,1,1,1,1,1,1,1},
};

static VLC coeff_token_vlc[4];
static VLC_TYPE coeff_token_vlc_tables[520+332+280+256][2];
static const int coeff_token_vlc_tables_size[4]={520,332,280,256};

static VLC chroma_dc_coeff_token_vlc;
static VLC_TYPE chroma_dc_coeff_token_vlc_table[256][2];
static const int chroma_dc_coeff_token_vlc_table_size = 256;

static VLC chroma422_dc_coeff_token_vlc;
static VLC_TYPE chroma422_dc_coeff_token_vlc_table[8192][2];
static const int chroma422_dc_coeff_token_vlc_table_size = 8192;

static VLC total_zeros_vlc[15];
static VLC_TYPE total_zeros_vlc_tables[15][512][2];
static const int total_zeros_vlc_tables_size = 512;

static VLC chroma_dc_total_zeros_vlc[3];
static VLC_TYPE chroma_dc_total_zeros_vlc_tables[3][8][2];
static const int chroma_dc_total_zeros_vlc_tables_size = 8;

static VLC chroma422_dc_total_zeros_vlc[7];
static VLC_TYPE chroma422_dc_total_zeros_vlc_tables[7][32][2];
static const int chroma422_dc_total_zeros_vlc_tables_size = 32;

static VLC run_vlc[6];
static VLC_TYPE run_vlc_tables[6][8][2];
static const int run_vlc_tables_size = 8;

static VLC run7_vlc;
static VLC_TYPE run7_vlc_table[96][2];
static const int run7_vlc_table_size = 96;

#define LEVEL_TAB_BITS 8
static int8_t cavlc_level_tab[7][1<<LEVEL_TAB_BITS][2];

#define CHROMA_DC_COEFF_TOKEN_VLC_BITS 8
#define CHROMA422_DC_COEFF_TOKEN_VLC_BITS 13
#define COEFF_TOKEN_VLC_BITS           8
#define TOTAL_ZEROS_VLC_BITS           9
#define CHROMA_DC_TOTAL_ZEROS_VLC_BITS 3
#define CHROMA422_DC_TOTAL_ZEROS_VLC_BITS 5
#define RUN_VLC_BITS                   3
#define RUN7_VLC_BITS                  6

/**
 * Get the predicted number of non-zero coefficients.
 * @param n block index
 */
static inline int pred_non_zero_count(H264Context *h, int n){
    const int index8= scan8[n];
    const int left= h->non_zero_count_cache[index8 - 1];
    const int top = h->non_zero_count_cache[index8 - 8];
    int i= left + top;

    if(i<64) i= (i+1)>>1;

    tprintf(h->avctx, "pred_nnz L%X T%X n%d s%d P%X\n", left, top, n, scan8[n], i&31);

    return i&31;
}

static av_cold void init_cavlc_level_tab(void){
    int suffix_length;
    unsigned int i;

    for(suffix_length=0; suffix_length<7; suffix_length++){
        for(i=0; i<(1<<LEVEL_TAB_BITS); i++){
            int prefix= LEVEL_TAB_BITS - av_log2(2*i);

            if(prefix + 1 + suffix_length <= LEVEL_TAB_BITS){
                int level_code = (prefix << suffix_length) +
                    (i >> (av_log2(i) - suffix_length)) - (1 << suffix_length);
                int mask = -(level_code&1);
                level_code = (((2 + level_code) >> 1) ^ mask) - mask;
                cavlc_level_tab[suffix_length][i][0]= level_code;
                cavlc_level_tab[suffix_length][i][1]= prefix + 1 + suffix_length;
            }else if(prefix + 1 <= LEVEL_TAB_BITS){
                cavlc_level_tab[suffix_length][i][0]= prefix+100;
                cavlc_level_tab[suffix_length][i][1]= prefix + 1;
            }else{
                cavlc_level_tab[suffix_length][i][0]= LEVEL_TAB_BITS+100;
                cavlc_level_tab[suffix_length][i][1]= LEVEL_TAB_BITS;
            }
        }
    }
}

av_cold void ff_h264_decode_init_vlc(void){
    static int done = 0;

    if (!done) {
        int i;
        int offset;
        done = 1;

        chroma_dc_coeff_token_vlc.table = chroma_dc_coeff_token_vlc_table;
        chroma_dc_coeff_token_vlc.table_allocated = chroma_dc_coeff_token_vlc_table_size;
        init_vlc(&chroma_dc_coeff_token_vlc, CHROMA_DC_COEFF_TOKEN_VLC_BITS, 4*5,
                 &chroma_dc_coeff_token_len [0], 1, 1,
                 &chroma_dc_coeff_token_bits[0], 1, 1,
                 INIT_VLC_USE_NEW_STATIC);

        chroma422_dc_coeff_token_vlc.table = chroma422_dc_coeff_token_vlc_table;
        chroma422_dc_coeff_token_vlc.table_allocated = chroma422_dc_coeff_token_vlc_table_size;
        init_vlc(&chroma422_dc_coeff_token_vlc, CHROMA422_DC_COEFF_TOKEN_VLC_BITS, 4*9,
                 &chroma422_dc_coeff_token_len [0], 1, 1,
                 &chroma422_dc_coeff_token_bits[0], 1, 1,
                 INIT_VLC_USE_NEW_STATIC);

        offset = 0;
        for(i=0; i<4; i++){
            coeff_token_vlc[i].table = coeff_token_vlc_tables+offset;
            coeff_token_vlc[i].table_allocated = coeff_token_vlc_tables_size[i];
            init_vlc(&coeff_token_vlc[i], COEFF_TOKEN_VLC_BITS, 4*17,
                     &coeff_token_len [i][0], 1, 1,
                     &coeff_token_bits[i][0], 1, 1,
                     INIT_VLC_USE_NEW_STATIC);
            offset += coeff_token_vlc_tables_size[i];
        }
        /*
         * This is a one time safety check to make sure that
         * the packed static coeff_token_vlc table sizes
         * were initialized correctly.
         */
        av_assert0(offset == FF_ARRAY_ELEMS(coeff_token_vlc_tables));

        for(i=0; i<3; i++){
            chroma_dc_total_zeros_vlc[i].table = chroma_dc_total_zeros_vlc_tables[i];
            chroma_dc_total_zeros_vlc[i].table_allocated = chroma_dc_total_zeros_vlc_tables_size;
            init_vlc(&chroma_dc_total_zeros_vlc[i],
                     CHROMA_DC_TOTAL_ZEROS_VLC_BITS, 4,
                     &chroma_dc_total_zeros_len [i][0], 1, 1,
                     &chroma_dc_total_zeros_bits[i][0], 1, 1,
                     INIT_VLC_USE_NEW_STATIC);
        }

        for(i=0; i<7; i++){
            chroma422_dc_total_zeros_vlc[i].table = chroma422_dc_total_zeros_vlc_tables[i];
            chroma422_dc_total_zeros_vlc[i].table_allocated = chroma422_dc_total_zeros_vlc_tables_size;
            init_vlc(&chroma422_dc_total_zeros_vlc[i],
                     CHROMA422_DC_TOTAL_ZEROS_VLC_BITS, 8,
                     &chroma422_dc_total_zeros_len [i][0], 1, 1,
                     &chroma422_dc_total_zeros_bits[i][0], 1, 1,
                     INIT_VLC_USE_NEW_STATIC);
        }

        for(i=0; i<15; i++){
            total_zeros_vlc[i].table = total_zeros_vlc_tables[i];
            total_zeros_vlc[i].table_allocated = total_zeros_vlc_tables_size;
            init_vlc(&total_zeros_vlc[i],
                     TOTAL_ZEROS_VLC_BITS, 16,
                     &total_zeros_len [i][0], 1, 1,
                     &total_zeros_bits[i][0], 1, 1,
                     INIT_VLC_USE_NEW_STATIC);
        }

        for(i=0; i<6; i++){
            run_vlc[i].table = run_vlc_tables[i];
            run_vlc[i].table_allocated = run_vlc_tables_size;
            init_vlc(&run_vlc[i],
                     RUN_VLC_BITS, 7,
                     &run_len [i][0], 1, 1,
                     &run_bits[i][0], 1, 1,
                     INIT_VLC_USE_NEW_STATIC);
        }
        run7_vlc.table = run7_vlc_table,
        run7_vlc.table_allocated = run7_vlc_table_size;
        init_vlc(&run7_vlc, RUN7_VLC_BITS, 16,
                 &run_len [6][0], 1, 1,
                 &run_bits[6][0], 1, 1,
                 INIT_VLC_USE_NEW_STATIC);

        init_cavlc_level_tab();
    }
}

/**
 *
 */
static inline int get_level_prefix(GetBitContext *gb){
    unsigned int buf;
    int log;

    OPEN_READER(re, gb);
    UPDATE_CACHE(re, gb);
    buf=GET_CACHE(re, gb);

    log= 32 - av_log2(buf);
#ifdef TRACE
    print_bin(buf>>(32-log), log);
    av_log(NULL, AV_LOG_DEBUG, "%5d %2d %3d lpr @%5d in %s get_level_prefix\n", buf>>(32-log), log, log-1, get_bits_count(gb), __FILE__);
#endif

    LAST_SKIP_BITS(re, gb, log);
    CLOSE_READER(re, gb);

    return log-1;
}

/**
 * Decode a residual block.
 * @param n block index
 * @param scantable scantable
 * @param max_coeff number of coefficients in the block
 * @return <0 if an error occurred
 */
static int decode_residual(H264Context *h, GetBitContext *gb, int16_t *block, int n, const uint8_t *scantable, const uint32_t *qmul, int max_coeff){
    static const int coeff_token_table_index[17]= {0, 0, 1, 1, 2, 2, 2, 2, 3, 3, 3, 3, 3, 3, 3, 3, 3};
    int level[16];
    int zeros_left, coeff_token, total_coeff, i, trailing_ones, run_before;

    //FIXME put trailing_onex into the context

    if(max_coeff <= 8){
        if (max_coeff == 4)
            coeff_token = get_vlc2(gb, chroma_dc_coeff_token_vlc.table, CHROMA_DC_COEFF_TOKEN_VLC_BITS, 1);
        else
            coeff_token = get_vlc2(gb, chroma422_dc_coeff_token_vlc.table, CHROMA422_DC_COEFF_TOKEN_VLC_BITS, 1);
        total_coeff= coeff_token>>2;
    }else{
        if(n >= LUMA_DC_BLOCK_INDEX){
            total_coeff= pred_non_zero_count(h, (n - LUMA_DC_BLOCK_INDEX)*16);
            coeff_token= get_vlc2(gb, coeff_token_vlc[ coeff_token_table_index[total_coeff] ].table, COEFF_TOKEN_VLC_BITS, 2);
            total_coeff= coeff_token>>2;
        }else{
            total_coeff= pred_non_zero_count(h, n);
            coeff_token= get_vlc2(gb, coeff_token_vlc[ coeff_token_table_index[total_coeff] ].table, COEFF_TOKEN_VLC_BITS, 2);
            total_coeff= coeff_token>>2;
        }
    }
    h->non_zero_count_cache[ scan8[n] ]= total_coeff;

    //FIXME set last_non_zero?

    if(total_coeff==0)
        return 0;
    if(total_coeff > (unsigned)max_coeff) {
        av_log(h->avctx, AV_LOG_ERROR, "corrupted macroblock %d %d (total_coeff=%d)\n", h->mb_x, h->mb_y, total_coeff);
        return -1;
    }

    trailing_ones= coeff_token&3;
    tprintf(h->avctx, "trailing:%d, total:%d\n", trailing_ones, total_coeff);
    av_assert2(total_coeff<=16);

    i = show_bits(gb, 3);
    skip_bits(gb, trailing_ones);
    level[0] = 1-((i&4)>>1);
    level[1] = 1-((i&2)   );
    level[2] = 1-((i&1)<<1);

    if(trailing_ones<total_coeff) {
        int mask, prefix;
        int suffix_length = total_coeff > 10 & trailing_ones < 3;
        int bitsi= show_bits(gb, LEVEL_TAB_BITS);
        int level_code= cavlc_level_tab[suffix_length][bitsi][0];

        skip_bits(gb, cavlc_level_tab[suffix_length][bitsi][1]);
        if(level_code >= 100){
            prefix= level_code - 100;
            if(prefix == LEVEL_TAB_BITS)
                prefix += get_level_prefix(gb);

            //first coefficient has suffix_length equal to 0 or 1
            if(prefix<14){ //FIXME try to build a large unified VLC table for all this
                if(suffix_length)
                    level_code= (prefix<<1) + get_bits1(gb); //part
                else
                    level_code= prefix; //part
            }else if(prefix==14){
                if(suffix_length)
                    level_code= (prefix<<1) + get_bits1(gb); //part
                else
                    level_code= prefix + get_bits(gb, 4); //part
            }else{
                level_code= 30;
                if(prefix>=16){
                    if(prefix > 25+3){
                        av_log(h->avctx, AV_LOG_ERROR, "Invalid level prefix\n");
                        return -1;
                    }
                    level_code += (1<<(prefix-3))-4096;
                }
                level_code += get_bits(gb, prefix-3); //part
            }

            if(trailing_ones < 3) level_code += 2;

            suffix_length = 2;
            mask= -(level_code&1);
            level[trailing_ones]= (((2+level_code)>>1) ^ mask) - mask;
        }else{
            level_code += ((level_code>>31)|1) & -(trailing_ones < 3);

            suffix_length = 1 + (level_code + 3U > 6U);
            level[trailing_ones]= level_code;
        }

        //remaining coefficients have suffix_length > 0
        for(i=trailing_ones+1;i<total_coeff;i++) {
            static const unsigned int suffix_limit[7] = {0,3,6,12,24,48,INT_MAX };
            int bitsi= show_bits(gb, LEVEL_TAB_BITS);
            level_code= cavlc_level_tab[suffix_length][bitsi][0];

            skip_bits(gb, cavlc_level_tab[suffix_length][bitsi][1]);
            if(level_code >= 100){
                prefix= level_code - 100;
                if(prefix == LEVEL_TAB_BITS){
                    prefix += get_level_prefix(gb);
                }
                if(prefix<15){
                    level_code = (prefix<<suffix_length) + get_bits(gb, suffix_length);
                }else{
                    level_code = 15<<suffix_length;
                    if (prefix>=16) {
                        if(prefix > 25+3){
                            av_log(h->avctx, AV_LOG_ERROR, "Invalid level prefix\n");
                            return AVERROR_INVALIDDATA;
                        }
                        level_code += (1<<(prefix-3))-4096;
                    }
                    level_code += get_bits(gb, prefix-3);
                }
                mask= -(level_code&1);
                level_code= (((2+level_code)>>1) ^ mask) - mask;
            }
            level[i]= level_code;
            suffix_length+= suffix_limit[suffix_length] + level_code > 2U*suffix_limit[suffix_length];
        }
    }

    if(total_coeff == max_coeff)
        zeros_left=0;
    else{
        if (max_coeff <= 8) {
            if (max_coeff == 4)
                zeros_left = get_vlc2(gb, (chroma_dc_total_zeros_vlc-1)[total_coeff].table,
                                      CHROMA_DC_TOTAL_ZEROS_VLC_BITS, 1);
            else
                zeros_left = get_vlc2(gb, (chroma422_dc_total_zeros_vlc-1)[total_coeff].table,
                                      CHROMA422_DC_TOTAL_ZEROS_VLC_BITS, 1);
        } else {
            zeros_left= get_vlc2(gb, (total_zeros_vlc-1)[ total_coeff ].table, TOTAL_ZEROS_VLC_BITS, 1);
        }
    }

#define STORE_BLOCK(type) \
    scantable += zeros_left + total_coeff - 1; \
    if(n >= LUMA_DC_BLOCK_INDEX){ \
        ((type*)block)[*scantable] = level[0]; \
        for(i=1;i<total_coeff && zeros_left > 0;i++) { \
            if(zeros_left < 7) \
                run_before= get_vlc2(gb, (run_vlc-1)[zeros_left].table, RUN_VLC_BITS, 1); \
            else \
                run_before= get_vlc2(gb, run7_vlc.table, RUN7_VLC_BITS, 2); \
            zeros_left -= run_before; \
            scantable -= 1 + run_before; \
            ((type*)block)[*scantable]= level[i]; \
        } \
        for(;i<total_coeff;i++) { \
            scantable--; \
            ((type*)block)[*scantable]= level[i]; \
        } \
    }else{ \
        ((type*)block)[*scantable] = ((int)(level[0] * qmul[*scantable] + 32))>>6; \
        for(i=1;i<total_coeff && zeros_left > 0;i++) { \
            if(zeros_left < 7) \
                run_before= get_vlc2(gb, (run_vlc-1)[zeros_left].table, RUN_VLC_BITS, 1); \
            else \
                run_before= get_vlc2(gb, run7_vlc.table, RUN7_VLC_BITS, 2); \
            zeros_left -= run_before; \
            scantable -= 1 + run_before; \
            ((type*)block)[*scantable]= ((int)(level[i] * qmul[*scantable] + 32))>>6; \
        } \
        for(;i<total_coeff;i++) { \
            scantable--; \
            ((type*)block)[*scantable]= ((int)(level[i] * qmul[*scantable] + 32))>>6; \
        } \
    }

    if(zeros_left<0){
        av_log(h->avctx, AV_LOG_ERROR, "negative number of zero coeffs at %d %d\n", h->mb_x, h->mb_y);
        return -1;
    }

    if (h->pixel_shift) {
        STORE_BLOCK(int32_t)
    } else {
        STORE_BLOCK(int16_t)
    }

    return 0;
}

static av_always_inline int decode_luma_residual(H264Context *h, GetBitContext *gb, const uint8_t *scan, const uint8_t *scan8x8, int pixel_shift, int mb_type, int cbp, int p){
    int i4x4, i8x8;
    int qscale = p == 0 ? h->qscale : h->chroma_qp[p-1];
    if(IS_INTRA16x16(mb_type)){
        AV_ZERO128(h->mb_luma_dc[p]+0);
        AV_ZERO128(h->mb_luma_dc[p]+8);
        AV_ZERO128(h->mb_luma_dc[p]+16);
        AV_ZERO128(h->mb_luma_dc[p]+24);
        if( decode_residual(h, h->intra_gb_ptr, h->mb_luma_dc[p], LUMA_DC_BLOCK_INDEX+p, scan, NULL, 16) < 0){
            return -1; //FIXME continue if partitioned and other return -1 too
        }

        av_assert2((cbp&15) == 0 || (cbp&15) == 15);

        if(cbp&15){
            for(i8x8=0; i8x8<4; i8x8++){
                for(i4x4=0; i4x4<4; i4x4++){
                    const int index= i4x4 + 4*i8x8 + p*16;
                    if( decode_residual(h, h->intra_gb_ptr, h->mb + (16*index << pixel_shift),
                        index, scan + 1, h->dequant4_coeff[p][qscale], 15) < 0 ){
                        return -1;
                    }
                }
            }
            return 0xf;
        }else{
            fill_rectangle(&h->non_zero_count_cache[scan8[p*16]], 4, 4, 8, 0, 1);
            return 0;
        }
    }else{
        int cqm = (IS_INTRA( mb_type ) ? 0:3)+p;
        /* For CAVLC 4:4:4, we need to keep track of the luma 8x8 CBP for deblocking nnz purposes. */
        int new_cbp = 0;
        for(i8x8=0; i8x8<4; i8x8++){
            if(cbp & (1<<i8x8)){
                if(IS_8x8DCT(mb_type)){
                    int16_t *buf = &h->mb[64*i8x8+256*p << pixel_shift];
                    uint8_t *nnz;
                    for(i4x4=0; i4x4<4; i4x4++){
                        const int index= i4x4 + 4*i8x8 + p*16;
                        if( decode_residual(h, gb, buf, index, scan8x8+16*i4x4,
                                            h->dequant8_coeff[cqm][qscale], 16) < 0 )
                            return -1;
                    }
                    nnz= &h->non_zero_count_cache[ scan8[4*i8x8+p*16] ];
                    nnz[0] += nnz[1] + nnz[8] + nnz[9];
                    new_cbp |= !!nnz[0] << i8x8;
                }else{
                    for(i4x4=0; i4x4<4; i4x4++){
                        const int index= i4x4 + 4*i8x8 + p*16;
                        if( decode_residual(h, gb, h->mb + (16*index << pixel_shift), index,
                                            scan, h->dequant4_coeff[cqm][qscale], 16) < 0 ){
                            return -1;
                        }
                        new_cbp |= h->non_zero_count_cache[ scan8[index] ] << i8x8;
                    }
                }
            }else{
                uint8_t * const nnz= &h->non_zero_count_cache[ scan8[4*i8x8+p*16] ];
                nnz[0] = nnz[1] = nnz[8] = nnz[9] = 0;
            }
        }
        return new_cbp;
    }
}

int ff_h264_decode_mb_cavlc(H264Context *h){
    int mb_xy;
    int partition_count;
    unsigned int mb_type, cbp;
    int dct8x8_allowed= h->pps.transform_8x8_mode;
    int decode_chroma = h->sps.chroma_format_idc == 1 || h->sps.chroma_format_idc == 2;
    const int pixel_shift = h->pixel_shift;
    unsigned local_ref_count[2];

    mb_xy = h->mb_xy = h->mb_x + h->mb_y*h->mb_stride;

    tprintf(h->avctx, "pic:%d mb:%d/%d\n", h->frame_num, h->mb_x, h->mb_y);
    cbp = 0; /* avoid warning. FIXME: find a solution without slowing
                down the code */
    if(h->slice_type_nos != AV_PICTURE_TYPE_I){
        if(h->mb_skip_run==-1)
            h->mb_skip_run= get_ue_golomb(&h->gb);

        if (h->mb_skip_run--) {
            if(FRAME_MBAFF(h) && (h->mb_y&1) == 0){
                if(h->mb_skip_run==0)
                    h->mb_mbaff = h->mb_field_decoding_flag = get_bits1(&h->gb);
            }
            decode_mb_skip(h);
            return 0;
        }
    }
    if (FRAME_MBAFF(h)) {
        if( (h->mb_y&1) == 0 )
            h->mb_mbaff = h->mb_field_decoding_flag = get_bits1(&h->gb);
    }

    h->prev_mb_skipped= 0;

    mb_type= get_ue_golomb(&h->gb);
    if(h->slice_type_nos == AV_PICTURE_TYPE_B){
        if(mb_type < 23){
            partition_count= b_mb_type_info[mb_type].partition_count;
            mb_type=         b_mb_type_info[mb_type].type;
        }else{
            mb_type -= 23;
            goto decode_intra_mb;
        }
    }else if(h->slice_type_nos == AV_PICTURE_TYPE_P){
        if(mb_type < 5){
            partition_count= p_mb_type_info[mb_type].partition_count;
            mb_type=         p_mb_type_info[mb_type].type;
        }else{
            mb_type -= 5;
            goto decode_intra_mb;
        }
    }else{
       av_assert2(h->slice_type_nos == AV_PICTURE_TYPE_I);
        if(h->slice_type == AV_PICTURE_TYPE_SI && mb_type)
            mb_type--;
decode_intra_mb:
        if(mb_type > 25){
            av_log(h->avctx, AV_LOG_ERROR, "mb_type %d in %c slice too large at %d %d\n", mb_type, av_get_picture_type_char(h->slice_type), h->mb_x, h->mb_y);
            return -1;
        }
        partition_count=0;
        cbp= i_mb_type_info[mb_type].cbp;
        h->intra16x16_pred_mode= i_mb_type_info[mb_type].pred_mode;
        mb_type= i_mb_type_info[mb_type].type;
    }

    if(MB_FIELD(h))
        mb_type |= MB_TYPE_INTERLACED;

    h->slice_table[ mb_xy ]= h->slice_num;

    if(IS_INTRA_PCM(mb_type)){
        const int mb_size = ff_h264_mb_sizes[h->sps.chroma_format_idc] *
                            h->sps.bit_depth_luma;

        // We assume these blocks are very rare so we do not optimize it.
        h->intra_pcm_ptr = align_get_bits(&h->gb);
        skip_bits_long(&h->gb, mb_size);

        // In deblocking, the quantizer is 0
        h->cur_pic.qscale_table[mb_xy] = 0;
        // All coeffs are present
        memset(h->non_zero_count[mb_xy], 16, 48);

        h->cur_pic.mb_type[mb_xy] = mb_type;
        return 0;
    }

    local_ref_count[0] = h->ref_count[0] << MB_MBAFF(h);
    local_ref_count[1] = h->ref_count[1] << MB_MBAFF(h);

    fill_decode_neighbors(h, mb_type);
    fill_decode_caches(h, mb_type);

    //mb_pred
    if(IS_INTRA(mb_type)){
        int pred_mode;
//            init_top_left_availability(h);
        if(IS_INTRA4x4(mb_type)){
            int i;
            int di = 1;
            if(dct8x8_allowed && get_bits1(&h->gb)){
                mb_type |= MB_TYPE_8x8DCT;
                di = 4;
            }

//                fill_intra4x4_pred_table(h);
            for(i=0; i<16; i+=di){
                int mode= pred_intra_mode(h, i);

                if(!get_bits1(&h->gb)){
                    const int rem_mode= get_bits(&h->gb, 3);
                    mode = rem_mode + (rem_mode >= mode);
                }

                if(di==4)
                    fill_rectangle( &h->intra4x4_pred_mode_cache[ scan8[i] ], 2, 2, 8, mode, 1 );
                else
                    h->intra4x4_pred_mode_cache[ scan8[i] ] = mode;
            }
            write_back_intra_pred_mode(h);
            if( ff_h264_check_intra4x4_pred_mode(h) < 0)
                return -1;
        }else{
            h->intra16x16_pred_mode= ff_h264_check_intra_pred_mode(h, h->intra16x16_pred_mode, 0);
            if(h->intra16x16_pred_mode < 0)
                return -1;
        }
        if(decode_chroma){
            pred_mode= ff_h264_check_intra_pred_mode(h, get_ue_golomb_31(&h->gb), 1);
            if(pred_mode < 0)
                return -1;
            h->chroma_pred_mode= pred_mode;
        } else {
            h->chroma_pred_mode = DC_128_PRED8x8;
        }
    }else if(partition_count==4){
        int i, j, sub_partition_count[4], list, ref[2][4];

        if(h->slice_type_nos == AV_PICTURE_TYPE_B){
            for(i=0; i<4; i++){
                h->sub_mb_type[i]= get_ue_golomb_31(&h->gb);
                if(h->sub_mb_type[i] >=13){
                    av_log(h->avctx, AV_LOG_ERROR, "B sub_mb_type %u out of range at %d %d\n", h->sub_mb_type[i], h->mb_x, h->mb_y);
                    return -1;
                }
                sub_partition_count[i]= b_sub_mb_type_info[ h->sub_mb_type[i] ].partition_count;
                h->sub_mb_type[i]=      b_sub_mb_type_info[ h->sub_mb_type[i] ].type;
            }
            if( IS_DIRECT(h->sub_mb_type[0]|h->sub_mb_type[1]|h->sub_mb_type[2]|h->sub_mb_type[3])) {
                ff_h264_pred_direct_motion(h, &mb_type);
                h->ref_cache[0][scan8[4]] =
                h->ref_cache[1][scan8[4]] =
                h->ref_cache[0][scan8[12]] =
                h->ref_cache[1][scan8[12]] = PART_NOT_AVAILABLE;
            }
        }else{
            av_assert2(h->slice_type_nos == AV_PICTURE_TYPE_P); //FIXME SP correct ?
            for(i=0; i<4; i++){
                h->sub_mb_type[i]= get_ue_golomb_31(&h->gb);
                if(h->sub_mb_type[i] >=4){
                    av_log(h->avctx, AV_LOG_ERROR, "P sub_mb_type %u out of range at %d %d\n", h->sub_mb_type[i], h->mb_x, h->mb_y);
                    return -1;
                }
                sub_partition_count[i]= p_sub_mb_type_info[ h->sub_mb_type[i] ].partition_count;
                h->sub_mb_type[i]=      p_sub_mb_type_info[ h->sub_mb_type[i] ].type;
            }
        }

        for(list=0; list<h->list_count; list++){
            int ref_count= IS_REF0(mb_type) ? 1 : local_ref_count[list];
            for(i=0; i<4; i++){
                if(IS_DIRECT(h->sub_mb_type[i])) continue;
                if(IS_DIR(h->sub_mb_type[i], 0, list)){
                    unsigned int tmp;
                    if(ref_count == 1){
                        tmp= 0;
                    }else if(ref_count == 2){
                        tmp= get_bits1(&h->gb)^1;
                    }else{
                        tmp= get_ue_golomb_31(&h->gb);
                        if(tmp>=ref_count){
                            av_log(h->avctx, AV_LOG_ERROR, "ref %u overflow\n", tmp);
                            return -1;
                        }
                    }
                    ref[list][i]= tmp;
                }else{
                 //FIXME
                    ref[list][i] = -1;
                }
            }
        }

        if(dct8x8_allowed)
            dct8x8_allowed = get_dct8x8_allowed(h);

        for(list=0; list<h->list_count; list++){
            for(i=0; i<4; i++){
                if(IS_DIRECT(h->sub_mb_type[i])) {
                    h->ref_cache[list][ scan8[4*i] ] = h->ref_cache[list][ scan8[4*i]+1 ];
                    continue;
                }
                h->ref_cache[list][ scan8[4*i]   ]=h->ref_cache[list][ scan8[4*i]+1 ]=
                h->ref_cache[list][ scan8[4*i]+8 ]=h->ref_cache[list][ scan8[4*i]+9 ]= ref[list][i];

                if(IS_DIR(h->sub_mb_type[i], 0, list)){
                    const int sub_mb_type= h->sub_mb_type[i];
                    const int block_width= (sub_mb_type & (MB_TYPE_16x16|MB_TYPE_16x8)) ? 2 : 1;
                    for(j=0; j<sub_partition_count[i]; j++){
                        int mx, my;
                        const int index= 4*i + block_width*j;
                        int16_t (* mv_cache)[2]= &h->mv_cache[list][ scan8[index] ];
                        pred_motion(h, index, block_width, list, h->ref_cache[list][ scan8[index] ], &mx, &my);
                        mx += get_se_golomb(&h->gb);
                        my += get_se_golomb(&h->gb);
                        tprintf(h->avctx, "final mv:%d %d\n", mx, my);

                        if(IS_SUB_8X8(sub_mb_type)){
                            mv_cache[ 1 ][0]=
                            mv_cache[ 8 ][0]= mv_cache[ 9 ][0]= mx;
                            mv_cache[ 1 ][1]=
                            mv_cache[ 8 ][1]= mv_cache[ 9 ][1]= my;
                        }else if(IS_SUB_8X4(sub_mb_type)){
                            mv_cache[ 1 ][0]= mx;
                            mv_cache[ 1 ][1]= my;
                        }else if(IS_SUB_4X8(sub_mb_type)){
                            mv_cache[ 8 ][0]= mx;
                            mv_cache[ 8 ][1]= my;
                        }
                        mv_cache[ 0 ][0]= mx;
                        mv_cache[ 0 ][1]= my;
                    }
                }else{
                    uint32_t *p= (uint32_t *)&h->mv_cache[list][ scan8[4*i] ][0];
                    p[0] = p[1]=
                    p[8] = p[9]= 0;
                }
            }
        }
    }else if(IS_DIRECT(mb_type)){
        ff_h264_pred_direct_motion(h, &mb_type);
        dct8x8_allowed &= h->sps.direct_8x8_inference_flag;
    }else{
        int list, mx, my, i;
         //FIXME we should set ref_idx_l? to 0 if we use that later ...
        if(IS_16X16(mb_type)){
            for(list=0; list<h->list_count; list++){
                    unsigned int val;
                    if(IS_DIR(mb_type, 0, list)){
                        if(local_ref_count[list]==1){
                            val= 0;
                        }else if(local_ref_count[list]==2){
                            val= get_bits1(&h->gb)^1;
                        }else{
                            val= get_ue_golomb_31(&h->gb);
                            if(val >= local_ref_count[list]){
                                av_log(h->avctx, AV_LOG_ERROR, "ref %u overflow\n", val);
                                return -1;
                            }
                        }
                    fill_rectangle(&h->ref_cache[list][ scan8[0] ], 4, 4, 8, val, 1);
                    }
            }
            for(list=0; list<h->list_count; list++){
                if(IS_DIR(mb_type, 0, list)){
                    pred_motion(h, 0, 4, list, h->ref_cache[list][ scan8[0] ], &mx, &my);
                    mx += get_se_golomb(&h->gb);
                    my += get_se_golomb(&h->gb);
                    tprintf(h->avctx, "final mv:%d %d\n", mx, my);

                    fill_rectangle(h->mv_cache[list][ scan8[0] ], 4, 4, 8, pack16to32(mx,my), 4);
                }
            }
        }
        else if(IS_16X8(mb_type)){
            for(list=0; list<h->list_count; list++){
                    for(i=0; i<2; i++){
                        unsigned int val;
                        if(IS_DIR(mb_type, i, list)){
                            if(local_ref_count[list] == 1){
                                val= 0;
                            }else if(local_ref_count[list] == 2){
                                val= get_bits1(&h->gb)^1;
                            }else{
                                val= get_ue_golomb_31(&h->gb);
                                if(val >= local_ref_count[list]){
                                    av_log(h->avctx, AV_LOG_ERROR, "ref %u overflow\n", val);
                                    return -1;
                                }
                            }
                        }else
                            val= LIST_NOT_USED&0xFF;
                        fill_rectangle(&h->ref_cache[list][ scan8[0] + 16*i ], 4, 2, 8, val, 1);
                    }
            }
            for(list=0; list<h->list_count; list++){
                for(i=0; i<2; i++){
                    unsigned int val;
                    if(IS_DIR(mb_type, i, list)){
                        pred_16x8_motion(h, 8*i, list, h->ref_cache[list][scan8[0] + 16*i], &mx, &my);
                        mx += get_se_golomb(&h->gb);
                        my += get_se_golomb(&h->gb);
                        tprintf(h->avctx, "final mv:%d %d\n", mx, my);

                        val= pack16to32(mx,my);
                    }else
                        val=0;
                    fill_rectangle(h->mv_cache[list][ scan8[0] + 16*i ], 4, 2, 8, val, 4);
                }
            }
        }else{
            av_assert2(IS_8X16(mb_type));
            for(list=0; list<h->list_count; list++){
                    for(i=0; i<2; i++){
                        unsigned int val;
                        if(IS_DIR(mb_type, i, list)){ //FIXME optimize
                            if(local_ref_count[list]==1){
                                val= 0;
                            }else if(local_ref_count[list]==2){
                                val= get_bits1(&h->gb)^1;
                            }else{
                                val= get_ue_golomb_31(&h->gb);
                                if(val >= local_ref_count[list]){
                                    av_log(h->avctx, AV_LOG_ERROR, "ref %u overflow\n", val);
                                    return -1;
                                }
                            }
                        }else
                            val= LIST_NOT_USED&0xFF;
                        fill_rectangle(&h->ref_cache[list][ scan8[0] + 2*i ], 2, 4, 8, val, 1);
                    }
            }
            for(list=0; list<h->list_count; list++){
                for(i=0; i<2; i++){
                    unsigned int val;
                    if(IS_DIR(mb_type, i, list)){
                        pred_8x16_motion(h, i*4, list, h->ref_cache[list][ scan8[0] + 2*i ], &mx, &my);
                        mx += get_se_golomb(&h->gb);
                        my += get_se_golomb(&h->gb);
                        tprintf(h->avctx, "final mv:%d %d\n", mx, my);

                        val= pack16to32(mx,my);
                    }else
                        val=0;
                    fill_rectangle(h->mv_cache[list][ scan8[0] + 2*i ], 2, 4, 8, val, 4);
                }
            }
        }
    }

    if(IS_INTER(mb_type))
        write_back_motion(h, mb_type);

    if(!IS_INTRA16x16(mb_type)){
        cbp= get_ue_golomb(&h->gb);

        if(decode_chroma){
            if(cbp > 47){
                av_log(h->avctx, AV_LOG_ERROR, "cbp too large (%u) at %d %d\n", cbp, h->mb_x, h->mb_y);
                return -1;
            }
            if(IS_INTRA4x4(mb_type)) cbp= golomb_to_intra4x4_cbp[cbp];
            else                     cbp= golomb_to_inter_cbp   [cbp];
        }else{
            if(cbp > 15){
                av_log(h->avctx, AV_LOG_ERROR, "cbp too large (%u) at %d %d\n", cbp, h->mb_x, h->mb_y);
                return -1;
            }
            if(IS_INTRA4x4(mb_type)) cbp= golomb_to_intra4x4_cbp_gray[cbp];
            else                     cbp= golomb_to_inter_cbp_gray[cbp];
        }
    } else {
        if (!decode_chroma && cbp>15) {
            av_log(h->avctx, AV_LOG_ERROR, "gray chroma\n");
            return AVERROR_INVALIDDATA;
        }
    }

    if(dct8x8_allowed && (cbp&15) && !IS_INTRA(mb_type)){
        mb_type |= MB_TYPE_8x8DCT*get_bits1(&h->gb);
    }
    h->cbp=
    h->cbp_table[mb_xy]= cbp;
    h->cur_pic.mb_type[mb_xy] = mb_type;

    if(cbp || IS_INTRA16x16(mb_type)){
        int i4x4, i8x8, chroma_idx;
        int dquant;
        int ret;
        GetBitContext *gb= IS_INTRA(mb_type) ? h->intra_gb_ptr : h->inter_gb_ptr;
        const uint8_t *scan, *scan8x8;
        const int max_qp = 51 + 6*(h->sps.bit_depth_luma-8);

        if(IS_INTERLACED(mb_type)){
            scan8x8= h->qscale ? h->field_scan8x8_cavlc : h->field_scan8x8_cavlc_q0;
            scan= h->qscale ? h->field_scan : h->field_scan_q0;
        }else{
            scan8x8= h->qscale ? h->zigzag_scan8x8_cavlc : h->zigzag_scan8x8_cavlc_q0;
            scan= h->qscale ? h->zigzag_scan : h->zigzag_scan_q0;
        }

        dquant= get_se_golomb(&h->gb);

        h->qscale += dquant;

        if(((unsigned)h->qscale) > max_qp){
            if(h->qscale<0) h->qscale+= max_qp+1;
            else            h->qscale-= max_qp+1;
            if(((unsigned)h->qscale) > max_qp){
                av_log(h->avctx, AV_LOG_ERROR, "dquant out of range (%d) at %d %d\n", dquant, h->mb_x, h->mb_y);
                return -1;
            }
        }

        h->chroma_qp[0]= get_chroma_qp(h, 0, h->qscale);
        h->chroma_qp[1]= get_chroma_qp(h, 1, h->qscale);

        if( (ret = decode_luma_residual(h, gb, scan, scan8x8, pixel_shift, mb_type, cbp, 0)) < 0 ){
            return -1;
        }
        h->cbp_table[mb_xy] |= ret << 12;
        if (CHROMA444(h)) {
            if( decode_luma_residual(h, gb, scan, scan8x8, pixel_shift, mb_type, cbp, 1) < 0 ){
                return -1;
            }
            if( decode_luma_residual(h, gb, scan, scan8x8, pixel_shift, mb_type, cbp, 2) < 0 ){
                return -1;
            }
        } else {
            const int num_c8x8 = h->sps.chroma_format_idc;

            if(cbp&0x30){
                for(chroma_idx=0; chroma_idx<2; chroma_idx++)
                    if (decode_residual(h, gb, h->mb + ((256 + 16*16*chroma_idx) << pixel_shift),
                                        CHROMA_DC_BLOCK_INDEX+chroma_idx,
                                        CHROMA422(h) ? chroma422_dc_scan : chroma_dc_scan,
                                        NULL, 4*num_c8x8) < 0) {
                        return -1;
                    }
            }

            if(cbp&0x20){
                for(chroma_idx=0; chroma_idx<2; chroma_idx++){
                    const uint32_t *qmul = h->dequant4_coeff[chroma_idx+1+(IS_INTRA( mb_type ) ? 0:3)][h->chroma_qp[chroma_idx]];
                    int16_t *mb = h->mb + (16*(16 + 16*chroma_idx) << pixel_shift);
                    for (i8x8=0; i8x8<num_c8x8; i8x8++) {
                        for (i4x4=0; i4x4<4; i4x4++) {
                            const int index= 16 + 16*chroma_idx + 8*i8x8 + i4x4;
                            if (decode_residual(h, gb, mb, index, scan + 1, qmul, 15) < 0)
                                return -1;
                            mb += 16<<pixel_shift;
                        }
                    }
                }
            }else{
                fill_rectangle(&h->non_zero_count_cache[scan8[16]], 4, 4, 8, 0, 1);
                fill_rectangle(&h->non_zero_count_cache[scan8[32]], 4, 4, 8, 0, 1);
            }
        }
    }else{
        fill_rectangle(&h->non_zero_count_cache[scan8[ 0]], 4, 4, 8, 0, 1);
        fill_rectangle(&h->non_zero_count_cache[scan8[16]], 4, 4, 8, 0, 1);
        fill_rectangle(&h->non_zero_count_cache[scan8[32]], 4, 4, 8, 0, 1);
    }
    h->cur_pic.qscale_table[mb_xy] = h->qscale;
    write_back_non_zero_count(h);

    return 0;
}<|MERGE_RESOLUTION|>--- conflicted
+++ resolved
@@ -25,12 +25,7 @@
  * @author Michael Niedermayer <michaelni@gmx.at>
  */
 
-<<<<<<< HEAD
-#define CABAC 0
-=======
 #define CABAC(h) 0
-#define UNCHECKED_BITSTREAM_READER 1
->>>>>>> 100184cc
 
 #include "internal.h"
 #include "avcodec.h"
