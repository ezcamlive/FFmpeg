--- conflicted
+++ resolved
@@ -97,11 +97,6 @@
 YASM-OBJS-$(CONFIG_VIDEODSP)           += x86/videodsp.o
 YASM-OBJS-$(CONFIG_VORBIS_DECODER)     += x86/vorbisdsp.o
 YASM-OBJS-$(CONFIG_VP3DSP)             += x86/vp3dsp.o
-<<<<<<< HEAD
-YASM-OBJS-$(CONFIG_VP6_DECODER)        += x86/vp56dsp.o
-YASM-OBJS-$(CONFIG_VP8_DECODER)        += x86/vp8dsp.o
-YASM-OBJS-$(CONFIG_WEBP_DECODER)       += x86/vp8dsp.o
-=======
 YASM-OBJS-$(CONFIG_VP6_DECODER)        += x86/vp6dsp.o
 YASM-OBJS-$(CONFIG_VP8_DECODER)        += x86/vp8dsp.o
->>>>>>> 8506ff97
+YASM-OBJS-$(CONFIG_WEBP_DECODER)       += x86/vp8dsp.o