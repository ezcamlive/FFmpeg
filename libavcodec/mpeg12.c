--- conflicted
+++ resolved
@@ -25,13 +25,7 @@
  * MPEG-1/2 decoder
  */
 
-<<<<<<< HEAD
-//#define DEBUG
-=======
-#define UNCHECKED_BITSTREAM_READER 1
-
 #include "libavutil/attributes.h"
->>>>>>> b1e276f8
 #include "libavutil/avassert.h"
 #include "libavutil/timecode.h"
 
