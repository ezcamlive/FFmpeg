--- conflicted
+++ resolved
@@ -25,12 +25,7 @@
  * @author Michael Niedermayer <michaelni@gmx.at>
  */
 
-<<<<<<< HEAD
-=======
-#define UNCHECKED_BITSTREAM_READER 1
-
 #include "libavutil/attributes.h"
->>>>>>> b1e276f8
 #include "parser.h"
 #include "h264data.h"
 #include "golomb.h"
