/*
 * Copyright (C) 2003-2004 the ffmpeg project
 *
 * This file is part of FFmpeg.
 *
 * FFmpeg is free software; you can redistribute it and/or
 * modify it under the terms of the GNU Lesser General Public
 * License as published by the Free Software Foundation; either
 * version 2.1 of the License, or (at your option) any later version.
 *
 * FFmpeg is distributed in the hope that it will be useful,
 * but WITHOUT ANY WARRANTY; without even the implied warranty of
 * MERCHANTABILITY or FITNESS FOR A PARTICULAR PURPOSE.  See the GNU
 * Lesser General Public License for more details.
 *
 * You should have received a copy of the GNU Lesser General Public
 * License along with FFmpeg; if not, write to the Free Software
 * Foundation, Inc., 51 Franklin Street, Fifth Floor, Boston, MA 02110-1301 USA
 */

/**
 * @file
 * On2 VP3 Video Decoder
 *
 * VP3 Video Decoder by Mike Melanson (mike at multimedia.cx)
 * For more information about the VP3 coding process, visit:
 *   http://wiki.multimedia.cx/index.php?title=On2_VP3
 *
 * Theora decoder by Alex Beregszaszi
 */

#include <stdio.h>
#include <stdlib.h>
#include <string.h>

#include "libavutil/imgutils.h"
#include "avcodec.h"
#include "internal.h"
#include "dsputil.h"
#include "get_bits.h"
#include "videodsp.h"
#include "vp3data.h"
#include "vp3dsp.h"
#include "xiph.h"
#include "thread.h"

#define FRAGMENT_PIXELS 8

//FIXME split things out into their own arrays
typedef struct Vp3Fragment {
    int16_t dc;
    uint8_t coding_method;
    uint8_t qpi;
} Vp3Fragment;

#define SB_NOT_CODED        0
#define SB_PARTIALLY_CODED  1
#define SB_FULLY_CODED      2

// This is the maximum length of a single long bit run that can be encoded
// for superblock coding or block qps. Theora special-cases this to read a
// bit instead of flipping the current bit to allow for runs longer than 4129.
#define MAXIMUM_LONG_BIT_RUN 4129

#define MODE_INTER_NO_MV      0
#define MODE_INTRA            1
#define MODE_INTER_PLUS_MV    2
#define MODE_INTER_LAST_MV    3
#define MODE_INTER_PRIOR_LAST 4
#define MODE_USING_GOLDEN     5
#define MODE_GOLDEN_MV        6
#define MODE_INTER_FOURMV     7
#define CODING_MODE_COUNT     8

/* special internal mode */
#define MODE_COPY             8

static int theora_decode_header(AVCodecContext *avctx, GetBitContext *gb);
static int theora_decode_tables(AVCodecContext *avctx, GetBitContext *gb);


/* There are 6 preset schemes, plus a free-form scheme */
static const int ModeAlphabet[6][CODING_MODE_COUNT] =
{
    /* scheme 1: Last motion vector dominates */
    {    MODE_INTER_LAST_MV,    MODE_INTER_PRIOR_LAST,
         MODE_INTER_PLUS_MV,    MODE_INTER_NO_MV,
         MODE_INTRA,            MODE_USING_GOLDEN,
         MODE_GOLDEN_MV,        MODE_INTER_FOURMV },

    /* scheme 2 */
    {    MODE_INTER_LAST_MV,    MODE_INTER_PRIOR_LAST,
         MODE_INTER_NO_MV,      MODE_INTER_PLUS_MV,
         MODE_INTRA,            MODE_USING_GOLDEN,
         MODE_GOLDEN_MV,        MODE_INTER_FOURMV },

    /* scheme 3 */
    {    MODE_INTER_LAST_MV,    MODE_INTER_PLUS_MV,
         MODE_INTER_PRIOR_LAST, MODE_INTER_NO_MV,
         MODE_INTRA,            MODE_USING_GOLDEN,
         MODE_GOLDEN_MV,        MODE_INTER_FOURMV },

    /* scheme 4 */
    {    MODE_INTER_LAST_MV,    MODE_INTER_PLUS_MV,
         MODE_INTER_NO_MV,      MODE_INTER_PRIOR_LAST,
         MODE_INTRA,            MODE_USING_GOLDEN,
         MODE_GOLDEN_MV,        MODE_INTER_FOURMV },

    /* scheme 5: No motion vector dominates */
    {    MODE_INTER_NO_MV,      MODE_INTER_LAST_MV,
         MODE_INTER_PRIOR_LAST, MODE_INTER_PLUS_MV,
         MODE_INTRA,            MODE_USING_GOLDEN,
         MODE_GOLDEN_MV,        MODE_INTER_FOURMV },

    /* scheme 6 */
    {    MODE_INTER_NO_MV,      MODE_USING_GOLDEN,
         MODE_INTER_LAST_MV,    MODE_INTER_PRIOR_LAST,
         MODE_INTER_PLUS_MV,    MODE_INTRA,
         MODE_GOLDEN_MV,        MODE_INTER_FOURMV },

};

static const uint8_t hilbert_offset[16][2] = {
    {0,0}, {1,0}, {1,1}, {0,1},
    {0,2}, {0,3}, {1,3}, {1,2},
    {2,2}, {2,3}, {3,3}, {3,2},
    {3,1}, {2,1}, {2,0}, {3,0}
};

#define MIN_DEQUANT_VAL 2

typedef struct Vp3DecodeContext {
    AVCodecContext *avctx;
    int theora, theora_tables;
    int version;
    int width, height;
    int chroma_x_shift, chroma_y_shift;
    AVFrame golden_frame;
    AVFrame last_frame;
    AVFrame current_frame;
    int keyframe;
    DSPContext dsp;
    VideoDSPContext vdsp;
    VP3DSPContext vp3dsp;
    DECLARE_ALIGNED(16, int16_t, block)[64];
    int flipped_image;
    int last_slice_end;
    int skip_loop_filter;

    int qps[3];
    int nqps;
    int last_qps[3];

    int superblock_count;
    int y_superblock_width;
    int y_superblock_height;
    int y_superblock_count;
    int c_superblock_width;
    int c_superblock_height;
    int c_superblock_count;
    int u_superblock_start;
    int v_superblock_start;
    unsigned char *superblock_coding;

    int macroblock_count;
    int macroblock_width;
    int macroblock_height;

    int fragment_count;
    int fragment_width[2];
    int fragment_height[2];

    Vp3Fragment *all_fragments;
    int fragment_start[3];
    int data_offset[3];

    int8_t (*motion_val[2])[2];

    ScanTable scantable;

    /* tables */
    uint16_t coded_dc_scale_factor[64];
    uint32_t coded_ac_scale_factor[64];
    uint8_t base_matrix[384][64];
    uint8_t qr_count[2][3];
    uint8_t qr_size [2][3][64];
    uint16_t qr_base[2][3][64];

    /**
     * This is a list of all tokens in bitstream order. Reordering takes place
     * by pulling from each level during IDCT. As a consequence, IDCT must be
     * in Hilbert order, making the minimum slice height 64 for 4:2:0 and 32
     * otherwise. The 32 different tokens with up to 12 bits of extradata are
     * collapsed into 3 types, packed as follows:
     *   (from the low to high bits)
     *
     * 2 bits: type (0,1,2)
     *   0: EOB run, 14 bits for run length (12 needed)
     *   1: zero run, 7 bits for run length
     *                7 bits for the next coefficient (3 needed)
     *   2: coefficient, 14 bits (11 needed)
     *
     * Coefficients are signed, so are packed in the highest bits for automatic
     * sign extension.
     */
    int16_t *dct_tokens[3][64];
    int16_t *dct_tokens_base;
#define TOKEN_EOB(eob_run)              ((eob_run) << 2)
#define TOKEN_ZERO_RUN(coeff, zero_run) (((coeff) << 9) + ((zero_run) << 2) + 1)
#define TOKEN_COEFF(coeff)              (((coeff) << 2) + 2)

    /**
     * number of blocks that contain DCT coefficients at the given level or higher
     */
    int num_coded_frags[3][64];
    int total_num_coded_frags;

    /* this is a list of indexes into the all_fragments array indicating
     * which of the fragments are coded */
    int *coded_fragment_list[3];

    VLC dc_vlc[16];
    VLC ac_vlc_1[16];
    VLC ac_vlc_2[16];
    VLC ac_vlc_3[16];
    VLC ac_vlc_4[16];

    VLC superblock_run_length_vlc;
    VLC fragment_run_length_vlc;
    VLC mode_code_vlc;
    VLC motion_vector_vlc;

    /* these arrays need to be on 16-byte boundaries since SSE2 operations
     * index into them */
    DECLARE_ALIGNED(16, int16_t, qmat)[3][2][3][64];     ///< qmat[qpi][is_inter][plane]

    /* This table contains superblock_count * 16 entries. Each set of 16
     * numbers corresponds to the fragment indexes 0..15 of the superblock.
     * An entry will be -1 to indicate that no entry corresponds to that
     * index. */
    int *superblock_fragments;

    /* This is an array that indicates how a particular macroblock
     * is coded. */
    unsigned char *macroblock_coding;

    uint8_t *edge_emu_buffer;

    /* Huffman decode */
    int hti;
    unsigned int hbits;
    int entries;
    int huff_code_size;
    uint32_t huffman_table[80][32][2];

    uint8_t filter_limit_values[64];
    DECLARE_ALIGNED(8, int, bounding_values_array)[256+2];
} Vp3DecodeContext;

/************************************************************************
 * VP3 specific functions
 ************************************************************************/

static void vp3_decode_flush(AVCodecContext *avctx)
{
    Vp3DecodeContext *s = avctx->priv_data;

    if (s->golden_frame.data[0]) {
        if (s->golden_frame.data[0] == s->last_frame.data[0])
            memset(&s->last_frame, 0, sizeof(AVFrame));
        if (s->current_frame.data[0] == s->golden_frame.data[0])
            memset(&s->current_frame, 0, sizeof(AVFrame));
        ff_thread_release_buffer(avctx, &s->golden_frame);
    }
    if (s->last_frame.data[0]) {
        if (s->current_frame.data[0] == s->last_frame.data[0])
            memset(&s->current_frame, 0, sizeof(AVFrame));
        ff_thread_release_buffer(avctx, &s->last_frame);
    }
    if (s->current_frame.data[0])
        ff_thread_release_buffer(avctx, &s->current_frame);
}

static av_cold int vp3_decode_end(AVCodecContext *avctx)
{
    Vp3DecodeContext *s = avctx->priv_data;
    int i;

    av_freep(&s->superblock_coding);
    av_freep(&s->all_fragments);
    av_freep(&s->coded_fragment_list[0]);
    av_freep(&s->dct_tokens_base);
    av_freep(&s->superblock_fragments);
    av_freep(&s->macroblock_coding);
    av_freep(&s->motion_val[0]);
    av_freep(&s->motion_val[1]);
    av_freep(&s->edge_emu_buffer);
<<<<<<< HEAD
=======

    s->theora_tables = 0;
>>>>>>> 5b802cf5

    if (avctx->internal->is_copy)
        return 0;

    for (i = 0; i < 16; i++) {
        ff_free_vlc(&s->dc_vlc[i]);
        ff_free_vlc(&s->ac_vlc_1[i]);
        ff_free_vlc(&s->ac_vlc_2[i]);
        ff_free_vlc(&s->ac_vlc_3[i]);
        ff_free_vlc(&s->ac_vlc_4[i]);
    }

    ff_free_vlc(&s->superblock_run_length_vlc);
    ff_free_vlc(&s->fragment_run_length_vlc);
    ff_free_vlc(&s->mode_code_vlc);
    ff_free_vlc(&s->motion_vector_vlc);

    /* release all frames */
    vp3_decode_flush(avctx);

    return 0;
}

/**
 * This function sets up all of the various blocks mappings:
 * superblocks <-> fragments, macroblocks <-> fragments,
 * superblocks <-> macroblocks
 *
 * @return 0 is successful; returns 1 if *anything* went wrong.
 */
static int init_block_mapping(Vp3DecodeContext *s)
{
    int sb_x, sb_y, plane;
    int x, y, i, j = 0;

    for (plane = 0; plane < 3; plane++) {
        int sb_width    = plane ? s->c_superblock_width  : s->y_superblock_width;
        int sb_height   = plane ? s->c_superblock_height : s->y_superblock_height;
        int frag_width  = s->fragment_width[!!plane];
        int frag_height = s->fragment_height[!!plane];

        for (sb_y = 0; sb_y < sb_height; sb_y++)
            for (sb_x = 0; sb_x < sb_width; sb_x++)
                for (i = 0; i < 16; i++) {
                    x = 4*sb_x + hilbert_offset[i][0];
                    y = 4*sb_y + hilbert_offset[i][1];

                    if (x < frag_width && y < frag_height)
                        s->superblock_fragments[j++] = s->fragment_start[plane] + y*frag_width + x;
                    else
                        s->superblock_fragments[j++] = -1;
                }
    }

    return 0;  /* successful path out */
}

/*
 * This function sets up the dequantization tables used for a particular
 * frame.
 */
static void init_dequantizer(Vp3DecodeContext *s, int qpi)
{
    int ac_scale_factor = s->coded_ac_scale_factor[s->qps[qpi]];
    int dc_scale_factor = s->coded_dc_scale_factor[s->qps[qpi]];
    int i, plane, inter, qri, bmi, bmj, qistart;

    for(inter=0; inter<2; inter++){
        for(plane=0; plane<3; plane++){
            int sum=0;
            for(qri=0; qri<s->qr_count[inter][plane]; qri++){
                sum+= s->qr_size[inter][plane][qri];
                if(s->qps[qpi] <= sum)
                    break;
            }
            qistart= sum - s->qr_size[inter][plane][qri];
            bmi= s->qr_base[inter][plane][qri  ];
            bmj= s->qr_base[inter][plane][qri+1];
            for(i=0; i<64; i++){
                int coeff= (  2*(sum    -s->qps[qpi])*s->base_matrix[bmi][i]
                            - 2*(qistart-s->qps[qpi])*s->base_matrix[bmj][i]
                            + s->qr_size[inter][plane][qri])
                           / (2*s->qr_size[inter][plane][qri]);

                int qmin= 8<<(inter + !i);
                int qscale= i ? ac_scale_factor : dc_scale_factor;

                s->qmat[qpi][inter][plane][s->dsp.idct_permutation[i]]= av_clip((qscale * coeff)/100 * 4, qmin, 4096);
            }
            // all DC coefficients use the same quant so as not to interfere with DC prediction
            s->qmat[qpi][inter][plane][0] = s->qmat[0][inter][plane][0];
        }
    }
}

/*
 * This function initializes the loop filter boundary limits if the frame's
 * quality index is different from the previous frame's.
 *
 * The filter_limit_values may not be larger than 127.
 */
static void init_loop_filter(Vp3DecodeContext *s)
{
    int *bounding_values= s->bounding_values_array+127;
    int filter_limit;
    int x;
    int value;

    filter_limit = s->filter_limit_values[s->qps[0]];
    av_assert0(filter_limit < 128U);

    /* set up the bounding values */
    memset(s->bounding_values_array, 0, 256 * sizeof(int));
    for (x = 0; x < filter_limit; x++) {
        bounding_values[-x] = -x;
        bounding_values[x] = x;
    }
    for (x = value = filter_limit; x < 128 && value; x++, value--) {
        bounding_values[ x] =  value;
        bounding_values[-x] = -value;
    }
    if (value)
        bounding_values[128] = value;
    bounding_values[129] = bounding_values[130] = filter_limit * 0x02020202;
}

/*
 * This function unpacks all of the superblock/macroblock/fragment coding
 * information from the bitstream.
 */
static int unpack_superblocks(Vp3DecodeContext *s, GetBitContext *gb)
{
    int superblock_starts[3] = { 0, s->u_superblock_start, s->v_superblock_start };
    int bit = 0;
    int current_superblock = 0;
    int current_run = 0;
    int num_partial_superblocks = 0;

    int i, j;
    int current_fragment;
    int plane;

    if (s->keyframe) {
        memset(s->superblock_coding, SB_FULLY_CODED, s->superblock_count);

    } else {

        /* unpack the list of partially-coded superblocks */
        bit = get_bits1(gb) ^ 1;
        current_run = 0;

        while (current_superblock < s->superblock_count && get_bits_left(gb) > 0) {
            if (s->theora && current_run == MAXIMUM_LONG_BIT_RUN)
                bit = get_bits1(gb);
            else
                bit ^= 1;

                current_run = get_vlc2(gb,
                    s->superblock_run_length_vlc.table, 6, 2) + 1;
                if (current_run == 34)
                    current_run += get_bits(gb, 12);

            if (current_superblock + current_run > s->superblock_count) {
                av_log(s->avctx, AV_LOG_ERROR, "Invalid partially coded superblock run length\n");
                return -1;
            }

            memset(s->superblock_coding + current_superblock, bit, current_run);

            current_superblock += current_run;
            if (bit)
                num_partial_superblocks += current_run;
        }

        /* unpack the list of fully coded superblocks if any of the blocks were
         * not marked as partially coded in the previous step */
        if (num_partial_superblocks < s->superblock_count) {
            int superblocks_decoded = 0;

            current_superblock = 0;
            bit = get_bits1(gb) ^ 1;
            current_run = 0;

            while (superblocks_decoded < s->superblock_count - num_partial_superblocks
                   && get_bits_left(gb) > 0) {

                if (s->theora && current_run == MAXIMUM_LONG_BIT_RUN)
                    bit = get_bits1(gb);
                else
                    bit ^= 1;

                        current_run = get_vlc2(gb,
                            s->superblock_run_length_vlc.table, 6, 2) + 1;
                        if (current_run == 34)
                            current_run += get_bits(gb, 12);

                for (j = 0; j < current_run; current_superblock++) {
                    if (current_superblock >= s->superblock_count) {
                        av_log(s->avctx, AV_LOG_ERROR, "Invalid fully coded superblock run length\n");
                        return -1;
                    }

                /* skip any superblocks already marked as partially coded */
                if (s->superblock_coding[current_superblock] == SB_NOT_CODED) {
                    s->superblock_coding[current_superblock] = 2*bit;
                    j++;
                }
                }
                superblocks_decoded += current_run;
            }
        }

        /* if there were partial blocks, initialize bitstream for
         * unpacking fragment codings */
        if (num_partial_superblocks) {

            current_run = 0;
            bit = get_bits1(gb);
            /* toggle the bit because as soon as the first run length is
             * fetched the bit will be toggled again */
            bit ^= 1;
        }
    }

    /* figure out which fragments are coded; iterate through each
     * superblock (all planes) */
    s->total_num_coded_frags = 0;
    memset(s->macroblock_coding, MODE_COPY, s->macroblock_count);

    for (plane = 0; plane < 3; plane++) {
        int sb_start = superblock_starts[plane];
        int sb_end = sb_start + (plane ? s->c_superblock_count : s->y_superblock_count);
        int num_coded_frags = 0;

    for (i = sb_start; i < sb_end && get_bits_left(gb) > 0; i++) {

        /* iterate through all 16 fragments in a superblock */
        for (j = 0; j < 16; j++) {

            /* if the fragment is in bounds, check its coding status */
            current_fragment = s->superblock_fragments[i * 16 + j];
            if (current_fragment != -1) {
                int coded = s->superblock_coding[i];

                if (s->superblock_coding[i] == SB_PARTIALLY_CODED) {

                    /* fragment may or may not be coded; this is the case
                     * that cares about the fragment coding runs */
                    if (current_run-- == 0) {
                        bit ^= 1;
                        current_run = get_vlc2(gb,
                            s->fragment_run_length_vlc.table, 5, 2);
                    }
                    coded = bit;
                }

                    if (coded) {
                        /* default mode; actual mode will be decoded in
                         * the next phase */
                        s->all_fragments[current_fragment].coding_method =
                            MODE_INTER_NO_MV;
                        s->coded_fragment_list[plane][num_coded_frags++] =
                            current_fragment;
                    } else {
                        /* not coded; copy this fragment from the prior frame */
                        s->all_fragments[current_fragment].coding_method =
                            MODE_COPY;
                    }
            }
        }
    }
        s->total_num_coded_frags += num_coded_frags;
        for (i = 0; i < 64; i++)
            s->num_coded_frags[plane][i] = num_coded_frags;
        if (plane < 2)
            s->coded_fragment_list[plane+1] = s->coded_fragment_list[plane] + num_coded_frags;
    }
    return 0;
}

/*
 * This function unpacks all the coding mode data for individual macroblocks
 * from the bitstream.
 */
static int unpack_modes(Vp3DecodeContext *s, GetBitContext *gb)
{
    int i, j, k, sb_x, sb_y;
    int scheme;
    int current_macroblock;
    int current_fragment;
    int coding_mode;
    int custom_mode_alphabet[CODING_MODE_COUNT];
    const int *alphabet;
    Vp3Fragment *frag;

    if (s->keyframe) {
        for (i = 0; i < s->fragment_count; i++)
            s->all_fragments[i].coding_method = MODE_INTRA;

    } else {

        /* fetch the mode coding scheme for this frame */
        scheme = get_bits(gb, 3);

        /* is it a custom coding scheme? */
        if (scheme == 0) {
            for (i = 0; i < 8; i++)
                custom_mode_alphabet[i] = MODE_INTER_NO_MV;
            for (i = 0; i < 8; i++)
                custom_mode_alphabet[get_bits(gb, 3)] = i;
            alphabet = custom_mode_alphabet;
        } else
            alphabet = ModeAlphabet[scheme-1];

        /* iterate through all of the macroblocks that contain 1 or more
         * coded fragments */
        for (sb_y = 0; sb_y < s->y_superblock_height; sb_y++) {
            for (sb_x = 0; sb_x < s->y_superblock_width; sb_x++) {
                if (get_bits_left(gb) <= 0)
                    return -1;

            for (j = 0; j < 4; j++) {
                int mb_x = 2*sb_x +   (j>>1);
                int mb_y = 2*sb_y + (((j>>1)+j)&1);
                current_macroblock = mb_y * s->macroblock_width + mb_x;

                if (mb_x >= s->macroblock_width || mb_y >= s->macroblock_height)
                    continue;

#define BLOCK_X (2*mb_x + (k&1))
#define BLOCK_Y (2*mb_y + (k>>1))
                /* coding modes are only stored if the macroblock has at least one
                 * luma block coded, otherwise it must be INTER_NO_MV */
                for (k = 0; k < 4; k++) {
                    current_fragment = BLOCK_Y*s->fragment_width[0] + BLOCK_X;
                    if (s->all_fragments[current_fragment].coding_method != MODE_COPY)
                        break;
                }
                if (k == 4) {
                    s->macroblock_coding[current_macroblock] = MODE_INTER_NO_MV;
                    continue;
                }

                /* mode 7 means get 3 bits for each coding mode */
                if (scheme == 7)
                    coding_mode = get_bits(gb, 3);
                else
                    coding_mode = alphabet
                        [get_vlc2(gb, s->mode_code_vlc.table, 3, 3)];

                s->macroblock_coding[current_macroblock] = coding_mode;
                for (k = 0; k < 4; k++) {
                    frag = s->all_fragments + BLOCK_Y*s->fragment_width[0] + BLOCK_X;
                    if (frag->coding_method != MODE_COPY)
                        frag->coding_method = coding_mode;
                }

#define SET_CHROMA_MODES \
    if (frag[s->fragment_start[1]].coding_method != MODE_COPY) \
        frag[s->fragment_start[1]].coding_method = coding_mode;\
    if (frag[s->fragment_start[2]].coding_method != MODE_COPY) \
        frag[s->fragment_start[2]].coding_method = coding_mode;

                if (s->chroma_y_shift) {
                    frag = s->all_fragments + mb_y*s->fragment_width[1] + mb_x;
                    SET_CHROMA_MODES
                } else if (s->chroma_x_shift) {
                    frag = s->all_fragments + 2*mb_y*s->fragment_width[1] + mb_x;
                    for (k = 0; k < 2; k++) {
                        SET_CHROMA_MODES
                        frag += s->fragment_width[1];
                    }
                } else {
                    for (k = 0; k < 4; k++) {
                        frag = s->all_fragments + BLOCK_Y*s->fragment_width[1] + BLOCK_X;
                        SET_CHROMA_MODES
                    }
                }
            }
            }
        }
    }

    return 0;
}

/*
 * This function unpacks all the motion vectors for the individual
 * macroblocks from the bitstream.
 */
static int unpack_vectors(Vp3DecodeContext *s, GetBitContext *gb)
{
    int j, k, sb_x, sb_y;
    int coding_mode;
    int motion_x[4];
    int motion_y[4];
    int last_motion_x = 0;
    int last_motion_y = 0;
    int prior_last_motion_x = 0;
    int prior_last_motion_y = 0;
    int current_macroblock;
    int current_fragment;
    int frag;

    if (s->keyframe)
        return 0;

    /* coding mode 0 is the VLC scheme; 1 is the fixed code scheme */
    coding_mode = get_bits1(gb);

    /* iterate through all of the macroblocks that contain 1 or more
     * coded fragments */
    for (sb_y = 0; sb_y < s->y_superblock_height; sb_y++) {
        for (sb_x = 0; sb_x < s->y_superblock_width; sb_x++) {
            if (get_bits_left(gb) <= 0)
                return -1;

        for (j = 0; j < 4; j++) {
            int mb_x = 2*sb_x +   (j>>1);
            int mb_y = 2*sb_y + (((j>>1)+j)&1);
            current_macroblock = mb_y * s->macroblock_width + mb_x;

            if (mb_x >= s->macroblock_width || mb_y >= s->macroblock_height ||
                (s->macroblock_coding[current_macroblock] == MODE_COPY))
                continue;

            switch (s->macroblock_coding[current_macroblock]) {

            case MODE_INTER_PLUS_MV:
            case MODE_GOLDEN_MV:
                /* all 6 fragments use the same motion vector */
                if (coding_mode == 0) {
                    motion_x[0] = motion_vector_table[get_vlc2(gb, s->motion_vector_vlc.table, 6, 2)];
                    motion_y[0] = motion_vector_table[get_vlc2(gb, s->motion_vector_vlc.table, 6, 2)];
                } else {
                    motion_x[0] = fixed_motion_vector_table[get_bits(gb, 6)];
                    motion_y[0] = fixed_motion_vector_table[get_bits(gb, 6)];
                }

                /* vector maintenance, only on MODE_INTER_PLUS_MV */
                if (s->macroblock_coding[current_macroblock] ==
                    MODE_INTER_PLUS_MV) {
                    prior_last_motion_x = last_motion_x;
                    prior_last_motion_y = last_motion_y;
                    last_motion_x = motion_x[0];
                    last_motion_y = motion_y[0];
                }
                break;

            case MODE_INTER_FOURMV:
                /* vector maintenance */
                prior_last_motion_x = last_motion_x;
                prior_last_motion_y = last_motion_y;

                /* fetch 4 vectors from the bitstream, one for each
                 * Y fragment, then average for the C fragment vectors */
                for (k = 0; k < 4; k++) {
                    current_fragment = BLOCK_Y*s->fragment_width[0] + BLOCK_X;
                    if (s->all_fragments[current_fragment].coding_method != MODE_COPY) {
                        if (coding_mode == 0) {
                            motion_x[k] = motion_vector_table[get_vlc2(gb, s->motion_vector_vlc.table, 6, 2)];
                            motion_y[k] = motion_vector_table[get_vlc2(gb, s->motion_vector_vlc.table, 6, 2)];
                        } else {
                            motion_x[k] = fixed_motion_vector_table[get_bits(gb, 6)];
                            motion_y[k] = fixed_motion_vector_table[get_bits(gb, 6)];
                        }
                        last_motion_x = motion_x[k];
                        last_motion_y = motion_y[k];
                    } else {
                        motion_x[k] = 0;
                        motion_y[k] = 0;
                    }
                }
                break;

            case MODE_INTER_LAST_MV:
                /* all 6 fragments use the last motion vector */
                motion_x[0] = last_motion_x;
                motion_y[0] = last_motion_y;

                /* no vector maintenance (last vector remains the
                 * last vector) */
                break;

            case MODE_INTER_PRIOR_LAST:
                /* all 6 fragments use the motion vector prior to the
                 * last motion vector */
                motion_x[0] = prior_last_motion_x;
                motion_y[0] = prior_last_motion_y;

                /* vector maintenance */
                prior_last_motion_x = last_motion_x;
                prior_last_motion_y = last_motion_y;
                last_motion_x = motion_x[0];
                last_motion_y = motion_y[0];
                break;

            default:
                /* covers intra, inter without MV, golden without MV */
                motion_x[0] = 0;
                motion_y[0] = 0;

                /* no vector maintenance */
                break;
            }

            /* assign the motion vectors to the correct fragments */
            for (k = 0; k < 4; k++) {
                current_fragment =
                    BLOCK_Y*s->fragment_width[0] + BLOCK_X;
                if (s->macroblock_coding[current_macroblock] == MODE_INTER_FOURMV) {
                    s->motion_val[0][current_fragment][0] = motion_x[k];
                    s->motion_val[0][current_fragment][1] = motion_y[k];
                } else {
                    s->motion_val[0][current_fragment][0] = motion_x[0];
                    s->motion_val[0][current_fragment][1] = motion_y[0];
                }
            }

            if (s->chroma_y_shift) {
                if (s->macroblock_coding[current_macroblock] == MODE_INTER_FOURMV) {
                    motion_x[0] = RSHIFT(motion_x[0] + motion_x[1] + motion_x[2] + motion_x[3], 2);
                    motion_y[0] = RSHIFT(motion_y[0] + motion_y[1] + motion_y[2] + motion_y[3], 2);
                }
                motion_x[0] = (motion_x[0]>>1) | (motion_x[0]&1);
                motion_y[0] = (motion_y[0]>>1) | (motion_y[0]&1);
                frag = mb_y*s->fragment_width[1] + mb_x;
                s->motion_val[1][frag][0] = motion_x[0];
                s->motion_val[1][frag][1] = motion_y[0];
            } else if (s->chroma_x_shift) {
                if (s->macroblock_coding[current_macroblock] == MODE_INTER_FOURMV) {
                    motion_x[0] = RSHIFT(motion_x[0] + motion_x[1], 1);
                    motion_y[0] = RSHIFT(motion_y[0] + motion_y[1], 1);
                    motion_x[1] = RSHIFT(motion_x[2] + motion_x[3], 1);
                    motion_y[1] = RSHIFT(motion_y[2] + motion_y[3], 1);
                } else {
                    motion_x[1] = motion_x[0];
                    motion_y[1] = motion_y[0];
                }
                motion_x[0] = (motion_x[0]>>1) | (motion_x[0]&1);
                motion_x[1] = (motion_x[1]>>1) | (motion_x[1]&1);

                frag = 2*mb_y*s->fragment_width[1] + mb_x;
                for (k = 0; k < 2; k++) {
                    s->motion_val[1][frag][0] = motion_x[k];
                    s->motion_val[1][frag][1] = motion_y[k];
                    frag += s->fragment_width[1];
                }
            } else {
                for (k = 0; k < 4; k++) {
                    frag = BLOCK_Y*s->fragment_width[1] + BLOCK_X;
                    if (s->macroblock_coding[current_macroblock] == MODE_INTER_FOURMV) {
                        s->motion_val[1][frag][0] = motion_x[k];
                        s->motion_val[1][frag][1] = motion_y[k];
                    } else {
                        s->motion_val[1][frag][0] = motion_x[0];
                        s->motion_val[1][frag][1] = motion_y[0];
                    }
                }
            }
        }
        }
    }

    return 0;
}

static int unpack_block_qpis(Vp3DecodeContext *s, GetBitContext *gb)
{
    int qpi, i, j, bit, run_length, blocks_decoded, num_blocks_at_qpi;
    int num_blocks = s->total_num_coded_frags;

    for (qpi = 0; qpi < s->nqps-1 && num_blocks > 0; qpi++) {
        i = blocks_decoded = num_blocks_at_qpi = 0;

        bit = get_bits1(gb) ^ 1;
        run_length = 0;

        do {
            if (run_length == MAXIMUM_LONG_BIT_RUN)
                bit = get_bits1(gb);
            else
                bit ^= 1;

            run_length = get_vlc2(gb, s->superblock_run_length_vlc.table, 6, 2) + 1;
            if (run_length == 34)
                run_length += get_bits(gb, 12);
            blocks_decoded += run_length;

            if (!bit)
                num_blocks_at_qpi += run_length;

            for (j = 0; j < run_length; i++) {
                if (i >= s->total_num_coded_frags)
                    return -1;

                if (s->all_fragments[s->coded_fragment_list[0][i]].qpi == qpi) {
                    s->all_fragments[s->coded_fragment_list[0][i]].qpi += bit;
                    j++;
                }
            }
        } while (blocks_decoded < num_blocks && get_bits_left(gb) > 0);

        num_blocks -= num_blocks_at_qpi;
    }

    return 0;
}

/*
 * This function is called by unpack_dct_coeffs() to extract the VLCs from
 * the bitstream. The VLCs encode tokens which are used to unpack DCT
 * data. This function unpacks all the VLCs for either the Y plane or both
 * C planes, and is called for DC coefficients or different AC coefficient
 * levels (since different coefficient types require different VLC tables.
 *
 * This function returns a residual eob run. E.g, if a particular token gave
 * instructions to EOB the next 5 fragments and there were only 2 fragments
 * left in the current fragment range, 3 would be returned so that it could
 * be passed into the next call to this same function.
 */
static int unpack_vlcs(Vp3DecodeContext *s, GetBitContext *gb,
                        VLC *table, int coeff_index,
                        int plane,
                        int eob_run)
{
    int i, j = 0;
    int token;
    int zero_run = 0;
    int16_t coeff = 0;
    int bits_to_get;
    int blocks_ended;
    int coeff_i = 0;
    int num_coeffs = s->num_coded_frags[plane][coeff_index];
    int16_t *dct_tokens = s->dct_tokens[plane][coeff_index];

    /* local references to structure members to avoid repeated deferences */
    int *coded_fragment_list = s->coded_fragment_list[plane];
    Vp3Fragment *all_fragments = s->all_fragments;
    VLC_TYPE (*vlc_table)[2] = table->table;

    if (num_coeffs < 0)
        av_log(s->avctx, AV_LOG_ERROR, "Invalid number of coefficents at level %d\n", coeff_index);

    if (eob_run > num_coeffs) {
        coeff_i = blocks_ended = num_coeffs;
        eob_run -= num_coeffs;
    } else {
        coeff_i = blocks_ended = eob_run;
        eob_run = 0;
    }

    // insert fake EOB token to cover the split between planes or zzi
    if (blocks_ended)
        dct_tokens[j++] = blocks_ended << 2;

    while (coeff_i < num_coeffs && get_bits_left(gb) > 0) {
            /* decode a VLC into a token */
            token = get_vlc2(gb, vlc_table, 11, 3);
            /* use the token to get a zero run, a coefficient, and an eob run */
            if ((unsigned) token <= 6U) {
                eob_run = eob_run_base[token];
                if (eob_run_get_bits[token])
                    eob_run += get_bits(gb, eob_run_get_bits[token]);

                // record only the number of blocks ended in this plane,
                // any spill will be recorded in the next plane.
                if (eob_run > num_coeffs - coeff_i) {
                    dct_tokens[j++] = TOKEN_EOB(num_coeffs - coeff_i);
                    blocks_ended   += num_coeffs - coeff_i;
                    eob_run        -= num_coeffs - coeff_i;
                    coeff_i         = num_coeffs;
                } else {
                    dct_tokens[j++] = TOKEN_EOB(eob_run);
                    blocks_ended   += eob_run;
                    coeff_i        += eob_run;
                    eob_run = 0;
                }
            } else if (token >= 0) {
                bits_to_get = coeff_get_bits[token];
                if (bits_to_get)
                    bits_to_get = get_bits(gb, bits_to_get);
                coeff = coeff_tables[token][bits_to_get];

                zero_run = zero_run_base[token];
                if (zero_run_get_bits[token])
                    zero_run += get_bits(gb, zero_run_get_bits[token]);

                if (zero_run) {
                    dct_tokens[j++] = TOKEN_ZERO_RUN(coeff, zero_run);
                } else {
                    // Save DC into the fragment structure. DC prediction is
                    // done in raster order, so the actual DC can't be in with
                    // other tokens. We still need the token in dct_tokens[]
                    // however, or else the structure collapses on itself.
                    if (!coeff_index)
                        all_fragments[coded_fragment_list[coeff_i]].dc = coeff;

                    dct_tokens[j++] = TOKEN_COEFF(coeff);
                }

                if (coeff_index + zero_run > 64) {
                    av_log(s->avctx, AV_LOG_DEBUG, "Invalid zero run of %d with"
                           " %d coeffs left\n", zero_run, 64-coeff_index);
                    zero_run = 64 - coeff_index;
                }

                // zero runs code multiple coefficients,
                // so don't try to decode coeffs for those higher levels
                for (i = coeff_index+1; i <= coeff_index+zero_run; i++)
                    s->num_coded_frags[plane][i]--;
                coeff_i++;
            } else {
                av_log(s->avctx, AV_LOG_ERROR,
                       "Invalid token %d\n", token);
                return -1;
            }
    }

    if (blocks_ended > s->num_coded_frags[plane][coeff_index])
        av_log(s->avctx, AV_LOG_ERROR, "More blocks ended than coded!\n");

    // decrement the number of blocks that have higher coeffecients for each
    // EOB run at this level
    if (blocks_ended)
        for (i = coeff_index+1; i < 64; i++)
            s->num_coded_frags[plane][i] -= blocks_ended;

    // setup the next buffer
    if (plane < 2)
        s->dct_tokens[plane+1][coeff_index] = dct_tokens + j;
    else if (coeff_index < 63)
        s->dct_tokens[0][coeff_index+1] = dct_tokens + j;

    return eob_run;
}

static void reverse_dc_prediction(Vp3DecodeContext *s,
                                  int first_fragment,
                                  int fragment_width,
                                  int fragment_height);
/*
 * This function unpacks all of the DCT coefficient data from the
 * bitstream.
 */
static int unpack_dct_coeffs(Vp3DecodeContext *s, GetBitContext *gb)
{
    int i;
    int dc_y_table;
    int dc_c_table;
    int ac_y_table;
    int ac_c_table;
    int residual_eob_run = 0;
    VLC *y_tables[64];
    VLC *c_tables[64];

    s->dct_tokens[0][0] = s->dct_tokens_base;

    /* fetch the DC table indexes */
    dc_y_table = get_bits(gb, 4);
    dc_c_table = get_bits(gb, 4);

    /* unpack the Y plane DC coefficients */
    residual_eob_run = unpack_vlcs(s, gb, &s->dc_vlc[dc_y_table], 0,
        0, residual_eob_run);
    if (residual_eob_run < 0)
        return residual_eob_run;

    /* reverse prediction of the Y-plane DC coefficients */
    reverse_dc_prediction(s, 0, s->fragment_width[0], s->fragment_height[0]);

    /* unpack the C plane DC coefficients */
    residual_eob_run = unpack_vlcs(s, gb, &s->dc_vlc[dc_c_table], 0,
        1, residual_eob_run);
    if (residual_eob_run < 0)
        return residual_eob_run;
    residual_eob_run = unpack_vlcs(s, gb, &s->dc_vlc[dc_c_table], 0,
        2, residual_eob_run);
    if (residual_eob_run < 0)
        return residual_eob_run;

    /* reverse prediction of the C-plane DC coefficients */
    if (!(s->avctx->flags & CODEC_FLAG_GRAY))
    {
        reverse_dc_prediction(s, s->fragment_start[1],
            s->fragment_width[1], s->fragment_height[1]);
        reverse_dc_prediction(s, s->fragment_start[2],
            s->fragment_width[1], s->fragment_height[1]);
    }

    /* fetch the AC table indexes */
    ac_y_table = get_bits(gb, 4);
    ac_c_table = get_bits(gb, 4);

    /* build tables of AC VLC tables */
    for (i = 1; i <= 5; i++) {
        y_tables[i] = &s->ac_vlc_1[ac_y_table];
        c_tables[i] = &s->ac_vlc_1[ac_c_table];
    }
    for (i = 6; i <= 14; i++) {
        y_tables[i] = &s->ac_vlc_2[ac_y_table];
        c_tables[i] = &s->ac_vlc_2[ac_c_table];
    }
    for (i = 15; i <= 27; i++) {
        y_tables[i] = &s->ac_vlc_3[ac_y_table];
        c_tables[i] = &s->ac_vlc_3[ac_c_table];
    }
    for (i = 28; i <= 63; i++) {
        y_tables[i] = &s->ac_vlc_4[ac_y_table];
        c_tables[i] = &s->ac_vlc_4[ac_c_table];
    }

    /* decode all AC coefficents */
    for (i = 1; i <= 63; i++) {
            residual_eob_run = unpack_vlcs(s, gb, y_tables[i], i,
                0, residual_eob_run);
            if (residual_eob_run < 0)
                return residual_eob_run;

            residual_eob_run = unpack_vlcs(s, gb, c_tables[i], i,
                1, residual_eob_run);
            if (residual_eob_run < 0)
                return residual_eob_run;
            residual_eob_run = unpack_vlcs(s, gb, c_tables[i], i,
                2, residual_eob_run);
            if (residual_eob_run < 0)
                return residual_eob_run;
    }

    return 0;
}

/*
 * This function reverses the DC prediction for each coded fragment in
 * the frame. Much of this function is adapted directly from the original
 * VP3 source code.
 */
#define COMPATIBLE_FRAME(x) \
  (compatible_frame[s->all_fragments[x].coding_method] == current_frame_type)
#define DC_COEFF(u) s->all_fragments[u].dc

static void reverse_dc_prediction(Vp3DecodeContext *s,
                                  int first_fragment,
                                  int fragment_width,
                                  int fragment_height)
{

#define PUL 8
#define PU 4
#define PUR 2
#define PL 1

    int x, y;
    int i = first_fragment;

    int predicted_dc;

    /* DC values for the left, up-left, up, and up-right fragments */
    int vl, vul, vu, vur;

    /* indexes for the left, up-left, up, and up-right fragments */
    int l, ul, u, ur;

    /*
     * The 6 fields mean:
     *   0: up-left multiplier
     *   1: up multiplier
     *   2: up-right multiplier
     *   3: left multiplier
     */
    static const int predictor_transform[16][4] = {
        {  0,  0,  0,  0},
        {  0,  0,  0,128},        // PL
        {  0,  0,128,  0},        // PUR
        {  0,  0, 53, 75},        // PUR|PL
        {  0,128,  0,  0},        // PU
        {  0, 64,  0, 64},        // PU|PL
        {  0,128,  0,  0},        // PU|PUR
        {  0,  0, 53, 75},        // PU|PUR|PL
        {128,  0,  0,  0},        // PUL
        {  0,  0,  0,128},        // PUL|PL
        { 64,  0, 64,  0},        // PUL|PUR
        {  0,  0, 53, 75},        // PUL|PUR|PL
        {  0,128,  0,  0},        // PUL|PU
       {-104,116,  0,116},        // PUL|PU|PL
        { 24, 80, 24,  0},        // PUL|PU|PUR
       {-104,116,  0,116}         // PUL|PU|PUR|PL
    };

    /* This table shows which types of blocks can use other blocks for
     * prediction. For example, INTRA is the only mode in this table to
     * have a frame number of 0. That means INTRA blocks can only predict
     * from other INTRA blocks. There are 2 golden frame coding types;
     * blocks encoding in these modes can only predict from other blocks
     * that were encoded with these 1 of these 2 modes. */
    static const unsigned char compatible_frame[9] = {
        1,    /* MODE_INTER_NO_MV */
        0,    /* MODE_INTRA */
        1,    /* MODE_INTER_PLUS_MV */
        1,    /* MODE_INTER_LAST_MV */
        1,    /* MODE_INTER_PRIOR_MV */
        2,    /* MODE_USING_GOLDEN */
        2,    /* MODE_GOLDEN_MV */
        1,    /* MODE_INTER_FOUR_MV */
        3     /* MODE_COPY */
    };
    int current_frame_type;

    /* there is a last DC predictor for each of the 3 frame types */
    short last_dc[3];

    int transform = 0;

    vul = vu = vur = vl = 0;
    last_dc[0] = last_dc[1] = last_dc[2] = 0;

    /* for each fragment row... */
    for (y = 0; y < fragment_height; y++) {

        /* for each fragment in a row... */
        for (x = 0; x < fragment_width; x++, i++) {

            /* reverse prediction if this block was coded */
            if (s->all_fragments[i].coding_method != MODE_COPY) {

                current_frame_type =
                    compatible_frame[s->all_fragments[i].coding_method];

                transform= 0;
                if(x){
                    l= i-1;
                    vl = DC_COEFF(l);
                    if(COMPATIBLE_FRAME(l))
                        transform |= PL;
                }
                if(y){
                    u= i-fragment_width;
                    vu = DC_COEFF(u);
                    if(COMPATIBLE_FRAME(u))
                        transform |= PU;
                    if(x){
                        ul= i-fragment_width-1;
                        vul = DC_COEFF(ul);
                        if(COMPATIBLE_FRAME(ul))
                            transform |= PUL;
                    }
                    if(x + 1 < fragment_width){
                        ur= i-fragment_width+1;
                        vur = DC_COEFF(ur);
                        if(COMPATIBLE_FRAME(ur))
                            transform |= PUR;
                    }
                }

                if (transform == 0) {

                    /* if there were no fragments to predict from, use last
                     * DC saved */
                    predicted_dc = last_dc[current_frame_type];
                } else {

                    /* apply the appropriate predictor transform */
                    predicted_dc =
                        (predictor_transform[transform][0] * vul) +
                        (predictor_transform[transform][1] * vu) +
                        (predictor_transform[transform][2] * vur) +
                        (predictor_transform[transform][3] * vl);

                    predicted_dc /= 128;

                    /* check for outranging on the [ul u l] and
                     * [ul u ur l] predictors */
                    if ((transform == 15) || (transform == 13)) {
                        if (FFABS(predicted_dc - vu) > 128)
                            predicted_dc = vu;
                        else if (FFABS(predicted_dc - vl) > 128)
                            predicted_dc = vl;
                        else if (FFABS(predicted_dc - vul) > 128)
                            predicted_dc = vul;
                    }
                }

                /* at long last, apply the predictor */
                DC_COEFF(i) += predicted_dc;
                /* save the DC */
                last_dc[current_frame_type] = DC_COEFF(i);
            }
        }
    }
}

static void apply_loop_filter(Vp3DecodeContext *s, int plane, int ystart, int yend)
{
    int x, y;
    int *bounding_values= s->bounding_values_array+127;

    int width           = s->fragment_width[!!plane];
    int height          = s->fragment_height[!!plane];
    int fragment        = s->fragment_start        [plane] + ystart * width;
    int stride          = s->current_frame.linesize[plane];
    uint8_t *plane_data = s->current_frame.data    [plane];
    if (!s->flipped_image) stride = -stride;
    plane_data += s->data_offset[plane] + 8*ystart*stride;

    for (y = ystart; y < yend; y++) {

        for (x = 0; x < width; x++) {
            /* This code basically just deblocks on the edges of coded blocks.
             * However, it has to be much more complicated because of the
             * braindamaged deblock ordering used in VP3/Theora. Order matters
             * because some pixels get filtered twice. */
            if( s->all_fragments[fragment].coding_method != MODE_COPY )
            {
                /* do not perform left edge filter for left columns frags */
                if (x > 0) {
                    s->vp3dsp.h_loop_filter(
                        plane_data + 8*x,
                        stride, bounding_values);
                }

                /* do not perform top edge filter for top row fragments */
                if (y > 0) {
                    s->vp3dsp.v_loop_filter(
                        plane_data + 8*x,
                        stride, bounding_values);
                }

                /* do not perform right edge filter for right column
                 * fragments or if right fragment neighbor is also coded
                 * in this frame (it will be filtered in next iteration) */
                if ((x < width - 1) &&
                    (s->all_fragments[fragment + 1].coding_method == MODE_COPY)) {
                    s->vp3dsp.h_loop_filter(
                        plane_data + 8*x + 8,
                        stride, bounding_values);
                }

                /* do not perform bottom edge filter for bottom row
                 * fragments or if bottom fragment neighbor is also coded
                 * in this frame (it will be filtered in the next row) */
                if ((y < height - 1) &&
                    (s->all_fragments[fragment + width].coding_method == MODE_COPY)) {
                    s->vp3dsp.v_loop_filter(
                        plane_data + 8*x + 8*stride,
                        stride, bounding_values);
                }
            }

            fragment++;
        }
        plane_data += 8*stride;
    }
}

/**
 * Pull DCT tokens from the 64 levels to decode and dequant the coefficients
 * for the next block in coding order
 */
static inline int vp3_dequant(Vp3DecodeContext *s, Vp3Fragment *frag,
                              int plane, int inter, int16_t block[64])
{
    int16_t *dequantizer = s->qmat[frag->qpi][inter][plane];
    uint8_t *perm = s->scantable.permutated;
    int i = 0;

    do {
        int token = *s->dct_tokens[plane][i];
        switch (token & 3) {
        case 0: // EOB
            if (--token < 4) // 0-3 are token types, so the EOB run must now be 0
                s->dct_tokens[plane][i]++;
            else
                *s->dct_tokens[plane][i] = token & ~3;
            goto end;
        case 1: // zero run
            s->dct_tokens[plane][i]++;
            i += (token >> 2) & 0x7f;
            if (i > 63) {
                av_log(s->avctx, AV_LOG_ERROR, "Coefficient index overflow\n");
                return i;
            }
            block[perm[i]] = (token >> 9) * dequantizer[perm[i]];
            i++;
            break;
        case 2: // coeff
            block[perm[i]] = (token >> 2) * dequantizer[perm[i]];
            s->dct_tokens[plane][i++]++;
            break;
        default: // shouldn't happen
            return i;
        }
    } while (i < 64);
    // return value is expected to be a valid level
    i--;
end:
    // the actual DC+prediction is in the fragment structure
    block[0] = frag->dc * s->qmat[0][inter][plane][0];
    return i;
}

/**
 * called when all pixels up to row y are complete
 */
static void vp3_draw_horiz_band(Vp3DecodeContext *s, int y)
{
    int h, cy, i;
    int offset[AV_NUM_DATA_POINTERS];

    if (HAVE_THREADS && s->avctx->active_thread_type&FF_THREAD_FRAME) {
        int y_flipped = s->flipped_image ? s->avctx->height-y : y;

        // At the end of the frame, report INT_MAX instead of the height of the frame.
        // This makes the other threads' ff_thread_await_progress() calls cheaper, because
        // they don't have to clip their values.
        ff_thread_report_progress(&s->current_frame, y_flipped==s->avctx->height ? INT_MAX : y_flipped-1, 0);
    }

    if(s->avctx->draw_horiz_band==NULL)
        return;

    h= y - s->last_slice_end;
    s->last_slice_end= y;
    y -= h;

    if (!s->flipped_image) {
        y = s->avctx->height - y - h;
    }

    cy = y >> s->chroma_y_shift;
    offset[0] = s->current_frame.linesize[0]*y;
    offset[1] = s->current_frame.linesize[1]*cy;
    offset[2] = s->current_frame.linesize[2]*cy;
    for (i = 3; i < AV_NUM_DATA_POINTERS; i++)
        offset[i] = 0;

    emms_c();
    s->avctx->draw_horiz_band(s->avctx, &s->current_frame, offset, y, 3, h);
}

/**
 * Wait for the reference frame of the current fragment.
 * The progress value is in luma pixel rows.
 */
static void await_reference_row(Vp3DecodeContext *s, Vp3Fragment *fragment, int motion_y, int y)
{
    AVFrame *ref_frame;
    int ref_row;
    int border = motion_y&1;

    if (fragment->coding_method == MODE_USING_GOLDEN ||
        fragment->coding_method == MODE_GOLDEN_MV)
        ref_frame = &s->golden_frame;
    else
        ref_frame = &s->last_frame;

    ref_row = y + (motion_y>>1);
    ref_row = FFMAX(FFABS(ref_row), ref_row + 8 + border);

    ff_thread_await_progress(ref_frame, ref_row, 0);
}

/*
 * Perform the final rendering for a particular slice of data.
 * The slice number ranges from 0..(c_superblock_height - 1).
 */
static void render_slice(Vp3DecodeContext *s, int slice)
{
    int x, y, i, j, fragment;
    int16_t *block = s->block;
    int motion_x = 0xdeadbeef, motion_y = 0xdeadbeef;
    int motion_halfpel_index;
    uint8_t *motion_source;
    int plane, first_pixel;

    if (slice >= s->c_superblock_height)
        return;

    for (plane = 0; plane < 3; plane++) {
        uint8_t *output_plane = s->current_frame.data    [plane] + s->data_offset[plane];
        uint8_t *  last_plane = s->   last_frame.data    [plane] + s->data_offset[plane];
        uint8_t *golden_plane = s-> golden_frame.data    [plane] + s->data_offset[plane];
        int stride            = s->current_frame.linesize[plane];
        int plane_width       = s->width  >> (plane && s->chroma_x_shift);
        int plane_height      = s->height >> (plane && s->chroma_y_shift);
        int8_t (*motion_val)[2] = s->motion_val[!!plane];

        int sb_x, sb_y        = slice << (!plane && s->chroma_y_shift);
        int slice_height      = sb_y + 1 + (!plane && s->chroma_y_shift);
        int slice_width       = plane ? s->c_superblock_width : s->y_superblock_width;

        int fragment_width    = s->fragment_width[!!plane];
        int fragment_height   = s->fragment_height[!!plane];
        int fragment_start    = s->fragment_start[plane];
        int do_await          = !plane && HAVE_THREADS && (s->avctx->active_thread_type&FF_THREAD_FRAME);

        if (!s->flipped_image) stride = -stride;
        if (CONFIG_GRAY && plane && (s->avctx->flags & CODEC_FLAG_GRAY))
            continue;

        /* for each superblock row in the slice (both of them)... */
        for (; sb_y < slice_height; sb_y++) {

            /* for each superblock in a row... */
            for (sb_x = 0; sb_x < slice_width; sb_x++) {

                /* for each block in a superblock... */
                for (j = 0; j < 16; j++) {
                    x = 4*sb_x + hilbert_offset[j][0];
                    y = 4*sb_y + hilbert_offset[j][1];
                    fragment = y*fragment_width + x;

                    i = fragment_start + fragment;

                    // bounds check
                    if (x >= fragment_width || y >= fragment_height)
                        continue;

                first_pixel = 8*y*stride + 8*x;

                if (do_await && s->all_fragments[i].coding_method != MODE_INTRA)
                    await_reference_row(s, &s->all_fragments[i], motion_val[fragment][1], (16*y) >> s->chroma_y_shift);

                /* transform if this block was coded */
                if (s->all_fragments[i].coding_method != MODE_COPY) {
                    if ((s->all_fragments[i].coding_method == MODE_USING_GOLDEN) ||
                        (s->all_fragments[i].coding_method == MODE_GOLDEN_MV))
                        motion_source= golden_plane;
                    else
                        motion_source= last_plane;

                    motion_source += first_pixel;
                    motion_halfpel_index = 0;

                    /* sort out the motion vector if this fragment is coded
                     * using a motion vector method */
                    if ((s->all_fragments[i].coding_method > MODE_INTRA) &&
                        (s->all_fragments[i].coding_method != MODE_USING_GOLDEN)) {
                        int src_x, src_y;
                        motion_x = motion_val[fragment][0];
                        motion_y = motion_val[fragment][1];

                        src_x= (motion_x>>1) + 8*x;
                        src_y= (motion_y>>1) + 8*y;

                        motion_halfpel_index = motion_x & 0x01;
                        motion_source += (motion_x >> 1);

                        motion_halfpel_index |= (motion_y & 0x01) << 1;
                        motion_source += ((motion_y >> 1) * stride);

                        if(src_x<0 || src_y<0 || src_x + 9 >= plane_width || src_y + 9 >= plane_height){
                            uint8_t *temp= s->edge_emu_buffer;
                            if(stride<0) temp -= 8*stride;

                            s->vdsp.emulated_edge_mc(temp, motion_source, stride, 9, 9, src_x, src_y, plane_width, plane_height);
                            motion_source= temp;
                        }
                    }


                    /* first, take care of copying a block from either the
                     * previous or the golden frame */
                    if (s->all_fragments[i].coding_method != MODE_INTRA) {
                        /* Note, it is possible to implement all MC cases with
                           put_no_rnd_pixels_l2 which would look more like the
                           VP3 source but this would be slower as
                           put_no_rnd_pixels_tab is better optimzed */
                        if(motion_halfpel_index != 3){
                            s->dsp.put_no_rnd_pixels_tab[1][motion_halfpel_index](
                                output_plane + first_pixel,
                                motion_source, stride, 8);
                        }else{
                            int d= (motion_x ^ motion_y)>>31; // d is 0 if motion_x and _y have the same sign, else -1
                            s->vp3dsp.put_no_rnd_pixels_l2(
                                output_plane + first_pixel,
                                motion_source - d,
                                motion_source + stride + 1 + d,
                                stride, 8);
                        }
                    }

                    /* invert DCT and place (or add) in final output */

                    if (s->all_fragments[i].coding_method == MODE_INTRA) {
                        vp3_dequant(s, s->all_fragments + i, plane, 0, block);
                        s->vp3dsp.idct_put(
                            output_plane + first_pixel,
                            stride,
                            block);
                    } else {
                        if (vp3_dequant(s, s->all_fragments + i, plane, 1, block)) {
                        s->vp3dsp.idct_add(
                            output_plane + first_pixel,
                            stride,
                            block);
                        } else {
                            s->vp3dsp.idct_dc_add(output_plane + first_pixel, stride, block);
                        }
                    }
                } else {

                    /* copy directly from the previous frame */
                    s->dsp.put_pixels_tab[1][0](
                        output_plane + first_pixel,
                        last_plane + first_pixel,
                        stride, 8);

                }
                }
            }

            // Filter up to the last row in the superblock row
            if (!s->skip_loop_filter)
                apply_loop_filter(s, plane, 4*sb_y - !!sb_y, FFMIN(4*sb_y+3, fragment_height-1));
        }
    }

     /* this looks like a good place for slice dispatch... */
     /* algorithm:
      *   if (slice == s->macroblock_height - 1)
      *     dispatch (both last slice & 2nd-to-last slice);
      *   else if (slice > 0)
      *     dispatch (slice - 1);
      */

    vp3_draw_horiz_band(s, FFMIN((32 << s->chroma_y_shift) * (slice + 1) -16, s->height-16));
}

/// Allocate tables for per-frame data in Vp3DecodeContext
static av_cold int allocate_tables(AVCodecContext *avctx)
{
    Vp3DecodeContext *s = avctx->priv_data;
    int y_fragment_count, c_fragment_count;

    y_fragment_count = s->fragment_width[0] * s->fragment_height[0];
    c_fragment_count = s->fragment_width[1] * s->fragment_height[1];

    s->superblock_coding = av_malloc(s->superblock_count);
    s->all_fragments = av_malloc(s->fragment_count * sizeof(Vp3Fragment));
    s->coded_fragment_list[0] = av_malloc(s->fragment_count * sizeof(int));
    s->dct_tokens_base = av_malloc(64*s->fragment_count * sizeof(*s->dct_tokens_base));
    s->motion_val[0] = av_malloc(y_fragment_count * sizeof(*s->motion_val[0]));
    s->motion_val[1] = av_malloc(c_fragment_count * sizeof(*s->motion_val[1]));

    /* work out the block mapping tables */
    s->superblock_fragments = av_malloc(s->superblock_count * 16 * sizeof(int));
    s->macroblock_coding = av_malloc(s->macroblock_count + 1);

    if (!s->superblock_coding || !s->all_fragments || !s->dct_tokens_base ||
        !s->coded_fragment_list[0] || !s->superblock_fragments || !s->macroblock_coding ||
        !s->motion_val[0] || !s->motion_val[1]) {
        vp3_decode_end(avctx);
        return -1;
    }

    init_block_mapping(s);

    return 0;
}

static av_cold int vp3_decode_init(AVCodecContext *avctx)
{
    Vp3DecodeContext *s = avctx->priv_data;
    int i, inter, plane;
    int c_width;
    int c_height;
    int y_fragment_count, c_fragment_count;

    if (avctx->codec_tag == MKTAG('V','P','3','0'))
        s->version = 0;
    else
        s->version = 1;

    s->avctx = avctx;
    s->width = FFALIGN(avctx->width, 16);
    s->height = FFALIGN(avctx->height, 16);
    if (avctx->codec_id != AV_CODEC_ID_THEORA)
        avctx->pix_fmt = AV_PIX_FMT_YUV420P;
    avctx->chroma_sample_location = AVCHROMA_LOC_CENTER;
    ff_dsputil_init(&s->dsp, avctx);
    ff_videodsp_init(&s->vdsp, 8);
    ff_vp3dsp_init(&s->vp3dsp, avctx->flags);

    ff_init_scantable_permutation(s->dsp.idct_permutation, s->vp3dsp.idct_perm);
    ff_init_scantable(s->dsp.idct_permutation, &s->scantable, ff_zigzag_direct);

    /* initialize to an impossible value which will force a recalculation
     * in the first frame decode */
    for (i = 0; i < 3; i++)
        s->qps[i] = -1;

    avcodec_get_chroma_sub_sample(avctx->pix_fmt, &s->chroma_x_shift, &s->chroma_y_shift);

    s->y_superblock_width = (s->width + 31) / 32;
    s->y_superblock_height = (s->height + 31) / 32;
    s->y_superblock_count = s->y_superblock_width * s->y_superblock_height;

    /* work out the dimensions for the C planes */
    c_width = s->width >> s->chroma_x_shift;
    c_height = s->height >> s->chroma_y_shift;
    s->c_superblock_width = (c_width + 31) / 32;
    s->c_superblock_height = (c_height + 31) / 32;
    s->c_superblock_count = s->c_superblock_width * s->c_superblock_height;

    s->superblock_count = s->y_superblock_count + (s->c_superblock_count * 2);
    s->u_superblock_start = s->y_superblock_count;
    s->v_superblock_start = s->u_superblock_start + s->c_superblock_count;

    s->macroblock_width = (s->width + 15) / 16;
    s->macroblock_height = (s->height + 15) / 16;
    s->macroblock_count = s->macroblock_width * s->macroblock_height;

    s->fragment_width[0] = s->width / FRAGMENT_PIXELS;
    s->fragment_height[0] = s->height / FRAGMENT_PIXELS;
    s->fragment_width[1]  = s->fragment_width[0]  >> s->chroma_x_shift;
    s->fragment_height[1] = s->fragment_height[0] >> s->chroma_y_shift;

    /* fragment count covers all 8x8 blocks for all 3 planes */
    y_fragment_count     = s->fragment_width[0] * s->fragment_height[0];
    c_fragment_count     = s->fragment_width[1] * s->fragment_height[1];
    s->fragment_count    = y_fragment_count + 2*c_fragment_count;
    s->fragment_start[1] = y_fragment_count;
    s->fragment_start[2] = y_fragment_count + c_fragment_count;

    if (!s->theora_tables)
    {
        for (i = 0; i < 64; i++) {
            s->coded_dc_scale_factor[i] = vp31_dc_scale_factor[i];
            s->coded_ac_scale_factor[i] = vp31_ac_scale_factor[i];
            s->base_matrix[0][i] = vp31_intra_y_dequant[i];
            s->base_matrix[1][i] = vp31_intra_c_dequant[i];
            s->base_matrix[2][i] = vp31_inter_dequant[i];
            s->filter_limit_values[i] = vp31_filter_limit_values[i];
        }

        for(inter=0; inter<2; inter++){
            for(plane=0; plane<3; plane++){
                s->qr_count[inter][plane]= 1;
                s->qr_size [inter][plane][0]= 63;
                s->qr_base [inter][plane][0]=
                s->qr_base [inter][plane][1]= 2*inter + (!!plane)*!inter;
            }
        }

        /* init VLC tables */
        for (i = 0; i < 16; i++) {

            /* DC histograms */
            init_vlc(&s->dc_vlc[i], 11, 32,
                &dc_bias[i][0][1], 4, 2,
                &dc_bias[i][0][0], 4, 2, 0);

            /* group 1 AC histograms */
            init_vlc(&s->ac_vlc_1[i], 11, 32,
                &ac_bias_0[i][0][1], 4, 2,
                &ac_bias_0[i][0][0], 4, 2, 0);

            /* group 2 AC histograms */
            init_vlc(&s->ac_vlc_2[i], 11, 32,
                &ac_bias_1[i][0][1], 4, 2,
                &ac_bias_1[i][0][0], 4, 2, 0);

            /* group 3 AC histograms */
            init_vlc(&s->ac_vlc_3[i], 11, 32,
                &ac_bias_2[i][0][1], 4, 2,
                &ac_bias_2[i][0][0], 4, 2, 0);

            /* group 4 AC histograms */
            init_vlc(&s->ac_vlc_4[i], 11, 32,
                &ac_bias_3[i][0][1], 4, 2,
                &ac_bias_3[i][0][0], 4, 2, 0);
        }
    } else {

        for (i = 0; i < 16; i++) {
            /* DC histograms */
            if (init_vlc(&s->dc_vlc[i], 11, 32,
                &s->huffman_table[i][0][1], 8, 4,
                &s->huffman_table[i][0][0], 8, 4, 0) < 0)
                goto vlc_fail;

            /* group 1 AC histograms */
            if (init_vlc(&s->ac_vlc_1[i], 11, 32,
                &s->huffman_table[i+16][0][1], 8, 4,
                &s->huffman_table[i+16][0][0], 8, 4, 0) < 0)
                goto vlc_fail;

            /* group 2 AC histograms */
            if (init_vlc(&s->ac_vlc_2[i], 11, 32,
                &s->huffman_table[i+16*2][0][1], 8, 4,
                &s->huffman_table[i+16*2][0][0], 8, 4, 0) < 0)
                goto vlc_fail;

            /* group 3 AC histograms */
            if (init_vlc(&s->ac_vlc_3[i], 11, 32,
                &s->huffman_table[i+16*3][0][1], 8, 4,
                &s->huffman_table[i+16*3][0][0], 8, 4, 0) < 0)
                goto vlc_fail;

            /* group 4 AC histograms */
            if (init_vlc(&s->ac_vlc_4[i], 11, 32,
                &s->huffman_table[i+16*4][0][1], 8, 4,
                &s->huffman_table[i+16*4][0][0], 8, 4, 0) < 0)
                goto vlc_fail;
        }
    }

    init_vlc(&s->superblock_run_length_vlc, 6, 34,
        &superblock_run_length_vlc_table[0][1], 4, 2,
        &superblock_run_length_vlc_table[0][0], 4, 2, 0);

    init_vlc(&s->fragment_run_length_vlc, 5, 30,
        &fragment_run_length_vlc_table[0][1], 4, 2,
        &fragment_run_length_vlc_table[0][0], 4, 2, 0);

    init_vlc(&s->mode_code_vlc, 3, 8,
        &mode_code_vlc_table[0][1], 2, 1,
        &mode_code_vlc_table[0][0], 2, 1, 0);

    init_vlc(&s->motion_vector_vlc, 6, 63,
        &motion_vector_vlc_table[0][1], 2, 1,
        &motion_vector_vlc_table[0][0], 2, 1, 0);

    for (i = 0; i < 3; i++) {
        s->current_frame.data[i] = NULL;
        s->last_frame.data[i] = NULL;
        s->golden_frame.data[i] = NULL;
    }

    return allocate_tables(avctx);

vlc_fail:
    av_log(avctx, AV_LOG_FATAL, "Invalid huffman table\n");
    return -1;
}

/// Release and shuffle frames after decode finishes
static void update_frames(AVCodecContext *avctx)
{
    Vp3DecodeContext *s = avctx->priv_data;

    /* release the last frame, if it is allocated and if it is not the
     * golden frame */
    if (s->last_frame.data[0] && s->last_frame.type != FF_BUFFER_TYPE_COPY)
        ff_thread_release_buffer(avctx, &s->last_frame);

    /* shuffle frames (last = current) */
    s->last_frame= s->current_frame;

    if (s->keyframe) {
        if (s->golden_frame.data[0])
            ff_thread_release_buffer(avctx, &s->golden_frame);
        s->golden_frame = s->current_frame;
        s->last_frame.type = FF_BUFFER_TYPE_COPY;
    }

    s->current_frame.data[0]= NULL; /* ensure that we catch any access to this released frame */
}

static int vp3_update_thread_context(AVCodecContext *dst, const AVCodecContext *src)
{
    Vp3DecodeContext *s = dst->priv_data, *s1 = src->priv_data;
    int qps_changed = 0, i, err;

#define copy_fields(to, from, start_field, end_field) memcpy(&to->start_field, &from->start_field, (char*)&to->end_field - (char*)&to->start_field)

    if (!s1->current_frame.data[0]
        ||s->width != s1->width
        ||s->height!= s1->height) {
        if (s != s1)
            copy_fields(s, s1, golden_frame, keyframe);
        return -1;
    }

    if (s != s1) {
        // init tables if the first frame hasn't been decoded
        if (!s->current_frame.data[0]) {
            int y_fragment_count, c_fragment_count;
            s->avctx = dst;
            err = allocate_tables(dst);
            if (err)
                return err;
            y_fragment_count = s->fragment_width[0] * s->fragment_height[0];
            c_fragment_count = s->fragment_width[1] * s->fragment_height[1];
            memcpy(s->motion_val[0], s1->motion_val[0], y_fragment_count * sizeof(*s->motion_val[0]));
            memcpy(s->motion_val[1], s1->motion_val[1], c_fragment_count * sizeof(*s->motion_val[1]));
        }

        // copy previous frame data
        copy_fields(s, s1, golden_frame, dsp);

        // copy qscale data if necessary
        for (i = 0; i < 3; i++) {
            if (s->qps[i] != s1->qps[1]) {
                qps_changed = 1;
                memcpy(&s->qmat[i], &s1->qmat[i], sizeof(s->qmat[i]));
            }
        }

        if (s->qps[0] != s1->qps[0])
            memcpy(&s->bounding_values_array, &s1->bounding_values_array, sizeof(s->bounding_values_array));

        if (qps_changed)
            copy_fields(s, s1, qps, superblock_count);
#undef copy_fields
    }

    update_frames(dst);

    return 0;
}

static int vp3_decode_frame(AVCodecContext *avctx,
                            void *data, int *got_frame,
                            AVPacket *avpkt)
{
    const uint8_t *buf = avpkt->data;
    int buf_size = avpkt->size;
    Vp3DecodeContext *s = avctx->priv_data;
    GetBitContext gb;
    int i;
    int ret;

    init_get_bits(&gb, buf, buf_size * 8);

#if CONFIG_THEORA_DECODER
    if (s->theora && get_bits1(&gb))
    {
        int type = get_bits(&gb, 7);
        skip_bits_long(&gb, 6*8); /* "theora" */

        if (s->avctx->active_thread_type&FF_THREAD_FRAME) {
            av_log(avctx, AV_LOG_ERROR, "midstream reconfiguration with multithreading is unsupported, try -threads 1\n");
            return AVERROR_PATCHWELCOME;
        }
        if (type == 0) {
            vp3_decode_end(avctx);
            ret = theora_decode_header(avctx, &gb);

            if (ret < 0) {
                vp3_decode_end(avctx);
            } else
                ret = vp3_decode_init(avctx);
            return ret;
        } else if (type == 2) {
            ret = theora_decode_tables(avctx, &gb);
            if (ret < 0) {
                vp3_decode_end(avctx);
            } else
                ret = vp3_decode_init(avctx);
            return ret;
        }

        av_log(avctx, AV_LOG_ERROR, "Header packet passed to frame decoder, skipping\n");
        return -1;
    }
#endif

    s->keyframe = !get_bits1(&gb);
    if (!s->all_fragments) {
        av_log(avctx, AV_LOG_ERROR, "Data packet without prior valid headers\n");
        return -1;
    }
    if (!s->theora)
        skip_bits(&gb, 1);
    for (i = 0; i < 3; i++)
        s->last_qps[i] = s->qps[i];

    s->nqps=0;
    do{
        s->qps[s->nqps++]= get_bits(&gb, 6);
    } while(s->theora >= 0x030200 && s->nqps<3 && get_bits1(&gb));
    for (i = s->nqps; i < 3; i++)
        s->qps[i] = -1;

    if (s->avctx->debug & FF_DEBUG_PICT_INFO)
        av_log(s->avctx, AV_LOG_INFO, " VP3 %sframe #%d: Q index = %d\n",
            s->keyframe?"key":"", avctx->frame_number+1, s->qps[0]);

    s->skip_loop_filter = !s->filter_limit_values[s->qps[0]] ||
        avctx->skip_loop_filter >= (s->keyframe ? AVDISCARD_ALL : AVDISCARD_NONKEY);

    if (s->qps[0] != s->last_qps[0])
        init_loop_filter(s);

    for (i = 0; i < s->nqps; i++)
        // reinit all dequantizers if the first one changed, because
        // the DC of the first quantizer must be used for all matrices
        if (s->qps[i] != s->last_qps[i] || s->qps[0] != s->last_qps[0])
            init_dequantizer(s, i);

    if (avctx->skip_frame >= AVDISCARD_NONKEY && !s->keyframe)
        return buf_size;

    s->current_frame.reference = 3;
    s->current_frame.pict_type = s->keyframe ? AV_PICTURE_TYPE_I : AV_PICTURE_TYPE_P;
    s->current_frame.key_frame = s->keyframe;
    if (ff_thread_get_buffer(avctx, &s->current_frame) < 0) {
        av_log(s->avctx, AV_LOG_ERROR, "get_buffer() failed\n");
        goto error;
    }

    if (!s->edge_emu_buffer)
        s->edge_emu_buffer = av_malloc(9*FFABS(s->current_frame.linesize[0]));

    if (s->keyframe) {
        if (!s->theora)
        {
            skip_bits(&gb, 4); /* width code */
            skip_bits(&gb, 4); /* height code */
            if (s->version)
            {
                s->version = get_bits(&gb, 5);
                if (avctx->frame_number == 0)
                    av_log(s->avctx, AV_LOG_DEBUG, "VP version: %d\n", s->version);
            }
        }
        if (s->version || s->theora)
        {
                if (get_bits1(&gb))
                    av_log(s->avctx, AV_LOG_ERROR, "Warning, unsupported keyframe coding type?!\n");
            skip_bits(&gb, 2); /* reserved? */
        }
    } else {
        if (!s->golden_frame.data[0]) {
            av_log(s->avctx, AV_LOG_WARNING, "vp3: first frame not a keyframe\n");

            s->golden_frame.reference = 3;
            s->golden_frame.pict_type = AV_PICTURE_TYPE_I;
            if (ff_thread_get_buffer(avctx, &s->golden_frame) < 0) {
                av_log(s->avctx, AV_LOG_ERROR, "get_buffer() failed\n");
                goto error;
            }
            s->last_frame = s->golden_frame;
            s->last_frame.type = FF_BUFFER_TYPE_COPY;
            ff_thread_report_progress(&s->last_frame, INT_MAX, 0);
        }
    }

    memset(s->all_fragments, 0, s->fragment_count * sizeof(Vp3Fragment));
    ff_thread_finish_setup(avctx);

    if (unpack_superblocks(s, &gb)){
        av_log(s->avctx, AV_LOG_ERROR, "error in unpack_superblocks\n");
        goto error;
    }
    if (unpack_modes(s, &gb)){
        av_log(s->avctx, AV_LOG_ERROR, "error in unpack_modes\n");
        goto error;
    }
    if (unpack_vectors(s, &gb)){
        av_log(s->avctx, AV_LOG_ERROR, "error in unpack_vectors\n");
        goto error;
    }
    if (unpack_block_qpis(s, &gb)){
        av_log(s->avctx, AV_LOG_ERROR, "error in unpack_block_qpis\n");
        goto error;
    }
    if (unpack_dct_coeffs(s, &gb)){
        av_log(s->avctx, AV_LOG_ERROR, "error in unpack_dct_coeffs\n");
        goto error;
    }

    for (i = 0; i < 3; i++) {
        int height = s->height >> (i && s->chroma_y_shift);
        if (s->flipped_image)
            s->data_offset[i] = 0;
        else
            s->data_offset[i] = (height-1) * s->current_frame.linesize[i];
    }

    s->last_slice_end = 0;
    for (i = 0; i < s->c_superblock_height; i++)
        render_slice(s, i);

    // filter the last row
    for (i = 0; i < 3; i++) {
        int row = (s->height >> (3+(i && s->chroma_y_shift))) - 1;
        apply_loop_filter(s, i, row, row+1);
    }
    vp3_draw_horiz_band(s, s->avctx->height);

    *got_frame = 1;
    *(AVFrame*)data= s->current_frame;

    if (!HAVE_THREADS || !(s->avctx->active_thread_type&FF_THREAD_FRAME))
        update_frames(avctx);

    return buf_size;

error:
    ff_thread_report_progress(&s->current_frame, INT_MAX, 0);

    if (!HAVE_THREADS || !(s->avctx->active_thread_type&FF_THREAD_FRAME))
        avctx->release_buffer(avctx, &s->current_frame);

    return -1;
}

static int read_huffman_tree(AVCodecContext *avctx, GetBitContext *gb)
{
    Vp3DecodeContext *s = avctx->priv_data;

    if (get_bits1(gb)) {
        int token;
        if (s->entries >= 32) { /* overflow */
            av_log(avctx, AV_LOG_ERROR, "huffman tree overflow\n");
            return -1;
        }
        token = get_bits(gb, 5);
        av_dlog(avctx, "hti %d hbits %x token %d entry : %d size %d\n",
                s->hti, s->hbits, token, s->entries, s->huff_code_size);
        s->huffman_table[s->hti][token][0] = s->hbits;
        s->huffman_table[s->hti][token][1] = s->huff_code_size;
        s->entries++;
    }
    else {
        if (s->huff_code_size >= 32) {/* overflow */
            av_log(avctx, AV_LOG_ERROR, "huffman tree overflow\n");
            return -1;
        }
        s->huff_code_size++;
        s->hbits <<= 1;
        if (read_huffman_tree(avctx, gb))
            return -1;
        s->hbits |= 1;
        if (read_huffman_tree(avctx, gb))
            return -1;
        s->hbits >>= 1;
        s->huff_code_size--;
    }
    return 0;
}

static int vp3_init_thread_copy(AVCodecContext *avctx)
{
    Vp3DecodeContext *s = avctx->priv_data;

    s->superblock_coding      = NULL;
    s->all_fragments          = NULL;
    s->coded_fragment_list[0] = NULL;
    s->dct_tokens_base        = NULL;
    s->superblock_fragments   = NULL;
    s->macroblock_coding      = NULL;
    s->motion_val[0]          = NULL;
    s->motion_val[1]          = NULL;
    s->edge_emu_buffer        = NULL;

    return 0;
}

#if CONFIG_THEORA_DECODER
static const enum AVPixelFormat theora_pix_fmts[4] = {
    AV_PIX_FMT_YUV420P, AV_PIX_FMT_NONE, AV_PIX_FMT_YUV422P, AV_PIX_FMT_YUV444P
};

static int theora_decode_header(AVCodecContext *avctx, GetBitContext *gb)
{
    Vp3DecodeContext *s = avctx->priv_data;
    int visible_width, visible_height, colorspace;
    int offset_x = 0, offset_y = 0;
    AVRational fps, aspect;

    s->theora = get_bits_long(gb, 24);
    av_log(avctx, AV_LOG_DEBUG, "Theora bitstream version %X\n", s->theora);

    /* 3.2.0 aka alpha3 has the same frame orientation as original vp3 */
    /* but previous versions have the image flipped relative to vp3 */
    if (s->theora < 0x030200)
    {
        s->flipped_image = 1;
        av_log(avctx, AV_LOG_DEBUG, "Old (<alpha3) Theora bitstream, flipped image\n");
    }

    visible_width  = s->width  = get_bits(gb, 16) << 4;
    visible_height = s->height = get_bits(gb, 16) << 4;

    if(av_image_check_size(s->width, s->height, 0, avctx)){
        av_log(avctx, AV_LOG_ERROR, "Invalid dimensions (%dx%d)\n", s->width, s->height);
        s->width= s->height= 0;
        return -1;
    }

    if (s->theora >= 0x030200) {
        visible_width  = get_bits_long(gb, 24);
        visible_height = get_bits_long(gb, 24);

        offset_x = get_bits(gb, 8); /* offset x */
        offset_y = get_bits(gb, 8); /* offset y, from bottom */
    }

    fps.num = get_bits_long(gb, 32);
    fps.den = get_bits_long(gb, 32);
    if (fps.num && fps.den) {
        av_reduce(&avctx->time_base.num, &avctx->time_base.den,
                  fps.den, fps.num, 1<<30);
    }

    aspect.num = get_bits_long(gb, 24);
    aspect.den = get_bits_long(gb, 24);
    if (aspect.num && aspect.den) {
        av_reduce(&avctx->sample_aspect_ratio.num,
                  &avctx->sample_aspect_ratio.den,
                  aspect.num, aspect.den, 1<<30);
    }

    if (s->theora < 0x030200)
        skip_bits(gb, 5); /* keyframe frequency force */
    colorspace = get_bits(gb, 8);
    skip_bits(gb, 24); /* bitrate */

    skip_bits(gb, 6); /* quality hint */

    if (s->theora >= 0x030200)
    {
        skip_bits(gb, 5); /* keyframe frequency force */
        avctx->pix_fmt = theora_pix_fmts[get_bits(gb, 2)];
        if (avctx->pix_fmt == AV_PIX_FMT_NONE) {
            av_log(avctx, AV_LOG_ERROR, "Invalid pixel format\n");
            return AVERROR_INVALIDDATA;
        }
        skip_bits(gb, 3); /* reserved */
    }

//    align_get_bits(gb);

    if (   visible_width  <= s->width  && visible_width  > s->width-16
        && visible_height <= s->height && visible_height > s->height-16
        && !offset_x && (offset_y == s->height - visible_height))
        avcodec_set_dimensions(avctx, visible_width, visible_height);
    else
        avcodec_set_dimensions(avctx, s->width, s->height);

    if (colorspace == 1) {
        avctx->color_primaries = AVCOL_PRI_BT470M;
    } else if (colorspace == 2) {
        avctx->color_primaries = AVCOL_PRI_BT470BG;
    }
    if (colorspace == 1 || colorspace == 2) {
        avctx->colorspace = AVCOL_SPC_BT470BG;
        avctx->color_trc  = AVCOL_TRC_BT709;
    }

    return 0;
}

static int theora_decode_tables(AVCodecContext *avctx, GetBitContext *gb)
{
    Vp3DecodeContext *s = avctx->priv_data;
    int i, n, matrices, inter, plane;

    if (s->theora >= 0x030200) {
        n = get_bits(gb, 3);
        /* loop filter limit values table */
        if (n)
            for (i = 0; i < 64; i++)
                s->filter_limit_values[i] = get_bits(gb, n);
    }

    if (s->theora >= 0x030200)
        n = get_bits(gb, 4) + 1;
    else
        n = 16;
    /* quality threshold table */
    for (i = 0; i < 64; i++)
        s->coded_ac_scale_factor[i] = get_bits(gb, n);

    if (s->theora >= 0x030200)
        n = get_bits(gb, 4) + 1;
    else
        n = 16;
    /* dc scale factor table */
    for (i = 0; i < 64; i++)
        s->coded_dc_scale_factor[i] = get_bits(gb, n);

    if (s->theora >= 0x030200)
        matrices = get_bits(gb, 9) + 1;
    else
        matrices = 3;

    if(matrices > 384){
        av_log(avctx, AV_LOG_ERROR, "invalid number of base matrixes\n");
        return -1;
    }

    for(n=0; n<matrices; n++){
        for (i = 0; i < 64; i++)
            s->base_matrix[n][i]= get_bits(gb, 8);
    }

    for (inter = 0; inter <= 1; inter++) {
        for (plane = 0; plane <= 2; plane++) {
            int newqr= 1;
            if (inter || plane > 0)
                newqr = get_bits1(gb);
            if (!newqr) {
                int qtj, plj;
                if(inter && get_bits1(gb)){
                    qtj = 0;
                    plj = plane;
                }else{
                    qtj= (3*inter + plane - 1) / 3;
                    plj= (plane + 2) % 3;
                }
                s->qr_count[inter][plane]= s->qr_count[qtj][plj];
                memcpy(s->qr_size[inter][plane], s->qr_size[qtj][plj], sizeof(s->qr_size[0][0]));
                memcpy(s->qr_base[inter][plane], s->qr_base[qtj][plj], sizeof(s->qr_base[0][0]));
            } else {
                int qri= 0;
                int qi = 0;

                for(;;){
                    i= get_bits(gb, av_log2(matrices-1)+1);
                    if(i>= matrices){
                        av_log(avctx, AV_LOG_ERROR, "invalid base matrix index\n");
                        return -1;
                    }
                    s->qr_base[inter][plane][qri]= i;
                    if(qi >= 63)
                        break;
                    i = get_bits(gb, av_log2(63-qi)+1) + 1;
                    s->qr_size[inter][plane][qri++]= i;
                    qi += i;
                }

                if (qi > 63) {
                    av_log(avctx, AV_LOG_ERROR, "invalid qi %d > 63\n", qi);
                    return -1;
                }
                s->qr_count[inter][plane]= qri;
            }
        }
    }

    /* Huffman tables */
    for (s->hti = 0; s->hti < 80; s->hti++) {
        s->entries = 0;
        s->huff_code_size = 1;
        if (!get_bits1(gb)) {
            s->hbits = 0;
            if(read_huffman_tree(avctx, gb))
                return -1;
            s->hbits = 1;
            if(read_huffman_tree(avctx, gb))
                return -1;
        }
    }

    s->theora_tables = 1;

    return 0;
}

static av_cold int theora_decode_init(AVCodecContext *avctx)
{
    Vp3DecodeContext *s = avctx->priv_data;
    GetBitContext gb;
    int ptype;
    uint8_t *header_start[3];
    int header_len[3];
    int i;

    avctx->pix_fmt = AV_PIX_FMT_YUV420P;

    s->theora = 1;

    if (!avctx->extradata_size)
    {
        av_log(avctx, AV_LOG_ERROR, "Missing extradata!\n");
        return -1;
    }

    if (avpriv_split_xiph_headers(avctx->extradata, avctx->extradata_size,
                              42, header_start, header_len) < 0) {
        av_log(avctx, AV_LOG_ERROR, "Corrupt extradata\n");
        return -1;
    }

  for(i=0;i<3;i++) {
    if (header_len[i] <= 0)
        continue;
    init_get_bits(&gb, header_start[i], header_len[i] * 8);

    ptype = get_bits(&gb, 8);

     if (!(ptype & 0x80))
     {
        av_log(avctx, AV_LOG_ERROR, "Invalid extradata!\n");
//        return -1;
     }

    // FIXME: Check for this as well.
    skip_bits_long(&gb, 6*8); /* "theora" */

    switch(ptype)
    {
        case 0x80:
            if (theora_decode_header(avctx, &gb) < 0)
                return -1;
                break;
        case 0x81:
// FIXME: is this needed? it breaks sometimes
//            theora_decode_comments(avctx, gb);
            break;
        case 0x82:
            if (theora_decode_tables(avctx, &gb))
                return -1;
            break;
        default:
            av_log(avctx, AV_LOG_ERROR, "Unknown Theora config packet: %d\n", ptype&~0x80);
            break;
    }
    if(ptype != 0x81 && 8*header_len[i] != get_bits_count(&gb))
        av_log(avctx, AV_LOG_WARNING, "%d bits left in packet %X\n", 8*header_len[i] - get_bits_count(&gb), ptype);
    if (s->theora < 0x030200)
        break;
  }

    return vp3_decode_init(avctx);
}

AVCodec ff_theora_decoder = {
    .name                  = "theora",
    .type                  = AVMEDIA_TYPE_VIDEO,
    .id                    = AV_CODEC_ID_THEORA,
    .priv_data_size        = sizeof(Vp3DecodeContext),
    .init                  = theora_decode_init,
    .close                 = vp3_decode_end,
    .decode                = vp3_decode_frame,
    .capabilities          = CODEC_CAP_DR1 | CODEC_CAP_DRAW_HORIZ_BAND |
                             CODEC_CAP_FRAME_THREADS,
    .flush                 = vp3_decode_flush,
    .long_name             = NULL_IF_CONFIG_SMALL("Theora"),
    .init_thread_copy      = ONLY_IF_THREADS_ENABLED(vp3_init_thread_copy),
    .update_thread_context = ONLY_IF_THREADS_ENABLED(vp3_update_thread_context)
};
#endif

AVCodec ff_vp3_decoder = {
    .name                  = "vp3",
    .type                  = AVMEDIA_TYPE_VIDEO,
    .id                    = AV_CODEC_ID_VP3,
    .priv_data_size        = sizeof(Vp3DecodeContext),
    .init                  = vp3_decode_init,
    .close                 = vp3_decode_end,
    .decode                = vp3_decode_frame,
    .capabilities          = CODEC_CAP_DR1 | CODEC_CAP_DRAW_HORIZ_BAND |
                             CODEC_CAP_FRAME_THREADS,
    .flush                 = vp3_decode_flush,
    .long_name             = NULL_IF_CONFIG_SMALL("On2 VP3"),
    .init_thread_copy      = ONLY_IF_THREADS_ENABLED(vp3_init_thread_copy),
    .update_thread_context = ONLY_IF_THREADS_ENABLED(vp3_update_thread_context),
};<|MERGE_RESOLUTION|>--- conflicted
+++ resolved
@@ -295,11 +295,8 @@
     av_freep(&s->motion_val[0]);
     av_freep(&s->motion_val[1]);
     av_freep(&s->edge_emu_buffer);
-<<<<<<< HEAD
-=======
 
     s->theora_tables = 0;
->>>>>>> 5b802cf5
 
     if (avctx->internal->is_copy)
         return 0;
