/*
 * H.26L/H.264/AVC/JVT/14496-10/... decoder
 * Copyright (c) 2003 Michael Niedermayer <michaelni@gmx.at>
 *
 * This file is part of FFmpeg.
 *
 * FFmpeg is free software; you can redistribute it and/or
 * modify it under the terms of the GNU Lesser General Public
 * License as published by the Free Software Foundation; either
 * version 2.1 of the License, or (at your option) any later version.
 *
 * FFmpeg is distributed in the hope that it will be useful,
 * but WITHOUT ANY WARRANTY; without even the implied warranty of
 * MERCHANTABILITY or FITNESS FOR A PARTICULAR PURPOSE.  See the GNU
 * Lesser General Public License for more details.
 *
 * You should have received a copy of the GNU Lesser General Public
 * License along with FFmpeg; if not, write to the Free Software
 * Foundation, Inc., 51 Franklin Street, Fifth Floor, Boston, MA 02110-1301 USA
 */

/**
 * @file
 * H.264 / AVC / MPEG4 part10 codec.
 * @author Michael Niedermayer <michaelni@gmx.at>
 */

#include "libavutil/imgutils.h"
#include "libavutil/opt.h"
#include "internal.h"
#include "cabac.h"
#include "cabac_functions.h"
#include "dsputil.h"
#include "avcodec.h"
#include "mpegvideo.h"
#include "h264.h"
#include "h264data.h"
#include "h264_mvpred.h"
#include "golomb.h"
#include "mathops.h"
#include "rectangle.h"
#include "thread.h"
#include "vdpau_internal.h"
#include "libavutil/avassert.h"

// #undef NDEBUG
#include <assert.h>

const uint16_t ff_h264_mb_sizes[4] = { 256, 384, 512, 768 };

static const uint8_t rem6[QP_MAX_NUM + 1] = {
    0, 1, 2, 3, 4, 5, 0, 1, 2, 3, 4, 5, 0, 1, 2, 3, 4, 5, 0, 1, 2,
    3, 4, 5, 0, 1, 2, 3, 4, 5, 0, 1, 2, 3, 4, 5, 0, 1, 2, 3, 4, 5,
    0, 1, 2, 3, 4, 5, 0, 1, 2, 3, 4, 5, 0, 1, 2, 3, 4, 5, 0, 1, 2, 3,
};

static const uint8_t div6[QP_MAX_NUM + 1] = {
    0, 0, 0, 0, 0, 0, 1, 1, 1, 1, 1, 1, 2, 2, 2, 2, 2, 2, 3,  3,  3,
    3, 3, 3, 4, 4, 4, 4, 4, 4, 5, 5, 5, 5, 5, 5, 6, 6, 6, 6,  6,  6,
    7, 7, 7, 7, 7, 7, 8, 8, 8, 8, 8, 8, 9, 9, 9, 9, 9, 9, 10, 10, 10, 10,
};

static const enum PixelFormat hwaccel_pixfmt_list_h264_jpeg_420[] = {
    PIX_FMT_DXVA2_VLD,
    PIX_FMT_VAAPI_VLD,
    PIX_FMT_VDA_VLD,
    PIX_FMT_YUVJ420P,
    PIX_FMT_NONE
};

/**
 * Check if the top & left blocks are available if needed and
 * change the dc mode so it only uses the available blocks.
 */
int ff_h264_check_intra4x4_pred_mode(H264Context *h)
{
    MpegEncContext *const s     = &h->s;
    static const int8_t top[12] = {
        -1, 0, LEFT_DC_PRED, -1, -1, -1, -1, -1, 0
    };
    static const int8_t left[12] = {
        0, -1, TOP_DC_PRED, 0, -1, -1, -1, 0, -1, DC_128_PRED
    };
    int i;

    if (!(h->top_samples_available & 0x8000)) {
        for (i = 0; i < 4; i++) {
            int status = top[h->intra4x4_pred_mode_cache[scan8[0] + i]];
            if (status < 0) {
                av_log(h->s.avctx, AV_LOG_ERROR,
                       "top block unavailable for requested intra4x4 mode %d at %d %d\n",
                       status, s->mb_x, s->mb_y);
                return -1;
            } else if (status) {
                h->intra4x4_pred_mode_cache[scan8[0] + i] = status;
            }
        }
    }

    if ((h->left_samples_available & 0x8888) != 0x8888) {
        static const int mask[4] = { 0x8000, 0x2000, 0x80, 0x20 };
        for (i = 0; i < 4; i++)
            if (!(h->left_samples_available & mask[i])) {
                int status = left[h->intra4x4_pred_mode_cache[scan8[0] + 8 * i]];
                if (status < 0) {
                    av_log(h->s.avctx, AV_LOG_ERROR,
                           "left block unavailable for requested intra4x4 mode %d at %d %d\n",
                           status, s->mb_x, s->mb_y);
                    return -1;
                } else if (status) {
                    h->intra4x4_pred_mode_cache[scan8[0] + 8 * i] = status;
                }
            }
    }

    return 0;
} // FIXME cleanup like ff_h264_check_intra_pred_mode

/**
 * Check if the top & left blocks are available if needed and
 * change the dc mode so it only uses the available blocks.
 */
int ff_h264_check_intra_pred_mode(H264Context *h, int mode, int is_chroma)
{
    MpegEncContext *const s     = &h->s;
    static const int8_t top[7]  = { LEFT_DC_PRED8x8, 1, -1, -1 };
    static const int8_t left[7] = { TOP_DC_PRED8x8, -1, 2, -1, DC_128_PRED8x8 };

    if (mode > 6U) {
        av_log(h->s.avctx, AV_LOG_ERROR,
               "out of range intra chroma pred mode at %d %d\n",
               s->mb_x, s->mb_y);
        return -1;
    }

    if (!(h->top_samples_available & 0x8000)) {
        mode = top[mode];
        if (mode < 0) {
            av_log(h->s.avctx, AV_LOG_ERROR,
                   "top block unavailable for requested intra mode at %d %d\n",
                   s->mb_x, s->mb_y);
            return -1;
        }
    }

    if ((h->left_samples_available & 0x8080) != 0x8080) {
        mode = left[mode];
        if (is_chroma && (h->left_samples_available & 0x8080)) {
            // mad cow disease mode, aka MBAFF + constrained_intra_pred
            mode = ALZHEIMER_DC_L0T_PRED8x8 +
                   (!(h->left_samples_available & 0x8000)) +
                   2 * (mode == DC_128_PRED8x8);
        }
        if (mode < 0) {
            av_log(h->s.avctx, AV_LOG_ERROR,
                   "left block unavailable for requested intra mode at %d %d\n",
                   s->mb_x, s->mb_y);
            return -1;
        }
    }

    return mode;
}

const uint8_t *ff_h264_decode_nal(H264Context *h, const uint8_t *src,
                                  int *dst_length, int *consumed, int length)
{
    int i, si, di;
    uint8_t *dst;
    int bufidx;

    // src[0]&0x80; // forbidden bit
    h->nal_ref_idc   = src[0] >> 5;
    h->nal_unit_type = src[0] & 0x1F;

    src++;
    length--;

#if HAVE_FAST_UNALIGNED
#if HAVE_FAST_64BIT
#define RS 7
    for (i = 0; i + 1 < length; i += 9) {
        if (!((~AV_RN64A(src + i) &
               (AV_RN64A(src + i) - 0x0100010001000101ULL)) &
              0x8000800080008080ULL))
#else
#define RS 3
    for (i = 0; i + 1 < length; i += 5) {
        if (!((~AV_RN32A(src + i) &
               (AV_RN32A(src + i) - 0x01000101U)) &
              0x80008080U))
#endif
            continue;
        if (i > 0 && !src[i])
            i--;
        while (src[i])
            i++;
#else
#define RS 0
    for (i = 0; i + 1 < length; i += 2) {
        if (src[i])
            continue;
        if (i > 0 && src[i - 1] == 0)
            i--;
#endif
        if (i + 2 < length && src[i + 1] == 0 && src[i + 2] <= 3) {
            if (src[i + 2] != 3) {
                /* startcode, so we must be past the end */
                length = i;
            }
            break;
        }
        i -= RS;
    }

    // use second escape buffer for inter data
    bufidx = h->nal_unit_type == NAL_DPC ? 1 : 0;

    si = h->rbsp_buffer_size[bufidx];
    av_fast_padded_malloc(&h->rbsp_buffer[bufidx], &h->rbsp_buffer_size[bufidx], length+MAX_MBPAIR_SIZE);
    dst = h->rbsp_buffer[bufidx];

    if (dst == NULL)
        return NULL;

    if(i>=length-1){ //no escaped 0
        *dst_length= length;
        *consumed= length+1; //+1 for the header
        if(h->s.avctx->flags2 & CODEC_FLAG2_FAST){
            return src;
        }else{
            memcpy(dst, src, length);
            return dst;
        }
    }

    // printf("decoding esc\n");
    memcpy(dst, src, i);
    si = di = i;
    while (si + 2 < length) {
        // remove escapes (very rare 1:2^22)
        if (src[si + 2] > 3) {
            dst[di++] = src[si++];
            dst[di++] = src[si++];
        } else if (src[si] == 0 && src[si + 1] == 0) {
            if (src[si + 2] == 3) { // escape
                dst[di++]  = 0;
                dst[di++]  = 0;
                si        += 3;
                continue;
            } else // next start code
                goto nsc;
        }

        dst[di++] = src[si++];
    }
    while (si < length)
        dst[di++] = src[si++];
nsc:

    memset(dst + di, 0, FF_INPUT_BUFFER_PADDING_SIZE);

    *dst_length = di;
    *consumed   = si + 1; // +1 for the header
    /* FIXME store exact number of bits in the getbitcontext
     * (it is needed for decoding) */
    return dst;
}

/**
 * Identify the exact end of the bitstream
 * @return the length of the trailing, or 0 if damaged
 */
static int decode_rbsp_trailing(H264Context *h, const uint8_t *src)
{
    int v = *src;
    int r;

    tprintf(h->s.avctx, "rbsp trailing %X\n", v);

    for (r = 1; r < 9; r++) {
        if (v & 1)
            return r;
        v >>= 1;
    }
    return 0;
}

static inline int get_lowest_part_list_y(H264Context *h, Picture *pic, int n,
                                         int height, int y_offset, int list)
{
    int raw_my        = h->mv_cache[list][scan8[n]][1];
    int filter_height = (raw_my & 3) ? 2 : 0;
    int full_my       = (raw_my >> 2) + y_offset;
    int top           = full_my - filter_height;
    int bottom        = full_my + filter_height + height;

    return FFMAX(abs(top), bottom);
}

static inline void get_lowest_part_y(H264Context *h, int refs[2][48], int n,
                                     int height, int y_offset, int list0,
                                     int list1, int *nrefs)
{
    MpegEncContext *const s = &h->s;
    int my;

    y_offset += 16 * (s->mb_y >> MB_FIELD);

    if (list0) {
        int ref_n    = h->ref_cache[0][scan8[n]];
        Picture *ref = &h->ref_list[0][ref_n];

        // Error resilience puts the current picture in the ref list.
        // Don't try to wait on these as it will cause a deadlock.
        // Fields can wait on each other, though.
        if (ref->f.thread_opaque   != s->current_picture.f.thread_opaque ||
            (ref->f.reference & 3) != s->picture_structure) {
            my = get_lowest_part_list_y(h, ref, n, height, y_offset, 0);
            if (refs[0][ref_n] < 0)
                nrefs[0] += 1;
            refs[0][ref_n] = FFMAX(refs[0][ref_n], my);
        }
    }

    if (list1) {
        int ref_n    = h->ref_cache[1][scan8[n]];
        Picture *ref = &h->ref_list[1][ref_n];

        if (ref->f.thread_opaque   != s->current_picture.f.thread_opaque ||
            (ref->f.reference & 3) != s->picture_structure) {
            my = get_lowest_part_list_y(h, ref, n, height, y_offset, 1);
            if (refs[1][ref_n] < 0)
                nrefs[1] += 1;
            refs[1][ref_n] = FFMAX(refs[1][ref_n], my);
        }
    }
}

/**
 * Wait until all reference frames are available for MC operations.
 *
 * @param h the H264 context
 */
static void await_references(H264Context *h)
{
    MpegEncContext *const s = &h->s;
    const int mb_xy   = h->mb_xy;
    const int mb_type = s->current_picture.f.mb_type[mb_xy];
    int refs[2][48];
    int nrefs[2] = { 0 };
    int ref, list;

    memset(refs, -1, sizeof(refs));

    if (IS_16X16(mb_type)) {
        get_lowest_part_y(h, refs, 0, 16, 0,
                          IS_DIR(mb_type, 0, 0), IS_DIR(mb_type, 0, 1), nrefs);
    } else if (IS_16X8(mb_type)) {
        get_lowest_part_y(h, refs, 0, 8, 0,
                          IS_DIR(mb_type, 0, 0), IS_DIR(mb_type, 0, 1), nrefs);
        get_lowest_part_y(h, refs, 8, 8, 8,
                          IS_DIR(mb_type, 1, 0), IS_DIR(mb_type, 1, 1), nrefs);
    } else if (IS_8X16(mb_type)) {
        get_lowest_part_y(h, refs, 0, 16, 0,
                          IS_DIR(mb_type, 0, 0), IS_DIR(mb_type, 0, 1), nrefs);
        get_lowest_part_y(h, refs, 4, 16, 0,
                          IS_DIR(mb_type, 1, 0), IS_DIR(mb_type, 1, 1), nrefs);
    } else {
        int i;

        assert(IS_8X8(mb_type));

        for (i = 0; i < 4; i++) {
            const int sub_mb_type = h->sub_mb_type[i];
            const int n           = 4 * i;
            int y_offset          = (i & 2) << 2;

            if (IS_SUB_8X8(sub_mb_type)) {
                get_lowest_part_y(h, refs, n, 8, y_offset,
                                  IS_DIR(sub_mb_type, 0, 0),
                                  IS_DIR(sub_mb_type, 0, 1),
                                  nrefs);
            } else if (IS_SUB_8X4(sub_mb_type)) {
                get_lowest_part_y(h, refs, n, 4, y_offset,
                                  IS_DIR(sub_mb_type, 0, 0),
                                  IS_DIR(sub_mb_type, 0, 1),
                                  nrefs);
                get_lowest_part_y(h, refs, n + 2, 4, y_offset + 4,
                                  IS_DIR(sub_mb_type, 0, 0),
                                  IS_DIR(sub_mb_type, 0, 1),
                                  nrefs);
            } else if (IS_SUB_4X8(sub_mb_type)) {
                get_lowest_part_y(h, refs, n, 8, y_offset,
                                  IS_DIR(sub_mb_type, 0, 0),
                                  IS_DIR(sub_mb_type, 0, 1),
                                  nrefs);
                get_lowest_part_y(h, refs, n + 1, 8, y_offset,
                                  IS_DIR(sub_mb_type, 0, 0),
                                  IS_DIR(sub_mb_type, 0, 1),
                                  nrefs);
            } else {
                int j;
                assert(IS_SUB_4X4(sub_mb_type));
                for (j = 0; j < 4; j++) {
                    int sub_y_offset = y_offset + 2 * (j & 2);
                    get_lowest_part_y(h, refs, n + j, 4, sub_y_offset,
                                      IS_DIR(sub_mb_type, 0, 0),
                                      IS_DIR(sub_mb_type, 0, 1),
                                      nrefs);
                }
            }
        }
    }

    for (list = h->list_count - 1; list >= 0; list--)
        for (ref = 0; ref < 48 && nrefs[list]; ref++) {
            int row = refs[list][ref];
            if (row >= 0) {
                Picture *ref_pic      = &h->ref_list[list][ref];
                int ref_field         = ref_pic->f.reference - 1;
                int ref_field_picture = ref_pic->field_picture;
                int pic_height        = 16 * s->mb_height >> ref_field_picture;

                row <<= MB_MBAFF;
                nrefs[list]--;

                if (!FIELD_PICTURE && ref_field_picture) { // frame referencing two fields
                    ff_thread_await_progress(&ref_pic->f,
                                             FFMIN((row >> 1) - !(row & 1),
                                                   pic_height - 1),
                                             1);
                    ff_thread_await_progress(&ref_pic->f,
                                             FFMIN((row >> 1), pic_height - 1),
                                             0);
                } else if (FIELD_PICTURE && !ref_field_picture) { // field referencing one field of a frame
                    ff_thread_await_progress(&ref_pic->f,
                                             FFMIN(row * 2 + ref_field,
                                                   pic_height - 1),
                                             0);
                } else if (FIELD_PICTURE) {
                    ff_thread_await_progress(&ref_pic->f,
                                             FFMIN(row, pic_height - 1),
                                             ref_field);
                } else {
                    ff_thread_await_progress(&ref_pic->f,
                                             FFMIN(row, pic_height - 1),
                                             0);
                }
            }
        }
}

static av_always_inline void mc_dir_part(H264Context *h, Picture *pic,
                                         int n, int square, int height,
                                         int delta, int list,
                                         uint8_t *dest_y, uint8_t *dest_cb,
                                         uint8_t *dest_cr,
                                         int src_x_offset, int src_y_offset,
                                         qpel_mc_func *qpix_op,
                                         h264_chroma_mc_func chroma_op,
                                         int pixel_shift, int chroma_idc)
{
    MpegEncContext *const s = &h->s;
    const int mx      = h->mv_cache[list][scan8[n]][0] + src_x_offset * 8;
    int my            = h->mv_cache[list][scan8[n]][1] + src_y_offset * 8;
    const int luma_xy = (mx & 3) + ((my & 3) << 2);
    int offset        = ((mx >> 2) << pixel_shift) + (my >> 2) * h->mb_linesize;
    uint8_t *src_y    = pic->f.data[0] + offset;
    uint8_t *src_cb, *src_cr;
    int extra_width  = h->emu_edge_width;
    int extra_height = h->emu_edge_height;
    int emu = 0;
    const int full_mx    = mx >> 2;
    const int full_my    = my >> 2;
    const int pic_width  = 16 * s->mb_width;
    const int pic_height = 16 * s->mb_height >> MB_FIELD;
    int ysh;

    if (mx & 7)
        extra_width -= 3;
    if (my & 7)
        extra_height -= 3;

    if (full_mx                <          0 - extra_width  ||
        full_my                <          0 - extra_height ||
        full_mx + 16 /*FIXME*/ > pic_width  + extra_width  ||
        full_my + 16 /*FIXME*/ > pic_height + extra_height) {
        s->dsp.emulated_edge_mc(s->edge_emu_buffer,
                                src_y - (2 << pixel_shift) - 2 * h->mb_linesize,
                                h->mb_linesize,
                                16 + 5, 16 + 5 /*FIXME*/, full_mx - 2,
                                full_my - 2, pic_width, pic_height);
        src_y = s->edge_emu_buffer + (2 << pixel_shift) + 2 * h->mb_linesize;
        emu   = 1;
    }

    qpix_op[luma_xy](dest_y, src_y, h->mb_linesize); // FIXME try variable height perhaps?
    if (!square)
        qpix_op[luma_xy](dest_y + delta, src_y + delta, h->mb_linesize);

    if (CONFIG_GRAY && s->flags & CODEC_FLAG_GRAY)
        return;

    if (chroma_idc == 3 /* yuv444 */) {
        src_cb = pic->f.data[1] + offset;
        if (emu) {
            s->dsp.emulated_edge_mc(s->edge_emu_buffer,
                                    src_cb - (2 << pixel_shift) - 2 * h->mb_linesize,
                                    h->mb_linesize,
                                    16 + 5, 16 + 5 /*FIXME*/,
                                    full_mx - 2, full_my - 2,
                                    pic_width, pic_height);
            src_cb = s->edge_emu_buffer + (2 << pixel_shift) + 2 * h->mb_linesize;
        }
        qpix_op[luma_xy](dest_cb, src_cb, h->mb_linesize); // FIXME try variable height perhaps?
        if (!square)
            qpix_op[luma_xy](dest_cb + delta, src_cb + delta, h->mb_linesize);

        src_cr = pic->f.data[2] + offset;
        if (emu) {
            s->dsp.emulated_edge_mc(s->edge_emu_buffer,
                                    src_cr - (2 << pixel_shift) - 2 * h->mb_linesize,
                                    h->mb_linesize,
                                    16 + 5, 16 + 5 /*FIXME*/,
                                    full_mx - 2, full_my - 2,
                                    pic_width, pic_height);
            src_cr = s->edge_emu_buffer + (2 << pixel_shift) + 2 * h->mb_linesize;
        }
        qpix_op[luma_xy](dest_cr, src_cr, h->mb_linesize); // FIXME try variable height perhaps?
        if (!square)
            qpix_op[luma_xy](dest_cr + delta, src_cr + delta, h->mb_linesize);
        return;
    }

    ysh = 3 - (chroma_idc == 2 /* yuv422 */);
    if (chroma_idc == 1 /* yuv420 */ && MB_FIELD) {
        // chroma offset when predicting from a field of opposite parity
        my  += 2 * ((s->mb_y & 1) - (pic->f.reference - 1));
        emu |= (my >> 3) < 0 || (my >> 3) + 8 >= (pic_height >> 1);
    }

    src_cb = pic->f.data[1] + ((mx >> 3) << pixel_shift) +
             (my >> ysh) * h->mb_uvlinesize;
    src_cr = pic->f.data[2] + ((mx >> 3) << pixel_shift) +
             (my >> ysh) * h->mb_uvlinesize;

    if (emu) {
        s->dsp.emulated_edge_mc(s->edge_emu_buffer, src_cb, h->mb_uvlinesize,
                                9, 8 * chroma_idc + 1, (mx >> 3), (my >> ysh),
                                pic_width >> 1, pic_height >> (chroma_idc == 1 /* yuv420 */));
        src_cb = s->edge_emu_buffer;
    }
    chroma_op(dest_cb, src_cb, h->mb_uvlinesize,
              height >> (chroma_idc == 1 /* yuv420 */),
              mx & 7, (my << (chroma_idc == 2 /* yuv422 */)) & 7);

    if (emu) {
        s->dsp.emulated_edge_mc(s->edge_emu_buffer, src_cr, h->mb_uvlinesize,
                                9, 8 * chroma_idc + 1, (mx >> 3), (my >> ysh),
                                pic_width >> 1, pic_height >> (chroma_idc == 1 /* yuv420 */));
        src_cr = s->edge_emu_buffer;
    }
    chroma_op(dest_cr, src_cr, h->mb_uvlinesize, height >> (chroma_idc == 1 /* yuv420 */),
              mx & 7, (my << (chroma_idc == 2 /* yuv422 */)) & 7);
}

static av_always_inline void mc_part_std(H264Context *h, int n, int square,
                                         int height, int delta,
                                         uint8_t *dest_y, uint8_t *dest_cb,
                                         uint8_t *dest_cr,
                                         int x_offset, int y_offset,
                                         qpel_mc_func *qpix_put,
                                         h264_chroma_mc_func chroma_put,
                                         qpel_mc_func *qpix_avg,
                                         h264_chroma_mc_func chroma_avg,
                                         int list0, int list1,
                                         int pixel_shift, int chroma_idc)
{
    MpegEncContext *const s       = &h->s;
    qpel_mc_func *qpix_op         = qpix_put;
    h264_chroma_mc_func chroma_op = chroma_put;

    dest_y += (2 * x_offset << pixel_shift) + 2 * y_offset * h->mb_linesize;
    if (chroma_idc == 3 /* yuv444 */) {
        dest_cb += (2 * x_offset << pixel_shift) + 2 * y_offset * h->mb_linesize;
        dest_cr += (2 * x_offset << pixel_shift) + 2 * y_offset * h->mb_linesize;
    } else if (chroma_idc == 2 /* yuv422 */) {
        dest_cb += (x_offset << pixel_shift) + 2 * y_offset * h->mb_uvlinesize;
        dest_cr += (x_offset << pixel_shift) + 2 * y_offset * h->mb_uvlinesize;
    } else { /* yuv420 */
        dest_cb += (x_offset << pixel_shift) + y_offset * h->mb_uvlinesize;
        dest_cr += (x_offset << pixel_shift) + y_offset * h->mb_uvlinesize;
    }
    x_offset += 8 * s->mb_x;
    y_offset += 8 * (s->mb_y >> MB_FIELD);

    if (list0) {
        Picture *ref = &h->ref_list[0][h->ref_cache[0][scan8[n]]];
        mc_dir_part(h, ref, n, square, height, delta, 0,
                    dest_y, dest_cb, dest_cr, x_offset, y_offset,
                    qpix_op, chroma_op, pixel_shift, chroma_idc);

        qpix_op   = qpix_avg;
        chroma_op = chroma_avg;
    }

    if (list1) {
        Picture *ref = &h->ref_list[1][h->ref_cache[1][scan8[n]]];
        mc_dir_part(h, ref, n, square, height, delta, 1,
                    dest_y, dest_cb, dest_cr, x_offset, y_offset,
                    qpix_op, chroma_op, pixel_shift, chroma_idc);
    }
}

static av_always_inline void mc_part_weighted(H264Context *h, int n, int square,
                                              int height, int delta,
                                              uint8_t *dest_y, uint8_t *dest_cb,
                                              uint8_t *dest_cr,
                                              int x_offset, int y_offset,
                                              qpel_mc_func *qpix_put,
                                              h264_chroma_mc_func chroma_put,
                                              h264_weight_func luma_weight_op,
                                              h264_weight_func chroma_weight_op,
                                              h264_biweight_func luma_weight_avg,
                                              h264_biweight_func chroma_weight_avg,
                                              int list0, int list1,
                                              int pixel_shift, int chroma_idc)
{
    MpegEncContext *const s = &h->s;
    int chroma_height;

    dest_y += (2 * x_offset << pixel_shift) + 2 * y_offset * h->mb_linesize;
    if (chroma_idc == 3 /* yuv444 */) {
        chroma_height     = height;
        chroma_weight_avg = luma_weight_avg;
        chroma_weight_op  = luma_weight_op;
        dest_cb += (2 * x_offset << pixel_shift) + 2 * y_offset * h->mb_linesize;
        dest_cr += (2 * x_offset << pixel_shift) + 2 * y_offset * h->mb_linesize;
    } else if (chroma_idc == 2 /* yuv422 */) {
        chroma_height = height;
        dest_cb      += (x_offset << pixel_shift) + 2 * y_offset * h->mb_uvlinesize;
        dest_cr      += (x_offset << pixel_shift) + 2 * y_offset * h->mb_uvlinesize;
    } else { /* yuv420 */
        chroma_height = height >> 1;
        dest_cb      += (x_offset << pixel_shift) + y_offset * h->mb_uvlinesize;
        dest_cr      += (x_offset << pixel_shift) + y_offset * h->mb_uvlinesize;
    }
    x_offset += 8 * s->mb_x;
    y_offset += 8 * (s->mb_y >> MB_FIELD);

    if (list0 && list1) {
        /* don't optimize for luma-only case, since B-frames usually
         * use implicit weights => chroma too. */
        uint8_t *tmp_cb = s->obmc_scratchpad;
        uint8_t *tmp_cr = s->obmc_scratchpad + (16 << pixel_shift);
        uint8_t *tmp_y  = s->obmc_scratchpad + 16 * h->mb_uvlinesize;
        int refn0       = h->ref_cache[0][scan8[n]];
        int refn1       = h->ref_cache[1][scan8[n]];

        mc_dir_part(h, &h->ref_list[0][refn0], n, square, height, delta, 0,
                    dest_y, dest_cb, dest_cr,
                    x_offset, y_offset, qpix_put, chroma_put,
                    pixel_shift, chroma_idc);
        mc_dir_part(h, &h->ref_list[1][refn1], n, square, height, delta, 1,
                    tmp_y, tmp_cb, tmp_cr,
                    x_offset, y_offset, qpix_put, chroma_put,
                    pixel_shift, chroma_idc);

        if (h->use_weight == 2) {
            int weight0 = h->implicit_weight[refn0][refn1][s->mb_y & 1];
            int weight1 = 64 - weight0;
            luma_weight_avg(dest_y, tmp_y, h->mb_linesize,
                            height, 5, weight0, weight1, 0);
            chroma_weight_avg(dest_cb, tmp_cb, h->mb_uvlinesize,
                              chroma_height, 5, weight0, weight1, 0);
            chroma_weight_avg(dest_cr, tmp_cr, h->mb_uvlinesize,
                              chroma_height, 5, weight0, weight1, 0);
        } else {
            luma_weight_avg(dest_y, tmp_y, h->mb_linesize, height,
                            h->luma_log2_weight_denom,
                            h->luma_weight[refn0][0][0],
                            h->luma_weight[refn1][1][0],
                            h->luma_weight[refn0][0][1] +
                            h->luma_weight[refn1][1][1]);
            chroma_weight_avg(dest_cb, tmp_cb, h->mb_uvlinesize, chroma_height,
                              h->chroma_log2_weight_denom,
                              h->chroma_weight[refn0][0][0][0],
                              h->chroma_weight[refn1][1][0][0],
                              h->chroma_weight[refn0][0][0][1] +
                              h->chroma_weight[refn1][1][0][1]);
            chroma_weight_avg(dest_cr, tmp_cr, h->mb_uvlinesize, chroma_height,
                              h->chroma_log2_weight_denom,
                              h->chroma_weight[refn0][0][1][0],
                              h->chroma_weight[refn1][1][1][0],
                              h->chroma_weight[refn0][0][1][1] +
                              h->chroma_weight[refn1][1][1][1]);
        }
    } else {
        int list     = list1 ? 1 : 0;
        int refn     = h->ref_cache[list][scan8[n]];
        Picture *ref = &h->ref_list[list][refn];
        mc_dir_part(h, ref, n, square, height, delta, list,
                    dest_y, dest_cb, dest_cr, x_offset, y_offset,
                    qpix_put, chroma_put, pixel_shift, chroma_idc);

        luma_weight_op(dest_y, h->mb_linesize, height,
                       h->luma_log2_weight_denom,
                       h->luma_weight[refn][list][0],
                       h->luma_weight[refn][list][1]);
        if (h->use_weight_chroma) {
            chroma_weight_op(dest_cb, h->mb_uvlinesize, chroma_height,
                             h->chroma_log2_weight_denom,
                             h->chroma_weight[refn][list][0][0],
                             h->chroma_weight[refn][list][0][1]);
            chroma_weight_op(dest_cr, h->mb_uvlinesize, chroma_height,
                             h->chroma_log2_weight_denom,
                             h->chroma_weight[refn][list][1][0],
                             h->chroma_weight[refn][list][1][1]);
        }
    }
}

static av_always_inline void mc_part(H264Context *h, int n, int square,
                                     int height, int delta,
                                     uint8_t *dest_y, uint8_t *dest_cb,
                                     uint8_t *dest_cr,
                                     int x_offset, int y_offset,
                                     qpel_mc_func *qpix_put,
                                     h264_chroma_mc_func chroma_put,
                                     qpel_mc_func *qpix_avg,
                                     h264_chroma_mc_func chroma_avg,
                                     h264_weight_func *weight_op,
                                     h264_biweight_func *weight_avg,
                                     int list0, int list1,
                                     int pixel_shift, int chroma_idc)
{
    if ((h->use_weight == 2 && list0 && list1 &&
         (h->implicit_weight[h->ref_cache[0][scan8[n]]][h->ref_cache[1][scan8[n]]][h->s.mb_y & 1] != 32)) ||
        h->use_weight == 1)
        mc_part_weighted(h, n, square, height, delta, dest_y, dest_cb, dest_cr,
                         x_offset, y_offset, qpix_put, chroma_put,
                         weight_op[0], weight_op[1], weight_avg[0],
                         weight_avg[1], list0, list1, pixel_shift, chroma_idc);
    else
        mc_part_std(h, n, square, height, delta, dest_y, dest_cb, dest_cr,
                    x_offset, y_offset, qpix_put, chroma_put, qpix_avg,
                    chroma_avg, list0, list1, pixel_shift, chroma_idc);
}

static av_always_inline void prefetch_motion(H264Context *h, int list,
                                             int pixel_shift, int chroma_idc)
{
    /* fetch pixels for estimated mv 4 macroblocks ahead
     * optimized for 64byte cache lines */
    MpegEncContext *const s = &h->s;
    const int refn = h->ref_cache[list][scan8[0]];
    if (refn >= 0) {
        const int mx  = (h->mv_cache[list][scan8[0]][0] >> 2) + 16 * s->mb_x + 8;
        const int my  = (h->mv_cache[list][scan8[0]][1] >> 2) + 16 * s->mb_y;
        uint8_t **src = h->ref_list[list][refn].f.data;
        int off       = (mx << pixel_shift) +
                        (my + (s->mb_x & 3) * 4) * h->mb_linesize +
                        (64 << pixel_shift);
        s->dsp.prefetch(src[0] + off, s->linesize, 4);
        if (chroma_idc == 3 /* yuv444 */) {
            s->dsp.prefetch(src[1] + off, s->linesize, 4);
            s->dsp.prefetch(src[2] + off, s->linesize, 4);
        } else {
            off= (((mx>>1)+64)<<pixel_shift) + ((my>>1) + (s->mb_x&7))*s->uvlinesize;
            s->dsp.prefetch(src[1] + off, src[2] - src[1], 2);
        }
    }
}

static av_always_inline void hl_motion(H264Context *h, uint8_t *dest_y,
                                       uint8_t *dest_cb, uint8_t *dest_cr,
                                       qpel_mc_func(*qpix_put)[16],
                                       h264_chroma_mc_func(*chroma_put),
                                       qpel_mc_func(*qpix_avg)[16],
                                       h264_chroma_mc_func(*chroma_avg),
                                       h264_weight_func *weight_op,
                                       h264_biweight_func *weight_avg,
                                       int pixel_shift, int chroma_idc)
{
    MpegEncContext *const s = &h->s;
    const int mb_xy   = h->mb_xy;
    const int mb_type = s->current_picture.f.mb_type[mb_xy];

    assert(IS_INTER(mb_type));

    if (HAVE_THREADS && (s->avctx->active_thread_type & FF_THREAD_FRAME))
        await_references(h);
    prefetch_motion(h, 0, pixel_shift, chroma_idc);

    if (IS_16X16(mb_type)) {
        mc_part(h, 0, 1, 16, 0, dest_y, dest_cb, dest_cr, 0, 0,
                qpix_put[0], chroma_put[0], qpix_avg[0], chroma_avg[0],
                weight_op, weight_avg,
                IS_DIR(mb_type, 0, 0), IS_DIR(mb_type, 0, 1),
                pixel_shift, chroma_idc);
    } else if (IS_16X8(mb_type)) {
        mc_part(h, 0, 0, 8, 8 << pixel_shift, dest_y, dest_cb, dest_cr, 0, 0,
                qpix_put[1], chroma_put[0], qpix_avg[1], chroma_avg[0],
                weight_op, weight_avg,
                IS_DIR(mb_type, 0, 0), IS_DIR(mb_type, 0, 1),
                pixel_shift, chroma_idc);
        mc_part(h, 8, 0, 8, 8 << pixel_shift, dest_y, dest_cb, dest_cr, 0, 4,
                qpix_put[1], chroma_put[0], qpix_avg[1], chroma_avg[0],
                weight_op, weight_avg,
                IS_DIR(mb_type, 1, 0), IS_DIR(mb_type, 1, 1),
                pixel_shift, chroma_idc);
    } else if (IS_8X16(mb_type)) {
        mc_part(h, 0, 0, 16, 8 * h->mb_linesize, dest_y, dest_cb, dest_cr, 0, 0,
                qpix_put[1], chroma_put[1], qpix_avg[1], chroma_avg[1],
                &weight_op[1], &weight_avg[1],
                IS_DIR(mb_type, 0, 0), IS_DIR(mb_type, 0, 1),
                pixel_shift, chroma_idc);
        mc_part(h, 4, 0, 16, 8 * h->mb_linesize, dest_y, dest_cb, dest_cr, 4, 0,
                qpix_put[1], chroma_put[1], qpix_avg[1], chroma_avg[1],
                &weight_op[1], &weight_avg[1],
                IS_DIR(mb_type, 1, 0), IS_DIR(mb_type, 1, 1),
                pixel_shift, chroma_idc);
    } else {
        int i;

        assert(IS_8X8(mb_type));

        for (i = 0; i < 4; i++) {
            const int sub_mb_type = h->sub_mb_type[i];
            const int n  = 4 * i;
            int x_offset = (i & 1) << 2;
            int y_offset = (i & 2) << 1;

            if (IS_SUB_8X8(sub_mb_type)) {
                mc_part(h, n, 1, 8, 0, dest_y, dest_cb, dest_cr,
                        x_offset, y_offset,
                        qpix_put[1], chroma_put[1], qpix_avg[1], chroma_avg[1],
                        &weight_op[1], &weight_avg[1],
                        IS_DIR(sub_mb_type, 0, 0), IS_DIR(sub_mb_type, 0, 1),
                        pixel_shift, chroma_idc);
            } else if (IS_SUB_8X4(sub_mb_type)) {
                mc_part(h, n, 0, 4, 4 << pixel_shift, dest_y, dest_cb, dest_cr,
                        x_offset, y_offset,
                        qpix_put[2], chroma_put[1], qpix_avg[2], chroma_avg[1],
                        &weight_op[1], &weight_avg[1],
                        IS_DIR(sub_mb_type, 0, 0), IS_DIR(sub_mb_type, 0, 1),
                        pixel_shift, chroma_idc);
                mc_part(h, n + 2, 0, 4, 4 << pixel_shift,
                        dest_y, dest_cb, dest_cr, x_offset, y_offset + 2,
                        qpix_put[2], chroma_put[1], qpix_avg[2], chroma_avg[1],
                        &weight_op[1], &weight_avg[1],
                        IS_DIR(sub_mb_type, 0, 0), IS_DIR(sub_mb_type, 0, 1),
                        pixel_shift, chroma_idc);
            } else if (IS_SUB_4X8(sub_mb_type)) {
                mc_part(h, n, 0, 8, 4 * h->mb_linesize,
                        dest_y, dest_cb, dest_cr, x_offset, y_offset,
                        qpix_put[2], chroma_put[2], qpix_avg[2], chroma_avg[2],
                        &weight_op[2], &weight_avg[2],
                        IS_DIR(sub_mb_type, 0, 0), IS_DIR(sub_mb_type, 0, 1),
                        pixel_shift, chroma_idc);
                mc_part(h, n + 1, 0, 8, 4 * h->mb_linesize,
                        dest_y, dest_cb, dest_cr, x_offset + 2, y_offset,
                        qpix_put[2], chroma_put[2], qpix_avg[2], chroma_avg[2],
                        &weight_op[2], &weight_avg[2],
                        IS_DIR(sub_mb_type, 0, 0), IS_DIR(sub_mb_type, 0, 1),
                        pixel_shift, chroma_idc);
            } else {
                int j;
                assert(IS_SUB_4X4(sub_mb_type));
                for (j = 0; j < 4; j++) {
                    int sub_x_offset = x_offset + 2 * (j & 1);
                    int sub_y_offset = y_offset + (j & 2);
                    mc_part(h, n + j, 1, 4, 0,
                            dest_y, dest_cb, dest_cr, sub_x_offset, sub_y_offset,
                            qpix_put[2], chroma_put[2], qpix_avg[2], chroma_avg[2],
                            &weight_op[2], &weight_avg[2],
                            IS_DIR(sub_mb_type, 0, 0), IS_DIR(sub_mb_type, 0, 1),
                            pixel_shift, chroma_idc);
                }
            }
        }
    }

    prefetch_motion(h, 1, pixel_shift, chroma_idc);
}

static av_always_inline void hl_motion_420(H264Context *h, uint8_t *dest_y,
                                           uint8_t *dest_cb, uint8_t *dest_cr,
                                           qpel_mc_func(*qpix_put)[16],
                                           h264_chroma_mc_func(*chroma_put),
                                           qpel_mc_func(*qpix_avg)[16],
                                           h264_chroma_mc_func(*chroma_avg),
                                           h264_weight_func *weight_op,
                                           h264_biweight_func *weight_avg,
                                           int pixel_shift)
{
    hl_motion(h, dest_y, dest_cb, dest_cr, qpix_put, chroma_put,
              qpix_avg, chroma_avg, weight_op, weight_avg, pixel_shift, 1);
}

static av_always_inline void hl_motion_422(H264Context *h, uint8_t *dest_y,
                                           uint8_t *dest_cb, uint8_t *dest_cr,
                                           qpel_mc_func(*qpix_put)[16],
                                           h264_chroma_mc_func(*chroma_put),
                                           qpel_mc_func(*qpix_avg)[16],
                                           h264_chroma_mc_func(*chroma_avg),
                                           h264_weight_func *weight_op,
                                           h264_biweight_func *weight_avg,
                                           int pixel_shift)
{
    hl_motion(h, dest_y, dest_cb, dest_cr, qpix_put, chroma_put,
              qpix_avg, chroma_avg, weight_op, weight_avg, pixel_shift, 2);
}

static void free_tables(H264Context *h, int free_rbsp)
{
    int i;
    H264Context *hx;

    av_freep(&h->intra4x4_pred_mode);
    av_freep(&h->chroma_pred_mode_table);
    av_freep(&h->cbp_table);
    av_freep(&h->mvd_table[0]);
    av_freep(&h->mvd_table[1]);
    av_freep(&h->direct_table);
    av_freep(&h->non_zero_count);
    av_freep(&h->slice_table_base);
    h->slice_table = NULL;
    av_freep(&h->list_counts);

    av_freep(&h->mb2b_xy);
    av_freep(&h->mb2br_xy);

    for (i = 0; i < MAX_THREADS; i++) {
        hx = h->thread_context[i];
        if (!hx)
            continue;
        av_freep(&hx->top_borders[1]);
        av_freep(&hx->top_borders[0]);
        av_freep(&hx->s.obmc_scratchpad);
        if (free_rbsp) {
            av_freep(&hx->rbsp_buffer[1]);
            av_freep(&hx->rbsp_buffer[0]);
            hx->rbsp_buffer_size[0] = 0;
            hx->rbsp_buffer_size[1] = 0;
        }
        if (i)
            av_freep(&h->thread_context[i]);
    }
}

static void init_dequant8_coeff_table(H264Context *h)
{
    int i, j, q, x;
    const int max_qp = 51 + 6 * (h->sps.bit_depth_luma - 8);

    for (i = 0; i < 6; i++) {
        h->dequant8_coeff[i] = h->dequant8_buffer[i];
        for (j = 0; j < i; j++)
            if (!memcmp(h->pps.scaling_matrix8[j], h->pps.scaling_matrix8[i],
                        64 * sizeof(uint8_t))) {
                h->dequant8_coeff[i] = h->dequant8_buffer[j];
                break;
            }
        if (j < i)
            continue;

        for (q = 0; q < max_qp + 1; q++) {
            int shift = div6[q];
            int idx   = rem6[q];
            for (x = 0; x < 64; x++)
                h->dequant8_coeff[i][q][(x >> 3) | ((x & 7) << 3)] =
                    ((uint32_t)dequant8_coeff_init[idx][dequant8_coeff_init_scan[((x >> 1) & 12) | (x & 3)]] *
                     h->pps.scaling_matrix8[i][x]) << shift;
        }
    }
}

static void init_dequant4_coeff_table(H264Context *h)
{
    int i, j, q, x;
    const int max_qp = 51 + 6 * (h->sps.bit_depth_luma - 8);
    for (i = 0; i < 6; i++) {
        h->dequant4_coeff[i] = h->dequant4_buffer[i];
        for (j = 0; j < i; j++)
            if (!memcmp(h->pps.scaling_matrix4[j], h->pps.scaling_matrix4[i],
                        16 * sizeof(uint8_t))) {
                h->dequant4_coeff[i] = h->dequant4_buffer[j];
                break;
            }
        if (j < i)
            continue;

        for (q = 0; q < max_qp + 1; q++) {
            int shift = div6[q] + 2;
            int idx   = rem6[q];
            for (x = 0; x < 16; x++)
                h->dequant4_coeff[i][q][(x >> 2) | ((x << 2) & 0xF)] =
                    ((uint32_t)dequant4_coeff_init[idx][(x & 1) + ((x >> 2) & 1)] *
                     h->pps.scaling_matrix4[i][x]) << shift;
        }
    }
}

static void init_dequant_tables(H264Context *h)
{
    int i, x;
    init_dequant4_coeff_table(h);
    if (h->pps.transform_8x8_mode)
        init_dequant8_coeff_table(h);
    if (h->sps.transform_bypass) {
        for (i = 0; i < 6; i++)
            for (x = 0; x < 16; x++)
                h->dequant4_coeff[i][0][x] = 1 << 6;
        if (h->pps.transform_8x8_mode)
            for (i = 0; i < 6; i++)
                for (x = 0; x < 64; x++)
                    h->dequant8_coeff[i][0][x] = 1 << 6;
    }
}

int ff_h264_alloc_tables(H264Context *h)
{
    MpegEncContext *const s = &h->s;
    const int big_mb_num    = s->mb_stride * (s->mb_height + 1);
    const int row_mb_num    = 2*s->mb_stride*FFMAX(s->avctx->thread_count, 1);
    int x, y;

    FF_ALLOCZ_OR_GOTO(h->s.avctx, h->intra4x4_pred_mode,
                      row_mb_num * 8 * sizeof(uint8_t), fail)
    FF_ALLOCZ_OR_GOTO(h->s.avctx, h->non_zero_count,
                      big_mb_num * 48 * sizeof(uint8_t), fail)
    FF_ALLOCZ_OR_GOTO(h->s.avctx, h->slice_table_base,
                      (big_mb_num + s->mb_stride) * sizeof(*h->slice_table_base), fail)
    FF_ALLOCZ_OR_GOTO(h->s.avctx, h->cbp_table,
                      big_mb_num * sizeof(uint16_t), fail)
    FF_ALLOCZ_OR_GOTO(h->s.avctx, h->chroma_pred_mode_table,
                      big_mb_num * sizeof(uint8_t), fail)
    FF_ALLOCZ_OR_GOTO(h->s.avctx, h->mvd_table[0],
                      16 * row_mb_num * sizeof(uint8_t), fail);
    FF_ALLOCZ_OR_GOTO(h->s.avctx, h->mvd_table[1],
                      16 * row_mb_num * sizeof(uint8_t), fail);
    FF_ALLOCZ_OR_GOTO(h->s.avctx, h->direct_table,
                      4 * big_mb_num * sizeof(uint8_t), fail);
    FF_ALLOCZ_OR_GOTO(h->s.avctx, h->list_counts,
                      big_mb_num * sizeof(uint8_t), fail)

    memset(h->slice_table_base, -1,
           (big_mb_num + s->mb_stride) * sizeof(*h->slice_table_base));
    h->slice_table = h->slice_table_base + s->mb_stride * 2 + 1;

    FF_ALLOCZ_OR_GOTO(h->s.avctx, h->mb2b_xy,
                      big_mb_num * sizeof(uint32_t), fail);
    FF_ALLOCZ_OR_GOTO(h->s.avctx, h->mb2br_xy,
                      big_mb_num * sizeof(uint32_t), fail);
    for (y = 0; y < s->mb_height; y++)
        for (x = 0; x < s->mb_width; x++) {
            const int mb_xy = x + y * s->mb_stride;
            const int b_xy  = 4 * x + 4 * y * h->b_stride;

            h->mb2b_xy[mb_xy]  = b_xy;
            h->mb2br_xy[mb_xy] = 8 * (FMO ? mb_xy : (mb_xy % (2 * s->mb_stride)));
        }

    s->obmc_scratchpad = NULL;

    if (!h->dequant4_coeff[0])
        init_dequant_tables(h);

    return 0;

fail:
    free_tables(h, 1);
    return -1;
}

/**
 * Mimic alloc_tables(), but for every context thread.
 */
static void clone_tables(H264Context *dst, H264Context *src, int i)
{
    MpegEncContext *const s     = &src->s;
    dst->intra4x4_pred_mode     = src->intra4x4_pred_mode + i * 8 * 2 * s->mb_stride;
    dst->non_zero_count         = src->non_zero_count;
    dst->slice_table            = src->slice_table;
    dst->cbp_table              = src->cbp_table;
    dst->mb2b_xy                = src->mb2b_xy;
    dst->mb2br_xy               = src->mb2br_xy;
    dst->chroma_pred_mode_table = src->chroma_pred_mode_table;
    dst->mvd_table[0]           = src->mvd_table[0] + i * 8 * 2 * s->mb_stride;
    dst->mvd_table[1]           = src->mvd_table[1] + i * 8 * 2 * s->mb_stride;
    dst->direct_table           = src->direct_table;
    dst->list_counts            = src->list_counts;
    dst->s.obmc_scratchpad      = NULL;
    ff_h264_pred_init(&dst->hpc, src->s.codec_id, src->sps.bit_depth_luma,
                      src->sps.chroma_format_idc);
}

/**
 * Init context
 * Allocate buffers which are not shared amongst multiple threads.
 */
static int context_init(H264Context *h)
{
    FF_ALLOCZ_OR_GOTO(h->s.avctx, h->top_borders[0],
                      h->s.mb_width * 16 * 3 * sizeof(uint8_t) * 2, fail)
    FF_ALLOCZ_OR_GOTO(h->s.avctx, h->top_borders[1],
                      h->s.mb_width * 16 * 3 * sizeof(uint8_t) * 2, fail)

    h->ref_cache[0][scan8[5]  + 1] =
    h->ref_cache[0][scan8[7]  + 1] =
    h->ref_cache[0][scan8[13] + 1] =
    h->ref_cache[1][scan8[5]  + 1] =
    h->ref_cache[1][scan8[7]  + 1] =
    h->ref_cache[1][scan8[13] + 1] = PART_NOT_AVAILABLE;

    return 0;

fail:
    return -1; // free_tables will clean up for us
}

static int decode_nal_units(H264Context *h, const uint8_t *buf, int buf_size);

static av_cold void common_init(H264Context *h)
{
    MpegEncContext *const s = &h->s;

    s->width    = s->avctx->width;
    s->height   = s->avctx->height;
    s->codec_id = s->avctx->codec->id;

    s->avctx->bits_per_raw_sample = 8;
    h->cur_chroma_format_idc = 1;

    ff_h264dsp_init(&h->h264dsp,
                    s->avctx->bits_per_raw_sample, h->cur_chroma_format_idc);
    ff_h264_pred_init(&h->hpc, s->codec_id,
                      s->avctx->bits_per_raw_sample, h->cur_chroma_format_idc);

    h->dequant_coeff_pps = -1;
    s->unrestricted_mv   = 1;

    s->dsp.dct_bits = 16;
    /* needed so that IDCT permutation is known early */
    ff_dsputil_init(&s->dsp, s->avctx);

    memset(h->pps.scaling_matrix4, 16, 6 * 16 * sizeof(uint8_t));
    memset(h->pps.scaling_matrix8, 16, 2 * 64 * sizeof(uint8_t));
}

int ff_h264_decode_extradata(H264Context *h, const uint8_t *buf, int size)
{
    AVCodecContext *avctx = h->s.avctx;

    if (!buf || size <= 0)
        return -1;

    if (buf[0] == 1) {
        int i, cnt, nalsize;
        const unsigned char *p = buf;

        h->is_avc = 1;

        if (size < 7) {
            av_log(avctx, AV_LOG_ERROR, "avcC too short\n");
            return -1;
        }
        /* sps and pps in the avcC always have length coded with 2 bytes,
         * so put a fake nal_length_size = 2 while parsing them */
        h->nal_length_size = 2;
        // Decode sps from avcC
        cnt = *(p + 5) & 0x1f; // Number of sps
        p  += 6;
        for (i = 0; i < cnt; i++) {
            if(size - (p-buf) < 2)
                return -1;
            nalsize = AV_RB16(p) + 2;
            if(nalsize > size - (p-buf))
                return -1;
            if (decode_nal_units(h, p, nalsize) < 0) {
                av_log(avctx, AV_LOG_ERROR,
                       "Decoding sps %d from avcC failed\n", i);
                return -1;
            }
            p += nalsize;
        }
        if(size - (p-buf) <= 0)
            return -1;
        // Decode pps from avcC
        cnt = *(p++); // Number of pps
        for (i = 0; i < cnt; i++) {
            if(size - (p-buf) < 2)
                return -1;
            nalsize = AV_RB16(p) + 2;
            if(nalsize > size - (p-buf))
                return -1;
            if (decode_nal_units(h, p, nalsize) < 0) {
                av_log(avctx, AV_LOG_ERROR,
                       "Decoding pps %d from avcC failed\n", i);
                return -1;
            }
            p += nalsize;
        }
        // Now store right nal length size, that will be used to parse all other nals
        h->nal_length_size = (buf[4] & 0x03) + 1;
    } else {
        h->is_avc = 0;
        if (decode_nal_units(h, buf, size) < 0)
            return -1;
    }
    return size;
}

av_cold int ff_h264_decode_init(AVCodecContext *avctx)
{
    H264Context *h = avctx->priv_data;
    MpegEncContext *const s = &h->s;
    int i;

    ff_MPV_decode_defaults(s);

    s->avctx = avctx;
    common_init(h);

    s->out_format      = FMT_H264;
    s->workaround_bugs = avctx->workaround_bugs;

    /* set defaults */
    // s->decode_mb = ff_h263_decode_mb;
    s->quarter_sample = 1;
    if (!avctx->has_b_frames)
        s->low_delay = 1;

    avctx->chroma_sample_location = AVCHROMA_LOC_LEFT;

    ff_h264_decode_init_vlc();

    h->pixel_shift = 0;
    h->sps.bit_depth_luma = avctx->bits_per_raw_sample = 8;

    h->thread_context[0] = h;
    h->outputed_poc      = h->next_outputed_poc = INT_MIN;
    for (i = 0; i < MAX_DELAYED_PIC_COUNT; i++)
        h->last_pocs[i] = INT_MIN;
    h->prev_poc_msb = 1 << 16;
    h->prev_frame_num = -1;
    h->x264_build   = -1;
    ff_h264_reset_sei(h);
    if (avctx->codec_id == CODEC_ID_H264) {
        if (avctx->ticks_per_frame == 1)
            s->avctx->time_base.den *= 2;
        avctx->ticks_per_frame = 2;
    }

    if (avctx->extradata_size > 0 && avctx->extradata &&
        ff_h264_decode_extradata(h, avctx->extradata, avctx->extradata_size) < 0) {
        ff_h264_free_context(h);
        return -1;
    }

    if (h->sps.bitstream_restriction_flag &&
        s->avctx->has_b_frames < h->sps.num_reorder_frames) {
        s->avctx->has_b_frames = h->sps.num_reorder_frames;
        s->low_delay           = 0;
    }

    return 0;
}

#define IN_RANGE(a, b, size) (((a) >= (b)) && ((a) < ((b) + (size))))

static void copy_picture_range(Picture **to, Picture **from, int count,
                               MpegEncContext *new_base,
                               MpegEncContext *old_base)
{
    int i;

    for (i = 0; i < count; i++) {
        assert((IN_RANGE(from[i], old_base, sizeof(*old_base)) ||
                IN_RANGE(from[i], old_base->picture,
                         sizeof(Picture) * old_base->picture_count) ||
                !from[i]));
        to[i] = REBASE_PICTURE(from[i], new_base, old_base);
    }
}

static void copy_parameter_set(void **to, void **from, int count, int size)
{
    int i;

    for (i = 0; i < count; i++) {
        if (to[i] && !from[i])
            av_freep(&to[i]);
        else if (from[i] && !to[i])
            to[i] = av_malloc(size);

        if (from[i])
            memcpy(to[i], from[i], size);
    }
}

static int decode_init_thread_copy(AVCodecContext *avctx)
{
    H264Context *h = avctx->priv_data;

    if (!avctx->internal->is_copy)
        return 0;
    memset(h->sps_buffers, 0, sizeof(h->sps_buffers));
    memset(h->pps_buffers, 0, sizeof(h->pps_buffers));

    return 0;
}

#define copy_fields(to, from, start_field, end_field)                   \
    memcpy(&to->start_field, &from->start_field,                        \
           (char *)&to->end_field - (char *)&to->start_field)

static int decode_update_thread_context(AVCodecContext *dst,
                                        const AVCodecContext *src)
{
    H264Context *h = dst->priv_data, *h1 = src->priv_data;
    MpegEncContext *const s = &h->s, *const s1 = &h1->s;
    int inited = s->context_initialized, err;
    int i;

    if (dst == src)
        return 0;

    err = ff_mpeg_update_thread_context(dst, src);
    if (err)
        return err;

    // FIXME handle width/height changing
    if (!inited) {
        for (i = 0; i < MAX_SPS_COUNT; i++)
            av_freep(h->sps_buffers + i);

        for (i = 0; i < MAX_PPS_COUNT; i++)
            av_freep(h->pps_buffers + i);

        // copy all fields after MpegEnc
        memcpy(&h->s + 1, &h1->s + 1,
               sizeof(H264Context) - sizeof(MpegEncContext));
        memset(h->sps_buffers, 0, sizeof(h->sps_buffers));
        memset(h->pps_buffers, 0, sizeof(h->pps_buffers));

        if (s1->context_initialized) {
        if (ff_h264_alloc_tables(h) < 0) {
            av_log(dst, AV_LOG_ERROR, "Could not allocate memory for h264\n");
            return AVERROR(ENOMEM);
        }
        context_init(h);

        /* frame_start may not be called for the next thread (if it's decoding
         * a bottom field) so this has to be allocated here */
        h->s.obmc_scratchpad = av_malloc(16 * 6 * s->linesize);
        }

        for (i = 0; i < 2; i++) {
            h->rbsp_buffer[i]      = NULL;
            h->rbsp_buffer_size[i] = 0;
        }

        h->thread_context[0] = h;

        s->dsp.clear_blocks(h->mb);
        s->dsp.clear_blocks(h->mb + (24 * 16 << h->pixel_shift));
    }

    // extradata/NAL handling
    h->is_avc = h1->is_avc;

    // SPS/PPS
    copy_parameter_set((void **)h->sps_buffers, (void **)h1->sps_buffers,
                       MAX_SPS_COUNT, sizeof(SPS));
    h->sps = h1->sps;
    copy_parameter_set((void **)h->pps_buffers, (void **)h1->pps_buffers,
                       MAX_PPS_COUNT, sizeof(PPS));
    h->pps = h1->pps;

    // Dequantization matrices
    // FIXME these are big - can they be only copied when PPS changes?
    copy_fields(h, h1, dequant4_buffer, dequant4_coeff);

    for (i = 0; i < 6; i++)
        h->dequant4_coeff[i] = h->dequant4_buffer[0] +
                               (h1->dequant4_coeff[i] - h1->dequant4_buffer[0]);

    for (i = 0; i < 6; i++)
        h->dequant8_coeff[i] = h->dequant8_buffer[0] +
                               (h1->dequant8_coeff[i] - h1->dequant8_buffer[0]);

    h->dequant_coeff_pps = h1->dequant_coeff_pps;

    // POC timing
    copy_fields(h, h1, poc_lsb, redundant_pic_count);

    // reference lists
    copy_fields(h, h1, ref_count, list_count);
    copy_fields(h, h1, ref_list, intra_gb);
    copy_fields(h, h1, short_ref, cabac_init_idc);

    copy_picture_range(h->short_ref, h1->short_ref, 32, s, s1);
    copy_picture_range(h->long_ref, h1->long_ref, 32, s, s1);
    copy_picture_range(h->delayed_pic, h1->delayed_pic,
                       MAX_DELAYED_PIC_COUNT + 2, s, s1);

    h->last_slice_type = h1->last_slice_type;
    h->sync            = h1->sync;

    if (!s->current_picture_ptr)
        return 0;

    if (!s->dropable) {
        err = ff_h264_execute_ref_pic_marking(h, h->mmco, h->mmco_index);
        h->prev_poc_msb = h->poc_msb;
        h->prev_poc_lsb = h->poc_lsb;
    }
    h->prev_frame_num_offset = h->frame_num_offset;
    h->prev_frame_num        = h->frame_num;
    h->outputed_poc          = h->next_outputed_poc;

    return err;
}

int ff_h264_frame_start(H264Context *h)
{
    MpegEncContext *const s = &h->s;
    int i;
    const int pixel_shift = h->pixel_shift;

    if (ff_MPV_frame_start(s, s->avctx) < 0)
        return -1;
    ff_er_frame_start(s);
    /*
     * ff_MPV_frame_start uses pict_type to derive key_frame.
     * This is incorrect for H.264; IDR markings must be used.
     * Zero here; IDR markings per slice in frame or fields are ORed in later.
     * See decode_nal_units().
     */
    s->current_picture_ptr->f.key_frame = 0;
    s->current_picture_ptr->sync        = 0;
    s->current_picture_ptr->mmco_reset  = 0;

    assert(s->linesize && s->uvlinesize);

    for (i = 0; i < 16; i++) {
        h->block_offset[i]           = (4 * ((scan8[i] - scan8[0]) & 7) << pixel_shift) + 4 * s->linesize * ((scan8[i] - scan8[0]) >> 3);
        h->block_offset[48 + i]      = (4 * ((scan8[i] - scan8[0]) & 7) << pixel_shift) + 8 * s->linesize * ((scan8[i] - scan8[0]) >> 3);
    }
    for (i = 0; i < 16; i++) {
        h->block_offset[16 + i]      =
        h->block_offset[32 + i]      = (4 * ((scan8[i] - scan8[0]) & 7) << pixel_shift) + 4 * s->uvlinesize * ((scan8[i] - scan8[0]) >> 3);
        h->block_offset[48 + 16 + i] =
        h->block_offset[48 + 32 + i] = (4 * ((scan8[i] - scan8[0]) & 7) << pixel_shift) + 8 * s->uvlinesize * ((scan8[i] - scan8[0]) >> 3);
    }

    /* can't be in alloc_tables because linesize isn't known there.
     * FIXME: redo bipred weight to not require extra buffer? */
    for (i = 0; i < s->slice_context_count; i++)
        if (h->thread_context[i] && !h->thread_context[i]->s.obmc_scratchpad)
            h->thread_context[i]->s.obmc_scratchpad = av_malloc(16 * 6 * s->linesize);

    /* Some macroblocks can be accessed before they're available in case
     * of lost slices, MBAFF or threading. */
    memset(h->slice_table, -1,
           (s->mb_height * s->mb_stride - 1) * sizeof(*h->slice_table));

    // s->decode = (s->flags & CODEC_FLAG_PSNR) || !s->encoding ||
    //             s->current_picture.f.reference /* || h->contains_intra */ || 1;

    /* We mark the current picture as non-reference after allocating it, so
     * that if we break out due to an error it can be released automatically
     * in the next ff_MPV_frame_start().
     * SVQ3 as well as most other codecs have only last/next/current and thus
     * get released even with set reference, besides SVQ3 and others do not
     * mark frames as reference later "naturally". */
    if (s->codec_id != CODEC_ID_SVQ3)
        s->current_picture_ptr->f.reference = 0;

    s->current_picture_ptr->field_poc[0]     =
        s->current_picture_ptr->field_poc[1] = INT_MAX;

    h->next_output_pic = NULL;

    assert(s->current_picture_ptr->long_ref == 0);

    return 0;
}

/**
 * Run setup operations that must be run after slice header decoding.
 * This includes finding the next displayed frame.
 *
 * @param h h264 master context
 * @param setup_finished enough NALs have been read that we can call
 * ff_thread_finish_setup()
 */
static void decode_postinit(H264Context *h, int setup_finished)
{
    MpegEncContext *const s = &h->s;
    Picture *out = s->current_picture_ptr;
    Picture *cur = s->current_picture_ptr;
    int i, pics, out_of_order, out_idx;

    s->current_picture_ptr->f.qscale_type = FF_QSCALE_TYPE_H264;
    s->current_picture_ptr->f.pict_type   = s->pict_type;

    if (h->next_output_pic)
        return;

    if (cur->field_poc[0] == INT_MAX || cur->field_poc[1] == INT_MAX) {
        /* FIXME: if we have two PAFF fields in one packet, we can't start
         * the next thread here. If we have one field per packet, we can.
         * The check in decode_nal_units() is not good enough to find this
         * yet, so we assume the worst for now. */
        // if (setup_finished)
        //    ff_thread_finish_setup(s->avctx);
        return;
    }

    cur->f.interlaced_frame = 0;
    cur->f.repeat_pict      = 0;

    /* Signal interlacing information externally. */
    /* Prioritize picture timing SEI information over used
     * decoding process if it exists. */

    if (h->sps.pic_struct_present_flag) {
        switch (h->sei_pic_struct) {
        case SEI_PIC_STRUCT_FRAME:
            break;
        case SEI_PIC_STRUCT_TOP_FIELD:
        case SEI_PIC_STRUCT_BOTTOM_FIELD:
            cur->f.interlaced_frame = 1;
            break;
        case SEI_PIC_STRUCT_TOP_BOTTOM:
        case SEI_PIC_STRUCT_BOTTOM_TOP:
            if (FIELD_OR_MBAFF_PICTURE)
                cur->f.interlaced_frame = 1;
            else
                // try to flag soft telecine progressive
                cur->f.interlaced_frame = h->prev_interlaced_frame;
            break;
        case SEI_PIC_STRUCT_TOP_BOTTOM_TOP:
        case SEI_PIC_STRUCT_BOTTOM_TOP_BOTTOM:
            /* Signal the possibility of telecined film externally
             * (pic_struct 5,6). From these hints, let the applications
             * decide if they apply deinterlacing. */
            cur->f.repeat_pict = 1;
            break;
        case SEI_PIC_STRUCT_FRAME_DOUBLING:
            // Force progressive here, doubling interlaced frame is a bad idea.
            cur->f.repeat_pict = 2;
            break;
        case SEI_PIC_STRUCT_FRAME_TRIPLING:
            cur->f.repeat_pict = 4;
            break;
        }

        if ((h->sei_ct_type & 3) &&
            h->sei_pic_struct <= SEI_PIC_STRUCT_BOTTOM_TOP)
            cur->f.interlaced_frame = (h->sei_ct_type & (1 << 1)) != 0;
    } else {
        /* Derive interlacing flag from used decoding process. */
        cur->f.interlaced_frame = FIELD_OR_MBAFF_PICTURE;
    }
    h->prev_interlaced_frame = cur->f.interlaced_frame;

    if (cur->field_poc[0] != cur->field_poc[1]) {
        /* Derive top_field_first from field pocs. */
        cur->f.top_field_first = cur->field_poc[0] < cur->field_poc[1];
    } else {
        if (cur->f.interlaced_frame || h->sps.pic_struct_present_flag) {
            /* Use picture timing SEI information. Even if it is a
             * information of a past frame, better than nothing. */
            if (h->sei_pic_struct == SEI_PIC_STRUCT_TOP_BOTTOM ||
                h->sei_pic_struct == SEI_PIC_STRUCT_TOP_BOTTOM_TOP)
                cur->f.top_field_first = 1;
            else
                cur->f.top_field_first = 0;
        } else {
            /* Most likely progressive */
            cur->f.top_field_first = 0;
        }
    }

    cur->mmco_reset = h->mmco_reset;
    h->mmco_reset = 0;
    // FIXME do something with unavailable reference frames

    /* Sort B-frames into display order */

    if (h->sps.bitstream_restriction_flag &&
        s->avctx->has_b_frames < h->sps.num_reorder_frames) {
        s->avctx->has_b_frames = h->sps.num_reorder_frames;
        s->low_delay           = 0;
    }

    if (s->avctx->strict_std_compliance >= FF_COMPLIANCE_STRICT &&
        !h->sps.bitstream_restriction_flag) {
        s->avctx->has_b_frames = MAX_DELAYED_PIC_COUNT - 1;
        s->low_delay           = 0;
    }

    for (i = 0; 1; i++) {
        if(i == MAX_DELAYED_PIC_COUNT || cur->poc < h->last_pocs[i]){
            if(i)
                h->last_pocs[i-1] = cur->poc;
            break;
        } else if(i) {
            h->last_pocs[i-1]= h->last_pocs[i];
        }
    }
    out_of_order = MAX_DELAYED_PIC_COUNT - i;
    if(   cur->f.pict_type == AV_PICTURE_TYPE_B
       || (h->last_pocs[MAX_DELAYED_PIC_COUNT-2] > INT_MIN && h->last_pocs[MAX_DELAYED_PIC_COUNT-1] - h->last_pocs[MAX_DELAYED_PIC_COUNT-2] > 2))
        out_of_order = FFMAX(out_of_order, 1);
    if(s->avctx->has_b_frames < out_of_order && !h->sps.bitstream_restriction_flag){
        av_log(s->avctx, AV_LOG_WARNING, "Increasing reorder buffer to %d\n", out_of_order);
        s->avctx->has_b_frames = out_of_order;
        s->low_delay = 0;
    }

    pics = 0;
    while (h->delayed_pic[pics])
        pics++;

    av_assert0(pics <= MAX_DELAYED_PIC_COUNT);

    h->delayed_pic[pics++] = cur;
    if (cur->f.reference == 0)
        cur->f.reference = DELAYED_PIC_REF;

    out = h->delayed_pic[0];
    out_idx = 0;
    for (i = 1; h->delayed_pic[i] &&
                !h->delayed_pic[i]->f.key_frame &&
                !h->delayed_pic[i]->mmco_reset;
         i++)
        if (h->delayed_pic[i]->poc < out->poc) {
            out     = h->delayed_pic[i];
            out_idx = i;
        }
    if (s->avctx->has_b_frames == 0 &&
        (h->delayed_pic[0]->f.key_frame || h->delayed_pic[0]->mmco_reset))
        h->next_outputed_poc = INT_MIN;
    out_of_order = out->poc < h->next_outputed_poc;

    if (out_of_order || pics > s->avctx->has_b_frames) {
        out->f.reference &= ~DELAYED_PIC_REF;
        // for frame threading, the owner must be the second field's thread or
        // else the first thread can release the picture and reuse it unsafely
        out->owner2       = s;
        for (i = out_idx; h->delayed_pic[i]; i++)
            h->delayed_pic[i] = h->delayed_pic[i + 1];
    }
    if (!out_of_order && pics > s->avctx->has_b_frames) {
        h->next_output_pic = out;
        if (out_idx == 0 && h->delayed_pic[0] && (h->delayed_pic[0]->f.key_frame || h->delayed_pic[0]->mmco_reset)) {
            h->next_outputed_poc = INT_MIN;
        } else
            h->next_outputed_poc = out->poc;
    } else {
        av_log(s->avctx, AV_LOG_DEBUG, "no picture %s\n", out_of_order ? "ooo" : "");
    }

    if (h->next_output_pic && h->next_output_pic->sync) {
        h->sync |= 2;
    }

    if (setup_finished)
        ff_thread_finish_setup(s->avctx);
}

static av_always_inline void backup_mb_border(H264Context *h, uint8_t *src_y,
                                              uint8_t *src_cb, uint8_t *src_cr,
                                              int linesize, int uvlinesize,
                                              int simple)
{
    MpegEncContext *const s = &h->s;
    uint8_t *top_border;
    int top_idx = 1;
    const int pixel_shift = h->pixel_shift;
    int chroma444 = CHROMA444;
    int chroma422 = CHROMA422;

    src_y  -= linesize;
    src_cb -= uvlinesize;
    src_cr -= uvlinesize;

    if (!simple && FRAME_MBAFF) {
        if (s->mb_y & 1) {
            if (!MB_MBAFF) {
                top_border = h->top_borders[0][s->mb_x];
                AV_COPY128(top_border, src_y + 15 * linesize);
                if (pixel_shift)
                    AV_COPY128(top_border + 16, src_y + 15 * linesize + 16);
                if (simple || !CONFIG_GRAY || !(s->flags & CODEC_FLAG_GRAY)) {
                    if (chroma444) {
                        if (pixel_shift) {
                            AV_COPY128(top_border + 32, src_cb + 15 * uvlinesize);
                            AV_COPY128(top_border + 48, src_cb + 15 * uvlinesize + 16);
                            AV_COPY128(top_border + 64, src_cr + 15 * uvlinesize);
                            AV_COPY128(top_border + 80, src_cr + 15 * uvlinesize + 16);
                        } else {
                            AV_COPY128(top_border + 16, src_cb + 15 * uvlinesize);
                            AV_COPY128(top_border + 32, src_cr + 15 * uvlinesize);
                        }
                    } else if (chroma422) {
                        if (pixel_shift) {
                            AV_COPY128(top_border + 32, src_cb + 15 * uvlinesize);
                            AV_COPY128(top_border + 48, src_cr + 15 * uvlinesize);
                        } else {
                            AV_COPY64(top_border + 16, src_cb + 15 * uvlinesize);
                            AV_COPY64(top_border + 24, src_cr + 15 * uvlinesize);
                        }
                    } else {
                        if (pixel_shift) {
                            AV_COPY128(top_border + 32, src_cb + 7 * uvlinesize);
                            AV_COPY128(top_border + 48, src_cr + 7 * uvlinesize);
                        } else {
                            AV_COPY64(top_border + 16, src_cb + 7 * uvlinesize);
                            AV_COPY64(top_border + 24, src_cr + 7 * uvlinesize);
                        }
                    }
                }
            }
        } else if (MB_MBAFF) {
            top_idx = 0;
        } else
            return;
    }

    top_border = h->top_borders[top_idx][s->mb_x];
    /* There are two lines saved, the line above the the top macroblock
     * of a pair, and the line above the bottom macroblock. */
    AV_COPY128(top_border, src_y + 16 * linesize);
    if (pixel_shift)
        AV_COPY128(top_border + 16, src_y + 16 * linesize + 16);

    if (simple || !CONFIG_GRAY || !(s->flags & CODEC_FLAG_GRAY)) {
        if (chroma444) {
            if (pixel_shift) {
                AV_COPY128(top_border + 32, src_cb + 16 * linesize);
                AV_COPY128(top_border + 48, src_cb + 16 * linesize + 16);
                AV_COPY128(top_border + 64, src_cr + 16 * linesize);
                AV_COPY128(top_border + 80, src_cr + 16 * linesize + 16);
            } else {
                AV_COPY128(top_border + 16, src_cb + 16 * linesize);
                AV_COPY128(top_border + 32, src_cr + 16 * linesize);
            }
        } else if (chroma422) {
            if (pixel_shift) {
                AV_COPY128(top_border + 32, src_cb + 16 * uvlinesize);
                AV_COPY128(top_border + 48, src_cr + 16 * uvlinesize);
            } else {
                AV_COPY64(top_border + 16, src_cb + 16 * uvlinesize);
                AV_COPY64(top_border + 24, src_cr + 16 * uvlinesize);
            }
        } else {
            if (pixel_shift) {
                AV_COPY128(top_border + 32, src_cb + 8 * uvlinesize);
                AV_COPY128(top_border + 48, src_cr + 8 * uvlinesize);
            } else {
                AV_COPY64(top_border + 16, src_cb + 8 * uvlinesize);
                AV_COPY64(top_border + 24, src_cr + 8 * uvlinesize);
            }
        }
    }
}

static av_always_inline void xchg_mb_border(H264Context *h, uint8_t *src_y,
                                            uint8_t *src_cb, uint8_t *src_cr,
                                            int linesize, int uvlinesize,
                                            int xchg, int chroma444,
                                            int simple, int pixel_shift)
{
    MpegEncContext *const s = &h->s;
    int deblock_topleft;
    int deblock_top;
    int top_idx = 1;
    uint8_t *top_border_m1;
    uint8_t *top_border;

    if (!simple && FRAME_MBAFF) {
        if (s->mb_y & 1) {
            if (!MB_MBAFF)
                return;
        } else {
            top_idx = MB_MBAFF ? 0 : 1;
        }
    }

    if (h->deblocking_filter == 2) {
        deblock_topleft = h->slice_table[h->mb_xy - 1 - s->mb_stride] == h->slice_num;
        deblock_top     = h->top_type;
    } else {
        deblock_topleft = (s->mb_x > 0);
        deblock_top     = (s->mb_y > !!MB_FIELD);
    }

    src_y  -= linesize   + 1 + pixel_shift;
    src_cb -= uvlinesize + 1 + pixel_shift;
    src_cr -= uvlinesize + 1 + pixel_shift;

    top_border_m1 = h->top_borders[top_idx][s->mb_x - 1];
    top_border    = h->top_borders[top_idx][s->mb_x];

#define XCHG(a, b, xchg)                        \
    if (pixel_shift) {                          \
        if (xchg) {                             \
            AV_SWAP64(b + 0, a + 0);            \
            AV_SWAP64(b + 8, a + 8);            \
        } else {                                \
            AV_COPY128(b, a);                   \
        }                                       \
    } else if (xchg)                            \
        AV_SWAP64(b, a);                        \
    else                                        \
        AV_COPY64(b, a);

    if (deblock_top) {
        if (deblock_topleft) {
            XCHG(top_border_m1 + (8 << pixel_shift),
                 src_y - (7 << pixel_shift), 1);
        }
        XCHG(top_border + (0 << pixel_shift), src_y + (1 << pixel_shift), xchg);
        XCHG(top_border + (8 << pixel_shift), src_y + (9 << pixel_shift), 1);
        if (s->mb_x + 1 < s->mb_width) {
            XCHG(h->top_borders[top_idx][s->mb_x + 1],
                 src_y + (17 << pixel_shift), 1);
        }
    }
    if (simple || !CONFIG_GRAY || !(s->flags & CODEC_FLAG_GRAY)) {
        if (chroma444) {
            if (deblock_topleft) {
                XCHG(top_border_m1 + (24 << pixel_shift), src_cb - (7 << pixel_shift), 1);
                XCHG(top_border_m1 + (40 << pixel_shift), src_cr - (7 << pixel_shift), 1);
            }
            XCHG(top_border + (16 << pixel_shift), src_cb + (1 << pixel_shift), xchg);
            XCHG(top_border + (24 << pixel_shift), src_cb + (9 << pixel_shift), 1);
            XCHG(top_border + (32 << pixel_shift), src_cr + (1 << pixel_shift), xchg);
            XCHG(top_border + (40 << pixel_shift), src_cr + (9 << pixel_shift), 1);
            if (s->mb_x + 1 < s->mb_width) {
                XCHG(h->top_borders[top_idx][s->mb_x + 1] + (16 << pixel_shift), src_cb + (17 << pixel_shift), 1);
                XCHG(h->top_borders[top_idx][s->mb_x + 1] + (32 << pixel_shift), src_cr + (17 << pixel_shift), 1);
            }
        } else {
            if (deblock_top) {
                if (deblock_topleft) {
                    XCHG(top_border_m1 + (16 << pixel_shift), src_cb - (7 << pixel_shift), 1);
                    XCHG(top_border_m1 + (24 << pixel_shift), src_cr - (7 << pixel_shift), 1);
                }
                XCHG(top_border + (16 << pixel_shift), src_cb + 1 + pixel_shift, 1);
                XCHG(top_border + (24 << pixel_shift), src_cr + 1 + pixel_shift, 1);
            }
        }
    }
}

static av_always_inline int dctcoef_get(DCTELEM *mb, int high_bit_depth,
                                        int index)
{
    if (high_bit_depth) {
        return AV_RN32A(((int32_t *)mb) + index);
    } else
        return AV_RN16A(mb + index);
}

static av_always_inline void dctcoef_set(DCTELEM *mb, int high_bit_depth,
                                         int index, int value)
{
    if (high_bit_depth) {
        AV_WN32A(((int32_t *)mb) + index, value);
    } else
        AV_WN16A(mb + index, value);
}

static av_always_inline void hl_decode_mb_predict_luma(H264Context *h,
                                                       int mb_type, int is_h264,
                                                       int simple,
                                                       int transform_bypass,
                                                       int pixel_shift,
                                                       int *block_offset,
                                                       int linesize,
                                                       uint8_t *dest_y, int p)
{
    MpegEncContext *const s = &h->s;
    void (*idct_add)(uint8_t *dst, DCTELEM *block, int stride);
    void (*idct_dc_add)(uint8_t *dst, DCTELEM *block, int stride);
    int i;
    int qscale = p == 0 ? s->qscale : h->chroma_qp[p - 1];
    block_offset += 16 * p;
    if (IS_INTRA4x4(mb_type)) {
        if (simple || !s->encoding) {
            if (IS_8x8DCT(mb_type)) {
                if (transform_bypass) {
                    idct_dc_add  =
                    idct_add     = s->dsp.add_pixels8;
                } else {
                    idct_dc_add = h->h264dsp.h264_idct8_dc_add;
                    idct_add    = h->h264dsp.h264_idct8_add;
                }
                for (i = 0; i < 16; i += 4) {
                    uint8_t *const ptr = dest_y + block_offset[i];
                    const int dir      = h->intra4x4_pred_mode_cache[scan8[i]];
                    if (transform_bypass && h->sps.profile_idc == 244 && dir <= 1) {
                        h->hpc.pred8x8l_add[dir](ptr, h->mb + (i * 16 + p * 256 << pixel_shift), linesize);
                    } else {
                        const int nnz = h->non_zero_count_cache[scan8[i + p * 16]];
                        h->hpc.pred8x8l[dir](ptr, (h->topleft_samples_available << i) & 0x8000,
                                             (h->topright_samples_available << i) & 0x4000, linesize);
                        if (nnz) {
                            if (nnz == 1 && dctcoef_get(h->mb, pixel_shift, i * 16 + p * 256))
                                idct_dc_add(ptr, h->mb + (i * 16 + p * 256 << pixel_shift), linesize);
                            else
                                idct_add(ptr, h->mb + (i * 16 + p * 256 << pixel_shift), linesize);
                        }
                    }
                }
            } else {
                if (transform_bypass) {
                    idct_dc_add  =
                        idct_add = s->dsp.add_pixels4;
                } else {
                    idct_dc_add = h->h264dsp.h264_idct_dc_add;
                    idct_add    = h->h264dsp.h264_idct_add;
                }
                for (i = 0; i < 16; i++) {
                    uint8_t *const ptr = dest_y + block_offset[i];
                    const int dir      = h->intra4x4_pred_mode_cache[scan8[i]];

                    if (transform_bypass && h->sps.profile_idc == 244 && dir <= 1) {
                        h->hpc.pred4x4_add[dir](ptr, h->mb + (i * 16 + p * 256 << pixel_shift), linesize);
                    } else {
                        uint8_t *topright;
                        int nnz, tr;
                        uint64_t tr_high;
                        if (dir == DIAG_DOWN_LEFT_PRED || dir == VERT_LEFT_PRED) {
                            const int topright_avail = (h->topright_samples_available << i) & 0x8000;
                            assert(s->mb_y || linesize <= block_offset[i]);
                            if (!topright_avail) {
                                if (pixel_shift) {
                                    tr_high  = ((uint16_t *)ptr)[3 - linesize / 2] * 0x0001000100010001ULL;
                                    topright = (uint8_t *)&tr_high;
                                } else {
                                    tr       = ptr[3 - linesize] * 0x01010101u;
                                    topright = (uint8_t *)&tr;
                                }
                            } else
                                topright = ptr + (4 << pixel_shift) - linesize;
                        } else
                            topright = NULL;

                        h->hpc.pred4x4[dir](ptr, topright, linesize);
                        nnz = h->non_zero_count_cache[scan8[i + p * 16]];
                        if (nnz) {
                            if (is_h264) {
                                if (nnz == 1 && dctcoef_get(h->mb, pixel_shift, i * 16 + p * 256))
                                    idct_dc_add(ptr, h->mb + (i * 16 + p * 256 << pixel_shift), linesize);
                                else
                                    idct_add(ptr, h->mb + (i * 16 + p * 256 << pixel_shift), linesize);
                            } else if (CONFIG_SVQ3_DECODER)
                                ff_svq3_add_idct_c(ptr, h->mb + i * 16 + p * 256, linesize, qscale, 0);
                        }
                    }
                }
            }
        }
    } else {
        h->hpc.pred16x16[h->intra16x16_pred_mode](dest_y, linesize);
        if (is_h264) {
            if (h->non_zero_count_cache[scan8[LUMA_DC_BLOCK_INDEX + p]]) {
                if (!transform_bypass)
                    h->h264dsp.h264_luma_dc_dequant_idct(h->mb + (p * 256 << pixel_shift),
                                                         h->mb_luma_dc[p],
                                                         h->dequant4_coeff[p][qscale][0]);
                else {
                    static const uint8_t dc_mapping[16] = {
                         0 * 16,  1 * 16,  4 * 16,  5 * 16,
                         2 * 16,  3 * 16,  6 * 16,  7 * 16,
                         8 * 16,  9 * 16, 12 * 16, 13 * 16,
                        10 * 16, 11 * 16, 14 * 16, 15 * 16 };
                    for (i = 0; i < 16; i++)
                        dctcoef_set(h->mb + (p * 256 << pixel_shift),
                                    pixel_shift, dc_mapping[i],
                                    dctcoef_get(h->mb_luma_dc[p],
                                                pixel_shift, i));
                }
            }
        } else if (CONFIG_SVQ3_DECODER)
            ff_svq3_luma_dc_dequant_idct_c(h->mb + p * 256,
                                           h->mb_luma_dc[p], qscale);
    }
}

static av_always_inline void hl_decode_mb_idct_luma(H264Context *h, int mb_type,
                                                    int is_h264, int simple,
                                                    int transform_bypass,
                                                    int pixel_shift,
                                                    int *block_offset,
                                                    int linesize,
                                                    uint8_t *dest_y, int p)
{
    MpegEncContext *const s = &h->s;
    void (*idct_add)(uint8_t *dst, DCTELEM *block, int stride);
    int i;
    block_offset += 16 * p;
    if (!IS_INTRA4x4(mb_type)) {
        if (is_h264) {
            if (IS_INTRA16x16(mb_type)) {
                if (transform_bypass) {
                    if (h->sps.profile_idc == 244 &&
                        (h->intra16x16_pred_mode == VERT_PRED8x8 ||
                         h->intra16x16_pred_mode == HOR_PRED8x8)) {
                        h->hpc.pred16x16_add[h->intra16x16_pred_mode](dest_y, block_offset,
                                                                      h->mb + (p * 256 << pixel_shift),
                                                                      linesize);
                    } else {
                        for (i = 0; i < 16; i++)
                            if (h->non_zero_count_cache[scan8[i + p * 16]] ||
                                dctcoef_get(h->mb, pixel_shift, i * 16 + p * 256))
                                s->dsp.add_pixels4(dest_y + block_offset[i],
                                                   h->mb + (i * 16 + p * 256 << pixel_shift),
                                                   linesize);
                    }
                } else {
                    h->h264dsp.h264_idct_add16intra(dest_y, block_offset,
                                                    h->mb + (p * 256 << pixel_shift),
                                                    linesize,
                                                    h->non_zero_count_cache + p * 5 * 8);
                }
            } else if (h->cbp & 15) {
                if (transform_bypass) {
                    const int di = IS_8x8DCT(mb_type) ? 4 : 1;
                    idct_add = IS_8x8DCT(mb_type) ? s->dsp.add_pixels8
                                                  : s->dsp.add_pixels4;
                    for (i = 0; i < 16; i += di)
                        if (h->non_zero_count_cache[scan8[i + p * 16]])
                            idct_add(dest_y + block_offset[i],
                                     h->mb + (i * 16 + p * 256 << pixel_shift),
                                     linesize);
                } else {
                    if (IS_8x8DCT(mb_type))
                        h->h264dsp.h264_idct8_add4(dest_y, block_offset,
                                                   h->mb + (p * 256 << pixel_shift),
                                                   linesize,
                                                   h->non_zero_count_cache + p * 5 * 8);
                    else
                        h->h264dsp.h264_idct_add16(dest_y, block_offset,
                                                   h->mb + (p * 256 << pixel_shift),
                                                   linesize,
                                                   h->non_zero_count_cache + p * 5 * 8);
                }
            }
        } else if (CONFIG_SVQ3_DECODER) {
            for (i = 0; i < 16; i++)
                if (h->non_zero_count_cache[scan8[i + p * 16]] || h->mb[i * 16 + p * 256]) {
                    // FIXME benchmark weird rule, & below
                    uint8_t *const ptr = dest_y + block_offset[i];
                    ff_svq3_add_idct_c(ptr, h->mb + i * 16 + p * 256, linesize,
                                       s->qscale, IS_INTRA(mb_type) ? 1 : 0);
                }
        }
    }
}

static av_always_inline void hl_decode_mb_internal(H264Context *h, int simple,
                                                   int pixel_shift)
{
    MpegEncContext *const s = &h->s;
    const int mb_x    = s->mb_x;
    const int mb_y    = s->mb_y;
    const int mb_xy   = h->mb_xy;
    const int mb_type = s->current_picture.f.mb_type[mb_xy];
    uint8_t *dest_y, *dest_cb, *dest_cr;
    int linesize, uvlinesize /*dct_offset*/;
    int i, j;
    int *block_offset = &h->block_offset[0];
    const int transform_bypass = !simple && (s->qscale == 0 && h->sps.transform_bypass);
    /* is_h264 should always be true if SVQ3 is disabled. */
    const int is_h264 = !CONFIG_SVQ3_DECODER || simple || s->codec_id == CODEC_ID_H264;
    void (*idct_add)(uint8_t *dst, DCTELEM *block, int stride);
    const int block_h   = 16 >> s->chroma_y_shift;
    const int chroma422 = CHROMA422;

    dest_y  = s->current_picture.f.data[0] + ((mb_x << pixel_shift)     + mb_y * s->linesize)  * 16;
    dest_cb = s->current_picture.f.data[1] +  (mb_x << pixel_shift) * 8 + mb_y * s->uvlinesize * block_h;
    dest_cr = s->current_picture.f.data[2] +  (mb_x << pixel_shift) * 8 + mb_y * s->uvlinesize * block_h;

    s->dsp.prefetch(dest_y  + (s->mb_x & 3) * 4 * s->linesize   + (64 << pixel_shift), s->linesize,       4);
    s->dsp.prefetch(dest_cb + (s->mb_x & 7)     * s->uvlinesize + (64 << pixel_shift), dest_cr - dest_cb, 2);

    h->list_counts[mb_xy] = h->list_count;

    if (!simple && MB_FIELD) {
        linesize     = h->mb_linesize = s->linesize * 2;
        uvlinesize   = h->mb_uvlinesize = s->uvlinesize * 2;
        block_offset = &h->block_offset[48];
        if (mb_y & 1) { // FIXME move out of this function?
            dest_y  -= s->linesize * 15;
            dest_cb -= s->uvlinesize * (block_h - 1);
            dest_cr -= s->uvlinesize * (block_h - 1);
        }
        if (FRAME_MBAFF) {
            int list;
            for (list = 0; list < h->list_count; list++) {
                if (!USES_LIST(mb_type, list))
                    continue;
                if (IS_16X16(mb_type)) {
                    int8_t *ref = &h->ref_cache[list][scan8[0]];
                    fill_rectangle(ref, 4, 4, 8, (16 + *ref) ^ (s->mb_y & 1), 1);
                } else {
                    for (i = 0; i < 16; i += 4) {
                        int ref = h->ref_cache[list][scan8[i]];
                        if (ref >= 0)
                            fill_rectangle(&h->ref_cache[list][scan8[i]], 2, 2,
                                           8, (16 + ref) ^ (s->mb_y & 1), 1);
                    }
                }
            }
        }
    } else {
        linesize   = h->mb_linesize   = s->linesize;
        uvlinesize = h->mb_uvlinesize = s->uvlinesize;
        // dct_offset = s->linesize * 16;
    }

    if (!simple && IS_INTRA_PCM(mb_type)) {
        const int bit_depth = h->sps.bit_depth_luma;
        if (pixel_shift) {
            int j;
            GetBitContext gb;
            init_get_bits(&gb, (uint8_t *)h->mb,
                          ff_h264_mb_sizes[h->sps.chroma_format_idc] * bit_depth);

            for (i = 0; i < 16; i++) {
                uint16_t *tmp_y = (uint16_t *)(dest_y + i * linesize);
                for (j = 0; j < 16; j++)
                    tmp_y[j] = get_bits(&gb, bit_depth);
            }
            if (simple || !CONFIG_GRAY || !(s->flags & CODEC_FLAG_GRAY)) {
                if (!h->sps.chroma_format_idc) {
                    for (i = 0; i < block_h; i++) {
                        uint16_t *tmp_cb = (uint16_t *)(dest_cb + i * uvlinesize);
                        uint16_t *tmp_cr = (uint16_t *)(dest_cr + i * uvlinesize);
                        for (j = 0; j < 8; j++) {
                            tmp_cb[j] = tmp_cr[j] = 1 << (bit_depth - 1);
                        }
                    }
                } else {
                    for (i = 0; i < block_h; i++) {
                        uint16_t *tmp_cb = (uint16_t *)(dest_cb + i * uvlinesize);
                        for (j = 0; j < 8; j++)
                            tmp_cb[j] = get_bits(&gb, bit_depth);
                    }
                    for (i = 0; i < block_h; i++) {
                        uint16_t *tmp_cr = (uint16_t *)(dest_cr + i * uvlinesize);
                        for (j = 0; j < 8; j++)
                            tmp_cr[j] = get_bits(&gb, bit_depth);
                    }
                }
            }
        } else {
            for (i = 0; i < 16; i++)
                memcpy(dest_y + i * linesize, (uint8_t *)h->mb + i * 16, 16);
            if (simple || !CONFIG_GRAY || !(s->flags & CODEC_FLAG_GRAY)) {
                if (!h->sps.chroma_format_idc) {
                    for (i = 0; i < 8; i++) {
                        memset(dest_cb + i*uvlinesize, 1 << (bit_depth - 1), 8);
                        memset(dest_cr + i*uvlinesize, 1 << (bit_depth - 1), 8);
                    }
                } else {
                    uint8_t *src_cb = (uint8_t *)h->mb + 256;
                    uint8_t *src_cr = (uint8_t *)h->mb + 256 + block_h * 8;
                    for (i = 0; i < block_h; i++) {
                        memcpy(dest_cb + i * uvlinesize, src_cb + i * 8, 8);
                        memcpy(dest_cr + i * uvlinesize, src_cr + i * 8, 8);
                    }
                }
            }
        }
    } else {
        if (IS_INTRA(mb_type)) {
            if (h->deblocking_filter)
                xchg_mb_border(h, dest_y, dest_cb, dest_cr, linesize,
                               uvlinesize, 1, 0, simple, pixel_shift);

            if (simple || !CONFIG_GRAY || !(s->flags & CODEC_FLAG_GRAY)) {
                if (CHROMA) {
                    h->hpc.pred8x8[h->chroma_pred_mode](dest_cb, uvlinesize);
                    h->hpc.pred8x8[h->chroma_pred_mode](dest_cr, uvlinesize);
                }
            }

            hl_decode_mb_predict_luma(h, mb_type, is_h264, simple,
                                      transform_bypass, pixel_shift,
                                      block_offset, linesize, dest_y, 0);

            if (h->deblocking_filter)
                xchg_mb_border(h, dest_y, dest_cb, dest_cr, linesize,
                               uvlinesize, 0, 0, simple, pixel_shift);
        } else if (is_h264) {
            if (chroma422) {
                hl_motion_422(h, dest_y, dest_cb, dest_cr,
                              s->me.qpel_put, s->dsp.put_h264_chroma_pixels_tab,
                              s->me.qpel_avg, s->dsp.avg_h264_chroma_pixels_tab,
                              h->h264dsp.weight_h264_pixels_tab,
                              h->h264dsp.biweight_h264_pixels_tab,
                              pixel_shift);
            } else {
                hl_motion_420(h, dest_y, dest_cb, dest_cr,
                              s->me.qpel_put, s->dsp.put_h264_chroma_pixels_tab,
                              s->me.qpel_avg, s->dsp.avg_h264_chroma_pixels_tab,
                              h->h264dsp.weight_h264_pixels_tab,
                              h->h264dsp.biweight_h264_pixels_tab,
                              pixel_shift);
            }
        }

        hl_decode_mb_idct_luma(h, mb_type, is_h264, simple, transform_bypass,
                               pixel_shift, block_offset, linesize, dest_y, 0);

        if ((simple || !CONFIG_GRAY || !(s->flags & CODEC_FLAG_GRAY)) &&
            (h->cbp & 0x30)) {
            uint8_t *dest[2] = { dest_cb, dest_cr };
            if (transform_bypass) {
                if (IS_INTRA(mb_type) && h->sps.profile_idc == 244 &&
                    (h->chroma_pred_mode == VERT_PRED8x8 ||
                     h->chroma_pred_mode == HOR_PRED8x8)) {
                    h->hpc.pred8x8_add[h->chroma_pred_mode](dest[0],
                                                            block_offset + 16,
                                                            h->mb + (16 * 16 * 1 << pixel_shift),
                                                            uvlinesize);
                    h->hpc.pred8x8_add[h->chroma_pred_mode](dest[1],
                                                            block_offset + 32,
                                                            h->mb + (16 * 16 * 2 << pixel_shift),
                                                            uvlinesize);
                } else {
                    idct_add = s->dsp.add_pixels4;
                    for (j = 1; j < 3; j++) {
                        for (i = j * 16; i < j * 16 + 4; i++)
                            if (h->non_zero_count_cache[scan8[i]] ||
                                dctcoef_get(h->mb, pixel_shift, i * 16))
                                idct_add(dest[j - 1] + block_offset[i],
                                         h->mb + (i * 16 << pixel_shift),
                                         uvlinesize);
                        if (chroma422) {
                            for (i = j * 16 + 4; i < j * 16 + 8; i++)
                                if (h->non_zero_count_cache[scan8[i + 4]] ||
                                    dctcoef_get(h->mb, pixel_shift, i * 16))
                                    idct_add(dest[j - 1] + block_offset[i + 4],
                                             h->mb + (i * 16 << pixel_shift),
                                             uvlinesize);
                        }
                    }
                }
            } else {
                if (is_h264) {
                    int qp[2];
                    if (chroma422) {
                        qp[0] = h->chroma_qp[0] + 3;
                        qp[1] = h->chroma_qp[1] + 3;
                    } else {
                        qp[0] = h->chroma_qp[0];
                        qp[1] = h->chroma_qp[1];
                    }
                    if (h->non_zero_count_cache[scan8[CHROMA_DC_BLOCK_INDEX + 0]])
                        h->h264dsp.h264_chroma_dc_dequant_idct(h->mb + (16 * 16 * 1 << pixel_shift),
                                                               h->dequant4_coeff[IS_INTRA(mb_type) ? 1 : 4][qp[0]][0]);
                    if (h->non_zero_count_cache[scan8[CHROMA_DC_BLOCK_INDEX + 1]])
                        h->h264dsp.h264_chroma_dc_dequant_idct(h->mb + (16 * 16 * 2 << pixel_shift),
                                                               h->dequant4_coeff[IS_INTRA(mb_type) ? 2 : 5][qp[1]][0]);
                    h->h264dsp.h264_idct_add8(dest, block_offset,
                                              h->mb, uvlinesize,
                                              h->non_zero_count_cache);
                } else if (CONFIG_SVQ3_DECODER) {
                    h->h264dsp.h264_chroma_dc_dequant_idct(h->mb + 16 * 16 * 1,
                                                           h->dequant4_coeff[IS_INTRA(mb_type) ? 1 : 4][h->chroma_qp[0]][0]);
                    h->h264dsp.h264_chroma_dc_dequant_idct(h->mb + 16 * 16 * 2,
                                                           h->dequant4_coeff[IS_INTRA(mb_type) ? 2 : 5][h->chroma_qp[1]][0]);
                    for (j = 1; j < 3; j++) {
                        for (i = j * 16; i < j * 16 + 4; i++)
                            if (h->non_zero_count_cache[scan8[i]] || h->mb[i * 16]) {
                                uint8_t *const ptr = dest[j - 1] + block_offset[i];
                                ff_svq3_add_idct_c(ptr, h->mb + i * 16,
                                                   uvlinesize,
                                                   ff_h264_chroma_qp[0][s->qscale + 12] - 12, 2);
                            }
                    }
                }
            }
        }
    }
    if (h->cbp || IS_INTRA(mb_type)) {
        s->dsp.clear_blocks(h->mb);
        s->dsp.clear_blocks(h->mb + (24 * 16 << pixel_shift));
    }
}

static av_always_inline void hl_decode_mb_444_internal(H264Context *h,
                                                       int simple,
                                                       int pixel_shift)
{
    MpegEncContext *const s = &h->s;
    const int mb_x    = s->mb_x;
    const int mb_y    = s->mb_y;
    const int mb_xy   = h->mb_xy;
    const int mb_type = s->current_picture.f.mb_type[mb_xy];
    uint8_t *dest[3];
    int linesize;
    int i, j, p;
    int *block_offset = &h->block_offset[0];
    const int transform_bypass = !simple && (s->qscale == 0 && h->sps.transform_bypass);
    const int plane_count      = (simple || !CONFIG_GRAY || !(s->flags & CODEC_FLAG_GRAY)) ? 3 : 1;

    for (p = 0; p < plane_count; p++) {
        dest[p] = s->current_picture.f.data[p] +
                  ((mb_x << pixel_shift) + mb_y * s->linesize) * 16;
        s->dsp.prefetch(dest[p] + (s->mb_x & 3) * 4 * s->linesize + (64 << pixel_shift),
                        s->linesize, 4);
    }

    h->list_counts[mb_xy] = h->list_count;

    if (!simple && MB_FIELD) {
        linesize     = h->mb_linesize = h->mb_uvlinesize = s->linesize * 2;
        block_offset = &h->block_offset[48];
        if (mb_y & 1) // FIXME move out of this function?
            for (p = 0; p < 3; p++)
                dest[p] -= s->linesize * 15;
        if (FRAME_MBAFF) {
            int list;
            for (list = 0; list < h->list_count; list++) {
                if (!USES_LIST(mb_type, list))
                    continue;
                if (IS_16X16(mb_type)) {
                    int8_t *ref = &h->ref_cache[list][scan8[0]];
                    fill_rectangle(ref, 4, 4, 8, (16 + *ref) ^ (s->mb_y & 1), 1);
                } else {
                    for (i = 0; i < 16; i += 4) {
                        int ref = h->ref_cache[list][scan8[i]];
                        if (ref >= 0)
                            fill_rectangle(&h->ref_cache[list][scan8[i]], 2, 2,
                                           8, (16 + ref) ^ (s->mb_y & 1), 1);
                    }
                }
            }
        }
    } else {
        linesize = h->mb_linesize = h->mb_uvlinesize = s->linesize;
    }

    if (!simple && IS_INTRA_PCM(mb_type)) {
        if (pixel_shift) {
            const int bit_depth = h->sps.bit_depth_luma;
            GetBitContext gb;
            init_get_bits(&gb, (uint8_t *)h->mb, 768 * bit_depth);

            for (p = 0; p < plane_count; p++)
                for (i = 0; i < 16; i++) {
                    uint16_t *tmp = (uint16_t *)(dest[p] + i * linesize);
                    for (j = 0; j < 16; j++)
                        tmp[j] = get_bits(&gb, bit_depth);
                }
        } else {
            for (p = 0; p < plane_count; p++)
                for (i = 0; i < 16; i++)
                    memcpy(dest[p] + i * linesize,
                           (uint8_t *)h->mb + p * 256 + i * 16, 16);
        }
    } else {
        if (IS_INTRA(mb_type)) {
            if (h->deblocking_filter)
                xchg_mb_border(h, dest[0], dest[1], dest[2], linesize,
                               linesize, 1, 1, simple, pixel_shift);

            for (p = 0; p < plane_count; p++)
                hl_decode_mb_predict_luma(h, mb_type, 1, simple,
                                          transform_bypass, pixel_shift,
                                          block_offset, linesize, dest[p], p);

            if (h->deblocking_filter)
                xchg_mb_border(h, dest[0], dest[1], dest[2], linesize,
                               linesize, 0, 1, simple, pixel_shift);
        } else {
            hl_motion(h, dest[0], dest[1], dest[2],
                      s->me.qpel_put, s->dsp.put_h264_chroma_pixels_tab,
                      s->me.qpel_avg, s->dsp.avg_h264_chroma_pixels_tab,
                      h->h264dsp.weight_h264_pixels_tab,
                      h->h264dsp.biweight_h264_pixels_tab, pixel_shift, 3);
        }

        for (p = 0; p < plane_count; p++)
            hl_decode_mb_idct_luma(h, mb_type, 1, simple, transform_bypass,
                                   pixel_shift, block_offset, linesize,
                                   dest[p], p);
    }
    if (h->cbp || IS_INTRA(mb_type)) {
        s->dsp.clear_blocks(h->mb);
        s->dsp.clear_blocks(h->mb + (24 * 16 << pixel_shift));
    }
}

/**
 * Process a macroblock; this case avoids checks for expensive uncommon cases.
 */
#define hl_decode_mb_simple(sh, bits)                          \
static void hl_decode_mb_simple_ ## bits(H264Context *h)       \
{                                                              \
    hl_decode_mb_internal(h, 1, sh);                           \
}

hl_decode_mb_simple(0, 8)
hl_decode_mb_simple(1, 16)

/**
 * Process a macroblock; this handles edge cases, such as interlacing.
 */
static av_noinline void hl_decode_mb_complex(H264Context *h)
{
    hl_decode_mb_internal(h, 0, h->pixel_shift);
}

static av_noinline void hl_decode_mb_444_complex(H264Context *h)
{
    hl_decode_mb_444_internal(h, 0, h->pixel_shift);
}

static av_noinline void hl_decode_mb_444_simple(H264Context *h)
{
    hl_decode_mb_444_internal(h, 1, 0);
}

void ff_h264_hl_decode_mb(H264Context *h)
{
    MpegEncContext *const s = &h->s;
    const int mb_xy   = h->mb_xy;
    const int mb_type = s->current_picture.f.mb_type[mb_xy];
    int is_complex    = CONFIG_SMALL || h->is_complex || IS_INTRA_PCM(mb_type) || s->qscale == 0;

    if (CHROMA444) {
        if (is_complex || h->pixel_shift)
            hl_decode_mb_444_complex(h);
        else
            hl_decode_mb_444_simple(h);
    } else if (is_complex) {
        hl_decode_mb_complex(h);
    } else if (h->pixel_shift) {
        hl_decode_mb_simple_16(h);
    } else
        hl_decode_mb_simple_8(h);
}

static int pred_weight_table(H264Context *h)
{
    MpegEncContext *const s = &h->s;
    int list, i;
    int luma_def, chroma_def;

    h->use_weight             = 0;
    h->use_weight_chroma      = 0;
    h->luma_log2_weight_denom = get_ue_golomb(&s->gb);
    if (h->sps.chroma_format_idc)
        h->chroma_log2_weight_denom = get_ue_golomb(&s->gb);
    luma_def   = 1 << h->luma_log2_weight_denom;
    chroma_def = 1 << h->chroma_log2_weight_denom;

    for (list = 0; list < 2; list++) {
        h->luma_weight_flag[list]   = 0;
        h->chroma_weight_flag[list] = 0;
        for (i = 0; i < h->ref_count[list]; i++) {
            int luma_weight_flag, chroma_weight_flag;

            luma_weight_flag = get_bits1(&s->gb);
            if (luma_weight_flag) {
                h->luma_weight[i][list][0] = get_se_golomb(&s->gb);
                h->luma_weight[i][list][1] = get_se_golomb(&s->gb);
                if (h->luma_weight[i][list][0] != luma_def ||
                    h->luma_weight[i][list][1] != 0) {
                    h->use_weight             = 1;
                    h->luma_weight_flag[list] = 1;
                }
            } else {
                h->luma_weight[i][list][0] = luma_def;
                h->luma_weight[i][list][1] = 0;
            }

            if (h->sps.chroma_format_idc) {
                chroma_weight_flag = get_bits1(&s->gb);
                if (chroma_weight_flag) {
                    int j;
                    for (j = 0; j < 2; j++) {
                        h->chroma_weight[i][list][j][0] = get_se_golomb(&s->gb);
                        h->chroma_weight[i][list][j][1] = get_se_golomb(&s->gb);
                        if (h->chroma_weight[i][list][j][0] != chroma_def ||
                            h->chroma_weight[i][list][j][1] != 0) {
                            h->use_weight_chroma = 1;
                            h->chroma_weight_flag[list] = 1;
                        }
                    }
                } else {
                    int j;
                    for (j = 0; j < 2; j++) {
                        h->chroma_weight[i][list][j][0] = chroma_def;
                        h->chroma_weight[i][list][j][1] = 0;
                    }
                }
            }
        }
        if (h->slice_type_nos != AV_PICTURE_TYPE_B)
            break;
    }
    h->use_weight = h->use_weight || h->use_weight_chroma;
    return 0;
}

/**
 * Initialize implicit_weight table.
 * @param field  0/1 initialize the weight for interlaced MBAFF
 *                -1 initializes the rest
 */
static void implicit_weight_table(H264Context *h, int field)
{
    MpegEncContext *const s = &h->s;
    int ref0, ref1, i, cur_poc, ref_start, ref_count0, ref_count1;

    for (i = 0; i < 2; i++) {
        h->luma_weight_flag[i]   = 0;
        h->chroma_weight_flag[i] = 0;
    }

    if (field < 0) {
        if (s->picture_structure == PICT_FRAME) {
            cur_poc = s->current_picture_ptr->poc;
        } else {
            cur_poc = s->current_picture_ptr->field_poc[s->picture_structure - 1];
        }
        if (h->ref_count[0] == 1 && h->ref_count[1] == 1 && !FRAME_MBAFF &&
            h->ref_list[0][0].poc + h->ref_list[1][0].poc == 2 * cur_poc) {
            h->use_weight = 0;
            h->use_weight_chroma = 0;
            return;
        }
        ref_start  = 0;
        ref_count0 = h->ref_count[0];
        ref_count1 = h->ref_count[1];
    } else {
        cur_poc    = s->current_picture_ptr->field_poc[field];
        ref_start  = 16;
        ref_count0 = 16 + 2 * h->ref_count[0];
        ref_count1 = 16 + 2 * h->ref_count[1];
    }

    h->use_weight               = 2;
    h->use_weight_chroma        = 2;
    h->luma_log2_weight_denom   = 5;
    h->chroma_log2_weight_denom = 5;

    for (ref0 = ref_start; ref0 < ref_count0; ref0++) {
        int poc0 = h->ref_list[0][ref0].poc;
        for (ref1 = ref_start; ref1 < ref_count1; ref1++) {
            int w = 32;
            if (!h->ref_list[0][ref0].long_ref && !h->ref_list[1][ref1].long_ref) {
                int poc1 = h->ref_list[1][ref1].poc;
                int td   = av_clip(poc1 - poc0, -128, 127);
                if (td) {
                    int tb = av_clip(cur_poc - poc0, -128, 127);
                    int tx = (16384 + (FFABS(td) >> 1)) / td;
                    int dist_scale_factor = (tb * tx + 32) >> 8;
                    if (dist_scale_factor >= -64 && dist_scale_factor <= 128)
                        w = 64 - dist_scale_factor;
                }
            }
            if (field < 0) {
                h->implicit_weight[ref0][ref1][0] =
                h->implicit_weight[ref0][ref1][1] = w;
            } else {
                h->implicit_weight[ref0][ref1][field] = w;
            }
        }
    }
}

/**
 * instantaneous decoder refresh.
 */
static void idr(H264Context *h)
{
    int i;
    ff_h264_remove_all_refs(h);
    h->prev_frame_num        = 0;
    h->prev_frame_num_offset = 0;
    h->prev_poc_msb          = 1<<16;
    h->prev_poc_lsb          = 0;
    for (i = 0; i < MAX_DELAYED_PIC_COUNT; i++)
        h->last_pocs[i] = INT_MIN;
}

/* forget old pics after a seek */
static void flush_dpb(AVCodecContext *avctx)
{
    H264Context *h = avctx->priv_data;
    int i;
    for (i=0; i<=MAX_DELAYED_PIC_COUNT; i++) {
        if (h->delayed_pic[i])
            h->delayed_pic[i]->f.reference = 0;
        h->delayed_pic[i] = NULL;
    }
    h->outputed_poc = h->next_outputed_poc = INT_MIN;
    h->prev_interlaced_frame = 1;
    idr(h);
    h->prev_frame_num = -1;
    if (h->s.current_picture_ptr)
        h->s.current_picture_ptr->f.reference = 0;
    h->s.first_field = 0;
    ff_h264_reset_sei(h);
    ff_mpeg_flush(avctx);
    h->recovery_frame= -1;
    h->sync= 0;
}

static int init_poc(H264Context *h)
{
    MpegEncContext *const s = &h->s;
    const int max_frame_num = 1 << h->sps.log2_max_frame_num;
    int field_poc[2];
    Picture *cur = s->current_picture_ptr;

    h->frame_num_offset = h->prev_frame_num_offset;
    if (h->frame_num < h->prev_frame_num)
        h->frame_num_offset += max_frame_num;

    if (h->sps.poc_type == 0) {
        const int max_poc_lsb = 1 << h->sps.log2_max_poc_lsb;

        if (h->poc_lsb < h->prev_poc_lsb && h->prev_poc_lsb - h->poc_lsb >= max_poc_lsb / 2)
            h->poc_msb = h->prev_poc_msb + max_poc_lsb;
        else if (h->poc_lsb > h->prev_poc_lsb && h->prev_poc_lsb - h->poc_lsb < -max_poc_lsb / 2)
            h->poc_msb = h->prev_poc_msb - max_poc_lsb;
        else
            h->poc_msb = h->prev_poc_msb;
        // printf("poc: %d %d\n", h->poc_msb, h->poc_lsb);
        field_poc[0] =
        field_poc[1] = h->poc_msb + h->poc_lsb;
        if (s->picture_structure == PICT_FRAME)
            field_poc[1] += h->delta_poc_bottom;
    } else if (h->sps.poc_type == 1) {
        int abs_frame_num, expected_delta_per_poc_cycle, expectedpoc;
        int i;

        if (h->sps.poc_cycle_length != 0)
            abs_frame_num = h->frame_num_offset + h->frame_num;
        else
            abs_frame_num = 0;

        if (h->nal_ref_idc == 0 && abs_frame_num > 0)
            abs_frame_num--;

        expected_delta_per_poc_cycle = 0;
        for (i = 0; i < h->sps.poc_cycle_length; i++)
            // FIXME integrate during sps parse
            expected_delta_per_poc_cycle += h->sps.offset_for_ref_frame[i];

        if (abs_frame_num > 0) {
            int poc_cycle_cnt          = (abs_frame_num - 1) / h->sps.poc_cycle_length;
            int frame_num_in_poc_cycle = (abs_frame_num - 1) % h->sps.poc_cycle_length;

            expectedpoc = poc_cycle_cnt * expected_delta_per_poc_cycle;
            for (i = 0; i <= frame_num_in_poc_cycle; i++)
                expectedpoc = expectedpoc + h->sps.offset_for_ref_frame[i];
        } else
            expectedpoc = 0;

        if (h->nal_ref_idc == 0)
            expectedpoc = expectedpoc + h->sps.offset_for_non_ref_pic;

        field_poc[0] = expectedpoc + h->delta_poc[0];
        field_poc[1] = field_poc[0] + h->sps.offset_for_top_to_bottom_field;

        if (s->picture_structure == PICT_FRAME)
            field_poc[1] += h->delta_poc[1];
    } else {
        int poc = 2 * (h->frame_num_offset + h->frame_num);

        if (!h->nal_ref_idc)
            poc--;

        field_poc[0] = poc;
        field_poc[1] = poc;
    }

    if (s->picture_structure != PICT_BOTTOM_FIELD)
        s->current_picture_ptr->field_poc[0] = field_poc[0];
    if (s->picture_structure != PICT_TOP_FIELD)
        s->current_picture_ptr->field_poc[1] = field_poc[1];
    cur->poc = FFMIN(cur->field_poc[0], cur->field_poc[1]);

    return 0;
}

/**
 * initialize scan tables
 */
static void init_scan_tables(H264Context *h)
{
    int i;
    for (i = 0; i < 16; i++) {
#define T(x) (x >> 2) | ((x << 2) & 0xF)
        h->zigzag_scan[i] = T(zigzag_scan[i]);
        h->field_scan[i]  = T(field_scan[i]);
#undef T
    }
    for (i = 0; i < 64; i++) {
#define T(x) (x >> 3) | ((x & 7) << 3)
        h->zigzag_scan8x8[i]       = T(ff_zigzag_direct[i]);
        h->zigzag_scan8x8_cavlc[i] = T(zigzag_scan8x8_cavlc[i]);
        h->field_scan8x8[i]        = T(field_scan8x8[i]);
        h->field_scan8x8_cavlc[i]  = T(field_scan8x8_cavlc[i]);
#undef T
    }
    if (h->sps.transform_bypass) { // FIXME same ugly
        h->zigzag_scan_q0          = zigzag_scan;
        h->zigzag_scan8x8_q0       = ff_zigzag_direct;
        h->zigzag_scan8x8_cavlc_q0 = zigzag_scan8x8_cavlc;
        h->field_scan_q0           = field_scan;
        h->field_scan8x8_q0        = field_scan8x8;
        h->field_scan8x8_cavlc_q0  = field_scan8x8_cavlc;
    } else {
        h->zigzag_scan_q0          = h->zigzag_scan;
        h->zigzag_scan8x8_q0       = h->zigzag_scan8x8;
        h->zigzag_scan8x8_cavlc_q0 = h->zigzag_scan8x8_cavlc;
        h->field_scan_q0           = h->field_scan;
        h->field_scan8x8_q0        = h->field_scan8x8;
        h->field_scan8x8_cavlc_q0  = h->field_scan8x8_cavlc;
    }
}

static int field_end(H264Context *h, int in_setup)
{
    MpegEncContext *const s     = &h->s;
    AVCodecContext *const avctx = s->avctx;
    int err = 0;
    s->mb_y = 0;

    if (!in_setup && !s->dropable)
        ff_thread_report_progress(&s->current_picture_ptr->f, INT_MAX,
                                  s->picture_structure == PICT_BOTTOM_FIELD);

    if (CONFIG_H264_VDPAU_DECODER &&
        s->avctx->codec->capabilities & CODEC_CAP_HWACCEL_VDPAU)
        ff_vdpau_h264_set_reference_frames(s);

    if (in_setup || !(avctx->active_thread_type & FF_THREAD_FRAME)) {
        if (!s->dropable) {
            err = ff_h264_execute_ref_pic_marking(h, h->mmco, h->mmco_index);
            h->prev_poc_msb = h->poc_msb;
            h->prev_poc_lsb = h->poc_lsb;
        }
        h->prev_frame_num_offset = h->frame_num_offset;
        h->prev_frame_num        = h->frame_num;
        h->outputed_poc          = h->next_outputed_poc;
    }

    if (avctx->hwaccel) {
        if (avctx->hwaccel->end_frame(avctx) < 0)
            av_log(avctx, AV_LOG_ERROR,
                   "hardware accelerator failed to decode picture\n");
    }

    if (CONFIG_H264_VDPAU_DECODER &&
        s->avctx->codec->capabilities & CODEC_CAP_HWACCEL_VDPAU)
        ff_vdpau_h264_picture_complete(s);

    /*
     * FIXME: Error handling code does not seem to support interlaced
     * when slices span multiple rows
     * The ff_er_add_slice calls don't work right for bottom
     * fields; they cause massive erroneous error concealing
     * Error marking covers both fields (top and bottom).
     * This causes a mismatched s->error_count
     * and a bad error table. Further, the error count goes to
     * INT_MAX when called for bottom field, because mb_y is
     * past end by one (callers fault) and resync_mb_y != 0
     * causes problems for the first MB line, too.
     */
    if (!FIELD_PICTURE)
        ff_er_frame_end(s);

    ff_MPV_frame_end(s);

    h->current_slice = 0;

    return err;
}

/**
 * Replicate H264 "master" context to thread contexts.
 */
static void clone_slice(H264Context *dst, H264Context *src)
{
    memcpy(dst->block_offset, src->block_offset, sizeof(dst->block_offset));
    dst->s.current_picture_ptr = src->s.current_picture_ptr;
    dst->s.current_picture     = src->s.current_picture;
    dst->s.linesize            = src->s.linesize;
    dst->s.uvlinesize          = src->s.uvlinesize;
    dst->s.first_field         = src->s.first_field;

    dst->prev_poc_msb          = src->prev_poc_msb;
    dst->prev_poc_lsb          = src->prev_poc_lsb;
    dst->prev_frame_num_offset = src->prev_frame_num_offset;
    dst->prev_frame_num        = src->prev_frame_num;
    dst->short_ref_count       = src->short_ref_count;

    memcpy(dst->short_ref,        src->short_ref,        sizeof(dst->short_ref));
    memcpy(dst->long_ref,         src->long_ref,         sizeof(dst->long_ref));
    memcpy(dst->default_ref_list, src->default_ref_list, sizeof(dst->default_ref_list));
    memcpy(dst->ref_list,         src->ref_list,         sizeof(dst->ref_list));

    memcpy(dst->dequant4_coeff,   src->dequant4_coeff,   sizeof(src->dequant4_coeff));
    memcpy(dst->dequant8_coeff,   src->dequant8_coeff,   sizeof(src->dequant8_coeff));
}

/**
 * Compute profile from profile_idc and constraint_set?_flags.
 *
 * @param sps SPS
 *
 * @return profile as defined by FF_PROFILE_H264_*
 */
int ff_h264_get_profile(SPS *sps)
{
    int profile = sps->profile_idc;

    switch (sps->profile_idc) {
    case FF_PROFILE_H264_BASELINE:
        // constraint_set1_flag set to 1
        profile |= (sps->constraint_set_flags & 1 << 1) ? FF_PROFILE_H264_CONSTRAINED : 0;
        break;
    case FF_PROFILE_H264_HIGH_10:
    case FF_PROFILE_H264_HIGH_422:
    case FF_PROFILE_H264_HIGH_444_PREDICTIVE:
        // constraint_set3_flag set to 1
        profile |= (sps->constraint_set_flags & 1 << 3) ? FF_PROFILE_H264_INTRA : 0;
        break;
    }

    return profile;
}

/**
 * Decode a slice header.
 * This will also call ff_MPV_common_init() and frame_start() as needed.
 *
 * @param h h264context
 * @param h0 h264 master context (differs from 'h' when doing sliced based
 *           parallel decoding)
 *
 * @return 0 if okay, <0 if an error occurred, 1 if decoding must not be multithreaded
 */
static int decode_slice_header(H264Context *h, H264Context *h0)
{
    MpegEncContext *const s  = &h->s;
    MpegEncContext *const s0 = &h0->s;
    unsigned int first_mb_in_slice;
    unsigned int pps_id;
    int num_ref_idx_active_override_flag;
    unsigned int slice_type, tmp, i, j;
    int default_ref_list_done = 0;
    int last_pic_structure, last_pic_dropable;
    int must_reinit;

    /* FIXME: 2tap qpel isn't implemented for high bit depth. */
    if ((s->avctx->flags2 & CODEC_FLAG2_FAST) &&
        !h->nal_ref_idc && !h->pixel_shift) {
        s->me.qpel_put = s->dsp.put_2tap_qpel_pixels_tab;
        s->me.qpel_avg = s->dsp.avg_2tap_qpel_pixels_tab;
    } else {
        s->me.qpel_put = s->dsp.put_h264_qpel_pixels_tab;
        s->me.qpel_avg = s->dsp.avg_h264_qpel_pixels_tab;
    }

    first_mb_in_slice = get_ue_golomb_long(&s->gb);

    if (first_mb_in_slice == 0) { // FIXME better field boundary detection
        if (h0->current_slice && FIELD_PICTURE) {
            field_end(h, 1);
        }

        h0->current_slice = 0;
        if (!s0->first_field) {
            if (s->current_picture_ptr && !s->dropable &&
                s->current_picture_ptr->owner2 == s) {
                ff_thread_report_progress(&s->current_picture_ptr->f, INT_MAX,
                                          s->picture_structure == PICT_BOTTOM_FIELD);
            }
            s->current_picture_ptr = NULL;
        }
    }

    slice_type = get_ue_golomb_31(&s->gb);
    if (slice_type > 9) {
        av_log(h->s.avctx, AV_LOG_ERROR,
               "slice type too large (%d) at %d %d\n",
               h->slice_type, s->mb_x, s->mb_y);
        return -1;
    }
    if (slice_type > 4) {
        slice_type -= 5;
        h->slice_type_fixed = 1;
    } else
        h->slice_type_fixed = 0;

    slice_type = golomb_to_pict_type[slice_type];
    if (slice_type == AV_PICTURE_TYPE_I ||
        (h0->current_slice != 0 && slice_type == h0->last_slice_type)) {
        default_ref_list_done = 1;
    }
    h->slice_type     = slice_type;
    h->slice_type_nos = slice_type & 3;

    // to make a few old functions happy, it's wrong though
    s->pict_type = h->slice_type;

    pps_id = get_ue_golomb(&s->gb);
    if (pps_id >= MAX_PPS_COUNT) {
        av_log(h->s.avctx, AV_LOG_ERROR, "pps_id %d out of range\n", pps_id);
        return -1;
    }
    if (!h0->pps_buffers[pps_id]) {
        av_log(h->s.avctx, AV_LOG_ERROR,
               "non-existing PPS %u referenced\n",
               pps_id);
        return -1;
    }
    h->pps = *h0->pps_buffers[pps_id];

    if (!h0->sps_buffers[h->pps.sps_id]) {
        av_log(h->s.avctx, AV_LOG_ERROR,
               "non-existing SPS %u referenced\n",
               h->pps.sps_id);
        return -1;
    }
    h->sps = *h0->sps_buffers[h->pps.sps_id];

    s->avctx->profile = ff_h264_get_profile(&h->sps);
    s->avctx->level   = h->sps.level_idc;
    s->avctx->refs    = h->sps.ref_frame_count;

<<<<<<< HEAD
    s->mb_width= h->sps.mb_width;
    s->mb_height= h->sps.mb_height * (2 - h->sps.frame_mbs_only_flag);
=======
    must_reinit = (s->context_initialized &&
                    (   16*h->sps.mb_width != s->avctx->coded_width
                     || 16*h->sps.mb_height * (2 - h->sps.frame_mbs_only_flag) != s->avctx->coded_height
                     || s->avctx->bits_per_raw_sample != h->sps.bit_depth_luma
                     || h->cur_chroma_format_idc != h->sps.chroma_format_idc
                     || av_cmp_q(h->sps.sar, s->avctx->sample_aspect_ratio)));

    if(must_reinit && (h != h0 || (s->avctx->active_thread_type & FF_THREAD_FRAME))) {
        av_log_missing_feature(s->avctx,
                                "Width/height/bit depth/chroma idc changing with threads is", 0);
        return -1;   // width / height changed during parallelized decoding
    }

    s->mb_width  = h->sps.mb_width;
    s->mb_height = h->sps.mb_height * (2 - h->sps.frame_mbs_only_flag);
>>>>>>> 1e43786b

    h->b_stride = s->mb_width * 4;

    s->chroma_y_shift = h->sps.chroma_format_idc <= 1; // 400 uses yuv420p

    s->width  = 16 * s->mb_width;
    s->height = 16 * s->mb_height;


    if(must_reinit) {
        free_tables(h, 0);
        flush_dpb(s->avctx);
        ff_MPV_common_end(s);
        h->list_count = 0;
        h->current_slice = 0;
    }
    if (!s->context_initialized) {
        if (h != h0) {
            av_log(h->s.avctx, AV_LOG_ERROR,
                   "Cannot (re-)initialize context during parallel decoding.\n");
            return -1;
        }
        avcodec_set_dimensions(s->avctx, s->width, s->height);
        s->avctx->width  -= (2>>CHROMA444)*FFMIN(h->sps.crop_right, (8<<CHROMA444)-1);
        s->avctx->height -= (1<<s->chroma_y_shift)*FFMIN(h->sps.crop_bottom, (16>>s->chroma_y_shift)-1) * (2 - h->sps.frame_mbs_only_flag);
        s->avctx->sample_aspect_ratio = h->sps.sar;
        av_assert0(s->avctx->sample_aspect_ratio.den);

        if (s->avctx->bits_per_raw_sample != h->sps.bit_depth_luma ||
            h->cur_chroma_format_idc != h->sps.chroma_format_idc) {
            if (h->sps.bit_depth_luma >= 8 && h->sps.bit_depth_luma <= 10 &&
                (h->sps.bit_depth_luma != 9 || !CHROMA422)) {
                s->avctx->bits_per_raw_sample = h->sps.bit_depth_luma;
                h->cur_chroma_format_idc = h->sps.chroma_format_idc;
                h->pixel_shift = h->sps.bit_depth_luma > 8;

                ff_h264dsp_init(&h->h264dsp, h->sps.bit_depth_luma, h->sps.chroma_format_idc);
                ff_h264_pred_init(&h->hpc, s->codec_id, h->sps.bit_depth_luma, h->sps.chroma_format_idc);
                s->dsp.dct_bits = h->sps.bit_depth_luma > 8 ? 32 : 16;
                ff_dsputil_init(&s->dsp, s->avctx);
            } else {
                av_log(s->avctx, AV_LOG_ERROR, "Unsupported bit depth: %d chroma_idc: %d\n",
                       h->sps.bit_depth_luma, h->sps.chroma_format_idc);
                return -1;
            }
        }

        if (h->sps.video_signal_type_present_flag) {
            s->avctx->color_range = h->sps.full_range>0 ? AVCOL_RANGE_JPEG
                                                      : AVCOL_RANGE_MPEG;
            if (h->sps.colour_description_present_flag) {
                s->avctx->color_primaries = h->sps.color_primaries;
                s->avctx->color_trc       = h->sps.color_trc;
                s->avctx->colorspace      = h->sps.colorspace;
            }
        }

        if (h->sps.timing_info_present_flag) {
            int64_t den = h->sps.time_scale;
            if (h->x264_build < 44U)
                den *= 2;
            av_reduce(&s->avctx->time_base.num, &s->avctx->time_base.den,
                      h->sps.num_units_in_tick, den, 1 << 30);
        }

        switch (h->sps.bit_depth_luma) {
<<<<<<< HEAD
            case 9 :
                if (CHROMA444) {
                    if (s->avctx->colorspace == AVCOL_SPC_RGB) {
                        s->avctx->pix_fmt = PIX_FMT_GBRP9;
                    } else
                        s->avctx->pix_fmt = PIX_FMT_YUV444P9;
                } else if (CHROMA422)
                    s->avctx->pix_fmt = PIX_FMT_YUV422P9;
                else
                    s->avctx->pix_fmt = PIX_FMT_YUV420P9;
                break;
            case 10 :
                if (CHROMA444) {
                    if (s->avctx->colorspace == AVCOL_SPC_RGB) {
                        s->avctx->pix_fmt = PIX_FMT_GBRP10;
                    } else
                        s->avctx->pix_fmt = PIX_FMT_YUV444P10;
                } else if (CHROMA422)
                    s->avctx->pix_fmt = PIX_FMT_YUV422P10;
                else
                    s->avctx->pix_fmt = PIX_FMT_YUV420P10;
                break;
            case 8:
                if (CHROMA444){
                    s->avctx->pix_fmt = s->avctx->color_range == AVCOL_RANGE_JPEG ? PIX_FMT_YUVJ444P : PIX_FMT_YUV444P;
=======
        case 9:
            if (CHROMA444) {
                if (s->avctx->colorspace == AVCOL_SPC_RGB) {
                    s->avctx->pix_fmt = PIX_FMT_GBRP9;
                } else
                    s->avctx->pix_fmt = PIX_FMT_YUV444P9;
            } else if (CHROMA422)
                s->avctx->pix_fmt = PIX_FMT_YUV422P9;
            else
                s->avctx->pix_fmt = PIX_FMT_YUV420P9;
            break;
        case 10:
            if (CHROMA444) {
                if (s->avctx->colorspace == AVCOL_SPC_RGB) {
                    s->avctx->pix_fmt = PIX_FMT_GBRP10;
                } else
                    s->avctx->pix_fmt = PIX_FMT_YUV444P10;
            } else if (CHROMA422)
                s->avctx->pix_fmt = PIX_FMT_YUV422P10;
            else
                s->avctx->pix_fmt = PIX_FMT_YUV420P10;
            break;
        case 8:
            if (CHROMA444) {
                    s->avctx->pix_fmt = s->avctx->color_range == AVCOL_RANGE_JPEG ? PIX_FMT_YUVJ444P
                                                                                  : PIX_FMT_YUV444P;
>>>>>>> 1e43786b
                    if (s->avctx->colorspace == AVCOL_SPC_RGB) {
                        s->avctx->pix_fmt = PIX_FMT_GBR24P;
                        av_log(h->s.avctx, AV_LOG_DEBUG, "Detected GBR colorspace.\n");
                    } else if (s->avctx->colorspace == AVCOL_SPC_YCGCO) {
                        av_log(h->s.avctx, AV_LOG_WARNING, "Detected unsupported YCgCo colorspace.\n");
                    }
<<<<<<< HEAD
                } else if (CHROMA422) {
                    s->avctx->pix_fmt = s->avctx->color_range == AVCOL_RANGE_JPEG ? PIX_FMT_YUVJ422P : PIX_FMT_YUV422P;
                }else{
                    s->avctx->pix_fmt = s->avctx->get_format(s->avctx,
                                                             s->avctx->codec->pix_fmts ?
                                                             s->avctx->codec->pix_fmts :
                                                             s->avctx->color_range == AVCOL_RANGE_JPEG ?
                                                             hwaccel_pixfmt_list_h264_jpeg_420 :
                                                             ff_hwaccel_pixfmt_list_420);
                }
                break;
            default:
                av_log(s->avctx, AV_LOG_ERROR,
                       "Unsupported bit depth: %d\n", h->sps.bit_depth_luma);
                return AVERROR_INVALIDDATA;
=======
            } else if (CHROMA422) {
                s->avctx->pix_fmt = s->avctx->color_range == AVCOL_RANGE_JPEG ? PIX_FMT_YUVJ422P
                                                                              : PIX_FMT_YUV422P;
            } else {
                s->avctx->pix_fmt = s->avctx->get_format(s->avctx,
                                                         s->avctx->codec->pix_fmts ?
                                                         s->avctx->codec->pix_fmts :
                                                         s->avctx->color_range == AVCOL_RANGE_JPEG ?
                                                         hwaccel_pixfmt_list_h264_jpeg_420 :
                                                         ff_hwaccel_pixfmt_list_420);
            }
            break;
        default:
            av_log(s->avctx, AV_LOG_ERROR,
                   "Unsupported bit depth: %d\n", h->sps.bit_depth_luma);
            return AVERROR_INVALIDDATA;
>>>>>>> 1e43786b
        }

        s->avctx->hwaccel = ff_find_hwaccel(s->avctx->codec->id,
                                            s->avctx->pix_fmt);

        if (ff_MPV_common_init(s) < 0) {
            av_log(h->s.avctx, AV_LOG_ERROR, "ff_MPV_common_init() failed.\n");
            return -1;
        }
        s->first_field = 0;
        h->prev_interlaced_frame = 1;

        init_scan_tables(h);
        if (ff_h264_alloc_tables(h) < 0) {
            av_log(h->s.avctx, AV_LOG_ERROR,
                   "Could not allocate memory for h264\n");
            return AVERROR(ENOMEM);
        }

        if (!HAVE_THREADS || !(s->avctx->active_thread_type & FF_THREAD_SLICE)) {
            if (context_init(h) < 0) {
                av_log(h->s.avctx, AV_LOG_ERROR, "context_init() failed.\n");
                return -1;
            }
        } else {
            for (i = 1; i < s->slice_context_count; i++) {
                H264Context *c;
                c = h->thread_context[i] = av_malloc(sizeof(H264Context));
                memcpy(c, h->s.thread_context[i], sizeof(MpegEncContext));
                memset(&c->s + 1, 0, sizeof(H264Context) - sizeof(MpegEncContext));
                c->h264dsp     = h->h264dsp;
                c->sps         = h->sps;
                c->pps         = h->pps;
                c->pixel_shift = h->pixel_shift;
                c->cur_chroma_format_idc = h->cur_chroma_format_idc;
                init_scan_tables(c);
                clone_tables(c, h, i);
            }

            for (i = 0; i < s->slice_context_count; i++)
                if (context_init(h->thread_context[i]) < 0) {
                    av_log(h->s.avctx, AV_LOG_ERROR,
                           "context_init() failed.\n");
                    return -1;
                }
        }
    }

<<<<<<< HEAD
    if(h == h0 && h->dequant_coeff_pps != pps_id){
=======
    if (h == h0 && h->dequant_coeff_pps != pps_id) {
>>>>>>> 1e43786b
        h->dequant_coeff_pps = pps_id;
        init_dequant_tables(h);
    }

<<<<<<< HEAD
    h->frame_num= get_bits(&s->gb, h->sps.log2_max_frame_num);
=======
    h->frame_num = get_bits(&s->gb, h->sps.log2_max_frame_num);
>>>>>>> 1e43786b

    h->mb_mbaff        = 0;
    h->mb_aff_frame    = 0;
    last_pic_structure = s0->picture_structure;
    last_pic_dropable  = s->dropable;
    s->dropable        = h->nal_ref_idc == 0;
    if (h->sps.frame_mbs_only_flag) {
        s->picture_structure = PICT_FRAME;
    } else {
        if (!h->sps.direct_8x8_inference_flag && slice_type == AV_PICTURE_TYPE_B) {
            av_log(h->s.avctx, AV_LOG_ERROR, "This stream was generated by a broken encoder, invalid 8x8 inference\n");
            return -1;
        }
        if (get_bits1(&s->gb)) { // field_pic_flag
            s->picture_structure = PICT_TOP_FIELD + get_bits1(&s->gb); // bottom_field_flag
        } else {
            s->picture_structure = PICT_FRAME;
            h->mb_aff_frame      = h->sps.mb_aff;
        }
    }
    h->mb_field_decoding_flag = s->picture_structure != PICT_FRAME;

    if (h0->current_slice != 0) {
        if (last_pic_structure != s->picture_structure ||
            last_pic_dropable  != s->dropable) {
            av_log(h->s.avctx, AV_LOG_ERROR,
                   "Changing field mode (%d -> %d) between slices is not allowed\n",
                   last_pic_structure, s->picture_structure);
            s->picture_structure = last_pic_structure;
            s->dropable          = last_pic_dropable;
            return AVERROR_INVALIDDATA;
        }
    } else {
        /* Shorten frame num gaps so we don't have to allocate reference
         * frames just to throw them away */
        if (h->frame_num != h->prev_frame_num && h->prev_frame_num >= 0) {
            int unwrap_prev_frame_num = h->prev_frame_num;
            int max_frame_num         = 1 << h->sps.log2_max_frame_num;

            if (unwrap_prev_frame_num > h->frame_num)
                unwrap_prev_frame_num -= max_frame_num;

            if ((h->frame_num - unwrap_prev_frame_num) > h->sps.ref_frame_count) {
                unwrap_prev_frame_num = (h->frame_num - h->sps.ref_frame_count) - 1;
                if (unwrap_prev_frame_num < 0)
                    unwrap_prev_frame_num += max_frame_num;

                h->prev_frame_num = unwrap_prev_frame_num;
            }
        }

        /* See if we have a decoded first field looking for a pair...
         * Here, we're using that to see if we should mark previously
         * decode frames as "finished".
         * We have to do that before the "dummy" in-between frame allocation,
         * since that can modify s->current_picture_ptr. */
        if (s0->first_field) {
            assert(s0->current_picture_ptr);
            assert(s0->current_picture_ptr->f.data[0]);
            assert(s0->current_picture_ptr->f.reference != DELAYED_PIC_REF);

            /* Mark old field/frame as completed */
            if (!last_pic_dropable && s0->current_picture_ptr->owner2 == s0) {
                ff_thread_report_progress(&s0->current_picture_ptr->f, INT_MAX,
                                          last_pic_structure == PICT_BOTTOM_FIELD);
            }

            /* figure out if we have a complementary field pair */
            if (!FIELD_PICTURE || s->picture_structure == last_pic_structure) {
                /* Previous field is unmatched. Don't display it, but let it
                 * remain for reference if marked as such. */
                if (!last_pic_dropable && last_pic_structure != PICT_FRAME) {
                    ff_thread_report_progress(&s0->current_picture_ptr->f, INT_MAX,
                                              last_pic_structure == PICT_TOP_FIELD);
                }
            } else {
                if (s0->current_picture_ptr->frame_num != h->frame_num) {
                    /* This and previous field were reference, but had
                     * different frame_nums. Consider this field first in
                     * pair. Throw away previous field except for reference
                     * purposes. */
                    if (!last_pic_dropable && last_pic_structure != PICT_FRAME) {
                        ff_thread_report_progress(&s0->current_picture_ptr->f, INT_MAX,
                                                  last_pic_structure == PICT_TOP_FIELD);
                    }
                } else {
                    /* Second field in complementary pair */
                    if (!((last_pic_structure   == PICT_TOP_FIELD &&
                           s->picture_structure == PICT_BOTTOM_FIELD) ||
                          (last_pic_structure   == PICT_BOTTOM_FIELD &&
                           s->picture_structure == PICT_TOP_FIELD))) {
                        av_log(s->avctx, AV_LOG_ERROR,
                               "Invalid field mode combination %d/%d\n",
                               last_pic_structure, s->picture_structure);
                        s->picture_structure = last_pic_structure;
                        s->dropable          = last_pic_dropable;
                        return AVERROR_INVALIDDATA;
                    } else if (last_pic_dropable != s->dropable) {
                        av_log(s->avctx, AV_LOG_ERROR,
                               "Cannot combine reference and non-reference fields in the same frame\n");
                        av_log_ask_for_sample(s->avctx, NULL);
                        s->picture_structure = last_pic_structure;
                        s->dropable          = last_pic_dropable;
                        return AVERROR_INVALIDDATA;
                    }

                    /* Take ownership of this buffer. Note that if another thread owned
                     * the first field of this buffer, we're not operating on that pointer,
                     * so the original thread is still responsible for reporting progress
                     * on that first field (or if that was us, we just did that above).
                     * By taking ownership, we assign responsibility to ourselves to
                     * report progress on the second field. */
                    s0->current_picture_ptr->owner2 = s0;
                }
            }
        }

        while (h->frame_num != h->prev_frame_num && h->prev_frame_num >= 0 &&
               h->frame_num != (h->prev_frame_num + 1) % (1 << h->sps.log2_max_frame_num)) {
            Picture *prev = h->short_ref_count ? h->short_ref[0] : NULL;
            av_log(h->s.avctx, AV_LOG_DEBUG, "Frame num gap %d %d\n",
                   h->frame_num, h->prev_frame_num);
            if (ff_h264_frame_start(h) < 0)
                return -1;
            h->prev_frame_num++;
            h->prev_frame_num %= 1 << h->sps.log2_max_frame_num;
            s->current_picture_ptr->frame_num = h->prev_frame_num;
            ff_thread_report_progress(&s->current_picture_ptr->f, INT_MAX, 0);
            ff_thread_report_progress(&s->current_picture_ptr->f, INT_MAX, 1);
            ff_generate_sliding_window_mmcos(h);
            if (ff_h264_execute_ref_pic_marking(h, h->mmco, h->mmco_index) < 0 &&
                (s->avctx->err_recognition & AV_EF_EXPLODE))
                return AVERROR_INVALIDDATA;
            /* Error concealment: if a ref is missing, copy the previous ref in its place.
             * FIXME: avoiding a memcpy would be nice, but ref handling makes many assumptions
             * about there being no actual duplicates.
             * FIXME: this doesn't copy padding for out-of-frame motion vectors.  Given we're
             * concealing a lost frame, this probably isn't noticeable by comparison, but it should
             * be fixed. */
            if (h->short_ref_count) {
                if (prev) {
                    av_image_copy(h->short_ref[0]->f.data, h->short_ref[0]->f.linesize,
                                  (const uint8_t **)prev->f.data, prev->f.linesize,
                                  s->avctx->pix_fmt, s->mb_width * 16, s->mb_height * 16);
                    h->short_ref[0]->poc = prev->poc + 2;
                }
                h->short_ref[0]->frame_num = h->prev_frame_num;
            }
        }

        /* See if we have a decoded first field looking for a pair...
         * We're using that to see whether to continue decoding in that
         * frame, or to allocate a new one. */
        if (s0->first_field) {
            assert(s0->current_picture_ptr);
            assert(s0->current_picture_ptr->f.data[0]);
            assert(s0->current_picture_ptr->f.reference != DELAYED_PIC_REF);

            /* figure out if we have a complementary field pair */
            if (!FIELD_PICTURE || s->picture_structure == last_pic_structure) {
                /* Previous field is unmatched. Don't display it, but let it
                 * remain for reference if marked as such. */
                s0->current_picture_ptr = NULL;
                s0->first_field         = FIELD_PICTURE;
            } else {
                if (s0->current_picture_ptr->frame_num != h->frame_num) {
                    ff_thread_report_progress((AVFrame*)s0->current_picture_ptr, INT_MAX,
                                              s0->picture_structure==PICT_BOTTOM_FIELD);
                    /* This and the previous field had different frame_nums.
                     * Consider this field first in pair. Throw away previous
                     * one except for reference purposes. */
                    s0->first_field         = 1;
                    s0->current_picture_ptr = NULL;
                } else {
                    /* Second field in complementary pair */
                    s0->first_field = 0;
                }
            }
        } else {
            /* Frame or first field in a potentially complementary pair */
            assert(!s0->current_picture_ptr);
            s0->first_field = FIELD_PICTURE;
        }

        if (!FIELD_PICTURE || s0->first_field) {
            if (ff_h264_frame_start(h) < 0) {
                s0->first_field = 0;
                return -1;
            }
        } else {
            ff_release_unused_pictures(s, 0);
        }
    }
    if (h != h0)
        clone_slice(h, h0);

    s->current_picture_ptr->frame_num = h->frame_num; // FIXME frame_num cleanup

    assert(s->mb_num == s->mb_width * s->mb_height);
    if (first_mb_in_slice << FIELD_OR_MBAFF_PICTURE >= s->mb_num ||
        first_mb_in_slice >= s->mb_num) {
        av_log(h->s.avctx, AV_LOG_ERROR, "first_mb_in_slice overflow\n");
        return -1;
    }
    s->resync_mb_x = s->mb_x =  first_mb_in_slice % s->mb_width;
    s->resync_mb_y = s->mb_y = (first_mb_in_slice / s->mb_width) << FIELD_OR_MBAFF_PICTURE;
    if (s->picture_structure == PICT_BOTTOM_FIELD)
        s->resync_mb_y = s->mb_y = s->mb_y + 1;
    assert(s->mb_y < s->mb_height);

    if (s->picture_structure == PICT_FRAME) {
        h->curr_pic_num = h->frame_num;
        h->max_pic_num  = 1 << h->sps.log2_max_frame_num;
    } else {
        h->curr_pic_num = 2 * h->frame_num + 1;
        h->max_pic_num  = 1 << (h->sps.log2_max_frame_num + 1);
    }

    if (h->nal_unit_type == NAL_IDR_SLICE)
        get_ue_golomb(&s->gb); /* idr_pic_id */

    if (h->sps.poc_type == 0) {
        h->poc_lsb = get_bits(&s->gb, h->sps.log2_max_poc_lsb);

        if (h->pps.pic_order_present == 1 && s->picture_structure == PICT_FRAME)
            h->delta_poc_bottom = get_se_golomb(&s->gb);
    }

    if (h->sps.poc_type == 1 && !h->sps.delta_pic_order_always_zero_flag) {
        h->delta_poc[0] = get_se_golomb(&s->gb);

        if (h->pps.pic_order_present == 1 && s->picture_structure == PICT_FRAME)
            h->delta_poc[1] = get_se_golomb(&s->gb);
    }

    init_poc(h);

    if (h->pps.redundant_pic_cnt_present)
        h->redundant_pic_count = get_ue_golomb(&s->gb);

    // set defaults, might be overridden a few lines later
    h->ref_count[0] = h->pps.ref_count[0];
    h->ref_count[1] = h->pps.ref_count[1];

    if (h->slice_type_nos != AV_PICTURE_TYPE_I) {
        unsigned max = s->picture_structure == PICT_FRAME ? 15 : 31;

        if (h->slice_type_nos == AV_PICTURE_TYPE_B)
            h->direct_spatial_mv_pred = get_bits1(&s->gb);
        num_ref_idx_active_override_flag = get_bits1(&s->gb);

        if (num_ref_idx_active_override_flag) {
            h->ref_count[0] = get_ue_golomb(&s->gb) + 1;
            if (h->slice_type_nos == AV_PICTURE_TYPE_B)
                h->ref_count[1] = get_ue_golomb(&s->gb) + 1;
        }

        if (h->ref_count[0]-1 > max || h->ref_count[1]-1 > max){
            av_log(h->s.avctx, AV_LOG_ERROR, "reference overflow\n");
            h->ref_count[0] = h->ref_count[1] = 1;
            return AVERROR_INVALIDDATA;
        }

        if (h->slice_type_nos == AV_PICTURE_TYPE_B)
            h->list_count = 2;
        else
            h->list_count = 1;
    } else
        h->ref_count[1]= h->ref_count[0]= h->list_count= 0;

    if (!default_ref_list_done)
        ff_h264_fill_default_ref_list(h);

    if (h->slice_type_nos != AV_PICTURE_TYPE_I &&
        ff_h264_decode_ref_pic_list_reordering(h) < 0) {
        h->ref_count[1] = h->ref_count[0] = 0;
        return -1;
    }

    if (h->slice_type_nos != AV_PICTURE_TYPE_I) {
        s->last_picture_ptr = &h->ref_list[0][0];
        ff_copy_picture(&s->last_picture, s->last_picture_ptr);
    }
    if (h->slice_type_nos == AV_PICTURE_TYPE_B) {
        s->next_picture_ptr = &h->ref_list[1][0];
        ff_copy_picture(&s->next_picture, s->next_picture_ptr);
    }

    if ((h->pps.weighted_pred && h->slice_type_nos == AV_PICTURE_TYPE_P) ||
        (h->pps.weighted_bipred_idc == 1 &&
         h->slice_type_nos == AV_PICTURE_TYPE_B))
        pred_weight_table(h);
    else if (h->pps.weighted_bipred_idc == 2 &&
             h->slice_type_nos == AV_PICTURE_TYPE_B) {
        implicit_weight_table(h, -1);
    } else {
        h->use_weight = 0;
        for (i = 0; i < 2; i++) {
            h->luma_weight_flag[i]   = 0;
            h->chroma_weight_flag[i] = 0;
        }
    }

    if (h->nal_ref_idc && ff_h264_decode_ref_pic_marking(h0, &s->gb) < 0 &&
        (s->avctx->err_recognition & AV_EF_EXPLODE))
        return AVERROR_INVALIDDATA;

    if (FRAME_MBAFF) {
        ff_h264_fill_mbaff_ref_list(h);

        if (h->pps.weighted_bipred_idc == 2 && h->slice_type_nos == AV_PICTURE_TYPE_B) {
            implicit_weight_table(h, 0);
            implicit_weight_table(h, 1);
        }
    }

    if (h->slice_type_nos == AV_PICTURE_TYPE_B && !h->direct_spatial_mv_pred)
        ff_h264_direct_dist_scale_factor(h);
    ff_h264_direct_ref_list_init(h);

    if (h->slice_type_nos != AV_PICTURE_TYPE_I && h->pps.cabac) {
        tmp = get_ue_golomb_31(&s->gb);
        if (tmp > 2) {
            av_log(s->avctx, AV_LOG_ERROR, "cabac_init_idc overflow\n");
            return -1;
        }
        h->cabac_init_idc = tmp;
    }

    h->last_qscale_diff = 0;
    tmp = h->pps.init_qp + get_se_golomb(&s->gb);
    if (tmp > 51 + 6 * (h->sps.bit_depth_luma - 8)) {
        av_log(s->avctx, AV_LOG_ERROR, "QP %u out of range\n", tmp);
        return -1;
    }
    s->qscale       = tmp;
    h->chroma_qp[0] = get_chroma_qp(h, 0, s->qscale);
    h->chroma_qp[1] = get_chroma_qp(h, 1, s->qscale);
    // FIXME qscale / qp ... stuff
    if (h->slice_type == AV_PICTURE_TYPE_SP)
        get_bits1(&s->gb); /* sp_for_switch_flag */
    if (h->slice_type == AV_PICTURE_TYPE_SP ||
        h->slice_type == AV_PICTURE_TYPE_SI)
        get_se_golomb(&s->gb); /* slice_qs_delta */

    h->deblocking_filter     = 1;
    h->slice_alpha_c0_offset = 52;
    h->slice_beta_offset     = 52;
    if (h->pps.deblocking_filter_parameters_present) {
        tmp = get_ue_golomb_31(&s->gb);
        if (tmp > 2) {
            av_log(s->avctx, AV_LOG_ERROR,
                   "deblocking_filter_idc %u out of range\n", tmp);
            return -1;
        }
        h->deblocking_filter = tmp;
        if (h->deblocking_filter < 2)
            h->deblocking_filter ^= 1;  // 1<->0

        if (h->deblocking_filter) {
            h->slice_alpha_c0_offset += get_se_golomb(&s->gb) << 1;
            h->slice_beta_offset     += get_se_golomb(&s->gb) << 1;
            if (h->slice_alpha_c0_offset > 104U ||
                h->slice_beta_offset     > 104U) {
                av_log(s->avctx, AV_LOG_ERROR,
                       "deblocking filter parameters %d %d out of range\n",
                       h->slice_alpha_c0_offset, h->slice_beta_offset);
                return -1;
            }
        }
    }

    if (s->avctx->skip_loop_filter >= AVDISCARD_ALL ||
        (s->avctx->skip_loop_filter >= AVDISCARD_NONKEY &&
         h->slice_type_nos != AV_PICTURE_TYPE_I) ||
        (s->avctx->skip_loop_filter >= AVDISCARD_BIDIR  &&
         h->slice_type_nos == AV_PICTURE_TYPE_B) ||
        (s->avctx->skip_loop_filter >= AVDISCARD_NONREF &&
         h->nal_ref_idc == 0))
        h->deblocking_filter = 0;

    if (h->deblocking_filter == 1 && h0->max_contexts > 1) {
        if (s->avctx->flags2 & CODEC_FLAG2_FAST) {
            /* Cheat slightly for speed:
             * Do not bother to deblock across slices. */
            h->deblocking_filter = 2;
        } else {
            h0->max_contexts = 1;
            if (!h0->single_decode_warning) {
                av_log(s->avctx, AV_LOG_INFO,
                       "Cannot parallelize deblocking type 1, decoding such frames in sequential order\n");
                h0->single_decode_warning = 1;
            }
            if (h != h0) {
                av_log(h->s.avctx, AV_LOG_ERROR,
                       "Deblocking switched inside frame.\n");
                return 1;
            }
        }
    }
    h->qp_thresh = 15 + 52 -
                   FFMIN(h->slice_alpha_c0_offset, h->slice_beta_offset) -
                   FFMAX3(0,
                          h->pps.chroma_qp_index_offset[0],
                          h->pps.chroma_qp_index_offset[1]) +
                   6 * (h->sps.bit_depth_luma - 8);

    h0->last_slice_type = slice_type;
    h->slice_num = ++h0->current_slice;

    if (h->slice_num)
        h0->slice_row[(h->slice_num-1)&(MAX_SLICES-1)]= s->resync_mb_y;
    if (   h0->slice_row[h->slice_num&(MAX_SLICES-1)] + 3 >= s->resync_mb_y
        && h0->slice_row[h->slice_num&(MAX_SLICES-1)] <= s->resync_mb_y
        && h->slice_num >= MAX_SLICES) {
        //in case of ASO this check needs to be updated depending on how we decide to assign slice numbers in this case
        av_log(s->avctx, AV_LOG_WARNING, "Possibly too many slices (%d >= %d), increase MAX_SLICES and recompile if there are artifacts\n", h->slice_num, MAX_SLICES);
    }

    for (j = 0; j < 2; j++) {
        int id_list[16];
        int *ref2frm = h->ref2frm[h->slice_num & (MAX_SLICES - 1)][j];
        for (i = 0; i < 16; i++) {
            id_list[i] = 60;
            if (h->ref_list[j][i].f.data[0]) {
                int k;
                uint8_t *base = h->ref_list[j][i].f.base[0];
                for (k = 0; k < h->short_ref_count; k++)
                    if (h->short_ref[k]->f.base[0] == base) {
                        id_list[i] = k;
                        break;
                    }
                for (k = 0; k < h->long_ref_count; k++)
                    if (h->long_ref[k] && h->long_ref[k]->f.base[0] == base) {
                        id_list[i] = h->short_ref_count + k;
                        break;
                    }
            }
        }

        ref2frm[0]     =
            ref2frm[1] = -1;
        for (i = 0; i < 16; i++)
            ref2frm[i + 2] = 4 * id_list[i] +
                             (h->ref_list[j][i].f.reference & 3);
        ref2frm[18 + 0]     =
            ref2frm[18 + 1] = -1;
        for (i = 16; i < 48; i++)
            ref2frm[i + 4] = 4 * id_list[(i - 16) >> 1] +
                             (h->ref_list[j][i].f.reference & 3);
    }

    // FIXME: fix draw_edges + PAFF + frame threads
    h->emu_edge_width  = (s->flags & CODEC_FLAG_EMU_EDGE ||
                          (!h->sps.frame_mbs_only_flag &&
                           s->avctx->active_thread_type))
                         ? 0 : 16;
    h->emu_edge_height = (FRAME_MBAFF || FIELD_PICTURE) ? 0 : h->emu_edge_width;

    if (s->avctx->debug & FF_DEBUG_PICT_INFO) {
        av_log(h->s.avctx, AV_LOG_DEBUG,
               "slice:%d %s mb:%d %c%s%s pps:%u frame:%d poc:%d/%d ref:%d/%d qp:%d loop:%d:%d:%d weight:%d%s %s\n",
               h->slice_num,
               (s->picture_structure == PICT_FRAME ? "F" : s->picture_structure == PICT_TOP_FIELD ? "T" : "B"),
               first_mb_in_slice,
               av_get_picture_type_char(h->slice_type),
               h->slice_type_fixed ? " fix" : "",
               h->nal_unit_type == NAL_IDR_SLICE ? " IDR" : "",
               pps_id, h->frame_num,
               s->current_picture_ptr->field_poc[0],
               s->current_picture_ptr->field_poc[1],
               h->ref_count[0], h->ref_count[1],
               s->qscale,
               h->deblocking_filter,
               h->slice_alpha_c0_offset / 2 - 26, h->slice_beta_offset / 2 - 26,
               h->use_weight,
               h->use_weight == 1 && h->use_weight_chroma ? "c" : "",
               h->slice_type == AV_PICTURE_TYPE_B ? (h->direct_spatial_mv_pred ? "SPAT" : "TEMP") : "");
    }

    return 0;
}

int ff_h264_get_slice_type(const H264Context *h)
{
    switch (h->slice_type) {
    case AV_PICTURE_TYPE_P:
        return 0;
    case AV_PICTURE_TYPE_B:
        return 1;
    case AV_PICTURE_TYPE_I:
        return 2;
    case AV_PICTURE_TYPE_SP:
        return 3;
    case AV_PICTURE_TYPE_SI:
        return 4;
    default:
        return -1;
    }
}

static av_always_inline void fill_filter_caches_inter(H264Context *h,
                                                      MpegEncContext *const s,
                                                      int mb_type, int top_xy,
                                                      int left_xy[LEFT_MBS],
                                                      int top_type,
                                                      int left_type[LEFT_MBS],
                                                      int mb_xy, int list)
{
    int b_stride = h->b_stride;
    int16_t(*mv_dst)[2] = &h->mv_cache[list][scan8[0]];
    int8_t *ref_cache = &h->ref_cache[list][scan8[0]];
    if (IS_INTER(mb_type) || IS_DIRECT(mb_type)) {
        if (USES_LIST(top_type, list)) {
            const int b_xy  = h->mb2b_xy[top_xy] + 3 * b_stride;
            const int b8_xy = 4 * top_xy + 2;
            int (*ref2frm)[64] = (void*)(h->ref2frm[h->slice_table[top_xy] & (MAX_SLICES - 1)][0] + (MB_MBAFF ? 20 : 2));
            AV_COPY128(mv_dst - 1 * 8, s->current_picture.f.motion_val[list][b_xy + 0]);
            ref_cache[0 - 1 * 8] =
            ref_cache[1 - 1 * 8] = ref2frm[list][s->current_picture.f.ref_index[list][b8_xy + 0]];
            ref_cache[2 - 1 * 8] =
            ref_cache[3 - 1 * 8] = ref2frm[list][s->current_picture.f.ref_index[list][b8_xy + 1]];
        } else {
            AV_ZERO128(mv_dst - 1 * 8);
            AV_WN32A(&ref_cache[0 - 1 * 8], ((LIST_NOT_USED) & 0xFF) * 0x01010101u);
        }

        if (!IS_INTERLACED(mb_type ^ left_type[LTOP])) {
            if (USES_LIST(left_type[LTOP], list)) {
                const int b_xy  = h->mb2b_xy[left_xy[LTOP]] + 3;
                const int b8_xy = 4 * left_xy[LTOP] + 1;
                int (*ref2frm)[64] =(void*)( h->ref2frm[h->slice_table[left_xy[LTOP]] & (MAX_SLICES - 1)][0] + (MB_MBAFF ? 20 : 2));
                AV_COPY32(mv_dst - 1 +  0, s->current_picture.f.motion_val[list][b_xy + b_stride * 0]);
                AV_COPY32(mv_dst - 1 +  8, s->current_picture.f.motion_val[list][b_xy + b_stride * 1]);
                AV_COPY32(mv_dst - 1 + 16, s->current_picture.f.motion_val[list][b_xy + b_stride * 2]);
                AV_COPY32(mv_dst - 1 + 24, s->current_picture.f.motion_val[list][b_xy + b_stride * 3]);
                ref_cache[-1 +  0] =
                ref_cache[-1 +  8] = ref2frm[list][s->current_picture.f.ref_index[list][b8_xy + 2 * 0]];
                ref_cache[-1 + 16] =
                ref_cache[-1 + 24] = ref2frm[list][s->current_picture.f.ref_index[list][b8_xy + 2 * 1]];
            } else {
                AV_ZERO32(mv_dst - 1 +  0);
                AV_ZERO32(mv_dst - 1 +  8);
                AV_ZERO32(mv_dst - 1 + 16);
                AV_ZERO32(mv_dst - 1 + 24);
                ref_cache[-1 +  0] =
                ref_cache[-1 +  8] =
                ref_cache[-1 + 16] =
                ref_cache[-1 + 24] = LIST_NOT_USED;
            }
        }
    }

    if (!USES_LIST(mb_type, list)) {
        fill_rectangle(mv_dst, 4, 4, 8, pack16to32(0, 0), 4);
        AV_WN32A(&ref_cache[0 * 8], ((LIST_NOT_USED) & 0xFF) * 0x01010101u);
        AV_WN32A(&ref_cache[1 * 8], ((LIST_NOT_USED) & 0xFF) * 0x01010101u);
        AV_WN32A(&ref_cache[2 * 8], ((LIST_NOT_USED) & 0xFF) * 0x01010101u);
        AV_WN32A(&ref_cache[3 * 8], ((LIST_NOT_USED) & 0xFF) * 0x01010101u);
        return;
    }

    {
        int8_t *ref = &s->current_picture.f.ref_index[list][4 * mb_xy];
        int (*ref2frm)[64] = (void*)(h->ref2frm[h->slice_num & (MAX_SLICES - 1)][0] + (MB_MBAFF ? 20 : 2));
        uint32_t ref01 = (pack16to32(ref2frm[list][ref[0]], ref2frm[list][ref[1]]) & 0x00FF00FF) * 0x0101;
        uint32_t ref23 = (pack16to32(ref2frm[list][ref[2]], ref2frm[list][ref[3]]) & 0x00FF00FF) * 0x0101;
        AV_WN32A(&ref_cache[0 * 8], ref01);
        AV_WN32A(&ref_cache[1 * 8], ref01);
        AV_WN32A(&ref_cache[2 * 8], ref23);
        AV_WN32A(&ref_cache[3 * 8], ref23);
    }

    {
        int16_t(*mv_src)[2] = &s->current_picture.f.motion_val[list][4 * s->mb_x + 4 * s->mb_y * b_stride];
        AV_COPY128(mv_dst + 8 * 0, mv_src + 0 * b_stride);
        AV_COPY128(mv_dst + 8 * 1, mv_src + 1 * b_stride);
        AV_COPY128(mv_dst + 8 * 2, mv_src + 2 * b_stride);
        AV_COPY128(mv_dst + 8 * 3, mv_src + 3 * b_stride);
    }
}

/**
 *
 * @return non zero if the loop filter can be skipped
 */
static int fill_filter_caches(H264Context *h, int mb_type)
{
    MpegEncContext *const s = &h->s;
    const int mb_xy = h->mb_xy;
    int top_xy, left_xy[LEFT_MBS];
    int top_type, left_type[LEFT_MBS];
    uint8_t *nnz;
    uint8_t *nnz_cache;

    top_xy = mb_xy - (s->mb_stride << MB_FIELD);

    /* Wow, what a mess, why didn't they simplify the interlacing & intra
     * stuff, I can't imagine that these complex rules are worth it. */

    left_xy[LBOT] = left_xy[LTOP] = mb_xy - 1;
    if (FRAME_MBAFF) {
        const int left_mb_field_flag = IS_INTERLACED(s->current_picture.f.mb_type[mb_xy - 1]);
        const int curr_mb_field_flag = IS_INTERLACED(mb_type);
        if (s->mb_y & 1) {
            if (left_mb_field_flag != curr_mb_field_flag)
                left_xy[LTOP] -= s->mb_stride;
        } else {
            if (curr_mb_field_flag)
                top_xy += s->mb_stride &
                    (((s->current_picture.f.mb_type[top_xy] >> 7) & 1) - 1);
            if (left_mb_field_flag != curr_mb_field_flag)
                left_xy[LBOT] += s->mb_stride;
        }
    }

    h->top_mb_xy        = top_xy;
    h->left_mb_xy[LTOP] = left_xy[LTOP];
    h->left_mb_xy[LBOT] = left_xy[LBOT];
    {
        /* For sufficiently low qp, filtering wouldn't do anything.
         * This is a conservative estimate: could also check beta_offset
         * and more accurate chroma_qp. */
        int qp_thresh = h->qp_thresh; // FIXME strictly we should store qp_thresh for each mb of a slice
        int qp        = s->current_picture.f.qscale_table[mb_xy];
        if (qp <= qp_thresh &&
            (left_xy[LTOP] < 0 ||
             ((qp + s->current_picture.f.qscale_table[left_xy[LTOP]] + 1) >> 1) <= qp_thresh) &&
            (top_xy < 0 ||
             ((qp + s->current_picture.f.qscale_table[top_xy] + 1) >> 1) <= qp_thresh)) {
            if (!FRAME_MBAFF)
                return 1;
            if ((left_xy[LTOP] < 0 ||
                 ((qp + s->current_picture.f.qscale_table[left_xy[LBOT]] + 1) >> 1) <= qp_thresh) &&
                (top_xy < s->mb_stride ||
                 ((qp + s->current_picture.f.qscale_table[top_xy - s->mb_stride] + 1) >> 1) <= qp_thresh))
                return 1;
        }
    }

    top_type        = s->current_picture.f.mb_type[top_xy];
    left_type[LTOP] = s->current_picture.f.mb_type[left_xy[LTOP]];
    left_type[LBOT] = s->current_picture.f.mb_type[left_xy[LBOT]];
    if (h->deblocking_filter == 2) {
        if (h->slice_table[top_xy] != h->slice_num)
            top_type = 0;
        if (h->slice_table[left_xy[LBOT]] != h->slice_num)
            left_type[LTOP] = left_type[LBOT] = 0;
    } else {
        if (h->slice_table[top_xy] == 0xFFFF)
            top_type = 0;
        if (h->slice_table[left_xy[LBOT]] == 0xFFFF)
            left_type[LTOP] = left_type[LBOT] = 0;
    }
    h->top_type        = top_type;
    h->left_type[LTOP] = left_type[LTOP];
    h->left_type[LBOT] = left_type[LBOT];

    if (IS_INTRA(mb_type))
        return 0;

    fill_filter_caches_inter(h, s, mb_type, top_xy, left_xy,
                             top_type, left_type, mb_xy, 0);
    if (h->list_count == 2)
        fill_filter_caches_inter(h, s, mb_type, top_xy, left_xy,
                                 top_type, left_type, mb_xy, 1);

    nnz       = h->non_zero_count[mb_xy];
    nnz_cache = h->non_zero_count_cache;
    AV_COPY32(&nnz_cache[4 + 8 * 1], &nnz[0]);
    AV_COPY32(&nnz_cache[4 + 8 * 2], &nnz[4]);
    AV_COPY32(&nnz_cache[4 + 8 * 3], &nnz[8]);
    AV_COPY32(&nnz_cache[4 + 8 * 4], &nnz[12]);
    h->cbp = h->cbp_table[mb_xy];

    if (top_type) {
        nnz = h->non_zero_count[top_xy];
        AV_COPY32(&nnz_cache[4 + 8 * 0], &nnz[3 * 4]);
    }

    if (left_type[LTOP]) {
        nnz = h->non_zero_count[left_xy[LTOP]];
        nnz_cache[3 + 8 * 1] = nnz[3 + 0 * 4];
        nnz_cache[3 + 8 * 2] = nnz[3 + 1 * 4];
        nnz_cache[3 + 8 * 3] = nnz[3 + 2 * 4];
        nnz_cache[3 + 8 * 4] = nnz[3 + 3 * 4];
    }

    /* CAVLC 8x8dct requires NNZ values for residual decoding that differ
     * from what the loop filter needs */
    if (!CABAC && h->pps.transform_8x8_mode) {
        if (IS_8x8DCT(top_type)) {
            nnz_cache[4 + 8 * 0]     =
                nnz_cache[5 + 8 * 0] = (h->cbp_table[top_xy] & 0x4000) >> 12;
            nnz_cache[6 + 8 * 0]     =
                nnz_cache[7 + 8 * 0] = (h->cbp_table[top_xy] & 0x8000) >> 12;
        }
        if (IS_8x8DCT(left_type[LTOP])) {
            nnz_cache[3 + 8 * 1]     =
                nnz_cache[3 + 8 * 2] = (h->cbp_table[left_xy[LTOP]] & 0x2000) >> 12; // FIXME check MBAFF
        }
        if (IS_8x8DCT(left_type[LBOT])) {
            nnz_cache[3 + 8 * 3]     =
                nnz_cache[3 + 8 * 4] = (h->cbp_table[left_xy[LBOT]] & 0x8000) >> 12; // FIXME check MBAFF
        }

        if (IS_8x8DCT(mb_type)) {
            nnz_cache[scan8[0]] =
            nnz_cache[scan8[1]] =
            nnz_cache[scan8[2]] =
            nnz_cache[scan8[3]] = (h->cbp & 0x1000) >> 12;

            nnz_cache[scan8[0 + 4]] =
            nnz_cache[scan8[1 + 4]] =
            nnz_cache[scan8[2 + 4]] =
            nnz_cache[scan8[3 + 4]] = (h->cbp & 0x2000) >> 12;

            nnz_cache[scan8[0 + 8]] =
            nnz_cache[scan8[1 + 8]] =
            nnz_cache[scan8[2 + 8]] =
            nnz_cache[scan8[3 + 8]] = (h->cbp & 0x4000) >> 12;

            nnz_cache[scan8[0 + 12]] =
            nnz_cache[scan8[1 + 12]] =
            nnz_cache[scan8[2 + 12]] =
            nnz_cache[scan8[3 + 12]] = (h->cbp & 0x8000) >> 12;
        }
    }

    return 0;
}

static void loop_filter(H264Context *h, int start_x, int end_x)
{
    MpegEncContext *const s = &h->s;
    uint8_t *dest_y, *dest_cb, *dest_cr;
    int linesize, uvlinesize, mb_x, mb_y;
    const int end_mb_y       = s->mb_y + FRAME_MBAFF;
    const int old_slice_type = h->slice_type;
    const int pixel_shift    = h->pixel_shift;
    const int block_h        = 16 >> s->chroma_y_shift;

    if (h->deblocking_filter) {
        for (mb_x = start_x; mb_x < end_x; mb_x++)
            for (mb_y = end_mb_y - FRAME_MBAFF; mb_y <= end_mb_y; mb_y++) {
                int mb_xy, mb_type;
                mb_xy         = h->mb_xy = mb_x + mb_y * s->mb_stride;
                h->slice_num  = h->slice_table[mb_xy];
                mb_type       = s->current_picture.f.mb_type[mb_xy];
                h->list_count = h->list_counts[mb_xy];

                if (FRAME_MBAFF)
                    h->mb_mbaff               =
                    h->mb_field_decoding_flag = !!IS_INTERLACED(mb_type);

                s->mb_x = mb_x;
                s->mb_y = mb_y;
                dest_y  = s->current_picture.f.data[0] +
                          ((mb_x << pixel_shift) + mb_y * s->linesize) * 16;
                dest_cb = s->current_picture.f.data[1] +
                          (mb_x << pixel_shift) * (8 << CHROMA444) +
                          mb_y * s->uvlinesize * block_h;
                dest_cr = s->current_picture.f.data[2] +
                          (mb_x << pixel_shift) * (8 << CHROMA444) +
                          mb_y * s->uvlinesize * block_h;
                // FIXME simplify above

                if (MB_FIELD) {
                    linesize   = h->mb_linesize   = s->linesize   * 2;
                    uvlinesize = h->mb_uvlinesize = s->uvlinesize * 2;
                    if (mb_y & 1) { // FIXME move out of this function?
                        dest_y  -= s->linesize   * 15;
                        dest_cb -= s->uvlinesize * (block_h - 1);
                        dest_cr -= s->uvlinesize * (block_h - 1);
                    }
                } else {
                    linesize   = h->mb_linesize   = s->linesize;
                    uvlinesize = h->mb_uvlinesize = s->uvlinesize;
                }
                backup_mb_border(h, dest_y, dest_cb, dest_cr, linesize,
                                 uvlinesize, 0);
                if (fill_filter_caches(h, mb_type))
                    continue;
                h->chroma_qp[0] = get_chroma_qp(h, 0, s->current_picture.f.qscale_table[mb_xy]);
                h->chroma_qp[1] = get_chroma_qp(h, 1, s->current_picture.f.qscale_table[mb_xy]);

                if (FRAME_MBAFF) {
                    ff_h264_filter_mb(h, mb_x, mb_y, dest_y, dest_cb, dest_cr,
                                      linesize, uvlinesize);
                } else {
                    ff_h264_filter_mb_fast(h, mb_x, mb_y, dest_y, dest_cb,
                                           dest_cr, linesize, uvlinesize);
                }
            }
    }
    h->slice_type   = old_slice_type;
    s->mb_x         = end_x;
    s->mb_y         = end_mb_y - FRAME_MBAFF;
    h->chroma_qp[0] = get_chroma_qp(h, 0, s->qscale);
    h->chroma_qp[1] = get_chroma_qp(h, 1, s->qscale);
}

static void predict_field_decoding_flag(H264Context *h)
{
    MpegEncContext *const s = &h->s;
    const int mb_xy = s->mb_x + s->mb_y * s->mb_stride;
    int mb_type     = (h->slice_table[mb_xy - 1] == h->slice_num) ?
                      s->current_picture.f.mb_type[mb_xy - 1] :
                      (h->slice_table[mb_xy - s->mb_stride] == h->slice_num) ?
                      s->current_picture.f.mb_type[mb_xy - s->mb_stride] : 0;
    h->mb_mbaff     = h->mb_field_decoding_flag = IS_INTERLACED(mb_type) ? 1 : 0;
}

/**
 * Draw edges and report progress for the last MB row.
 */
static void decode_finish_row(H264Context *h)
{
    MpegEncContext *const s = &h->s;
    int top            = 16 * (s->mb_y      >> FIELD_PICTURE);
    int pic_height     = 16 *  s->mb_height >> FIELD_PICTURE;
    int height         =  16      << FRAME_MBAFF;
    int deblock_border = (16 + 4) << FRAME_MBAFF;

    if (h->deblocking_filter) {
        if ((top + height) >= pic_height)
            height += deblock_border;
        top -= deblock_border;
    }

    if (top >= pic_height || (top + height) < h->emu_edge_height)
        return;

    height = FFMIN(height, pic_height - top);
    if (top < h->emu_edge_height) {
        height = top + height;
        top    = 0;
    }

    ff_draw_horiz_band(s, top, height);

    if (s->dropable)
        return;

    ff_thread_report_progress(&s->current_picture_ptr->f, top + height - 1,
                              s->picture_structure == PICT_BOTTOM_FIELD);
}

static int decode_slice(struct AVCodecContext *avctx, void *arg)
{
    H264Context *h = *(void **)arg;
    MpegEncContext *const s = &h->s;
    const int part_mask     = s->partitioned_frame ? (ER_AC_END | ER_AC_ERROR)
                                                   : 0x7F;
    int lf_x_start = s->mb_x;

    s->mb_skip_run = -1;

    h->is_complex = FRAME_MBAFF || s->picture_structure != PICT_FRAME ||
                    s->codec_id != CODEC_ID_H264 ||
                    (CONFIG_GRAY && (s->flags & CODEC_FLAG_GRAY));

    if (h->pps.cabac) {
        /* realign */
        align_get_bits(&s->gb);

        /* init cabac */
        ff_init_cabac_states(&h->cabac);
        ff_init_cabac_decoder(&h->cabac,
                              s->gb.buffer + get_bits_count(&s->gb) / 8,
                              (get_bits_left(&s->gb) + 7) / 8);

        ff_h264_init_cabac_states(h);

        for (;;) {
            // START_TIMER
            int ret = ff_h264_decode_mb_cabac(h);
            int eos;
            // STOP_TIMER("decode_mb_cabac")

            if (ret >= 0)
                ff_h264_hl_decode_mb(h);

            // FIXME optimal? or let mb_decode decode 16x32 ?
            if (ret >= 0 && FRAME_MBAFF) {
                s->mb_y++;

                ret = ff_h264_decode_mb_cabac(h);

                if (ret >= 0)
                    ff_h264_hl_decode_mb(h);
                s->mb_y--;
            }
            eos = get_cabac_terminate(&h->cabac);

            if ((s->workaround_bugs & FF_BUG_TRUNCATED) &&
                h->cabac.bytestream > h->cabac.bytestream_end + 2) {
                ff_er_add_slice(s, s->resync_mb_x, s->resync_mb_y, s->mb_x - 1,
                                s->mb_y, ER_MB_END & part_mask);
                if (s->mb_x >= lf_x_start)
                    loop_filter(h, lf_x_start, s->mb_x + 1);
                return 0;
            }
            if (ret < 0 || h->cabac.bytestream > h->cabac.bytestream_end + 2) {
                av_log(h->s.avctx, AV_LOG_ERROR,
                       "error while decoding MB %d %d, bytestream (%td)\n",
                       s->mb_x, s->mb_y,
                       h->cabac.bytestream_end - h->cabac.bytestream);
                ff_er_add_slice(s, s->resync_mb_x, s->resync_mb_y, s->mb_x,
                                s->mb_y, ER_MB_ERROR & part_mask);
                return -1;
            }

            if (++s->mb_x >= s->mb_width) {
                loop_filter(h, lf_x_start, s->mb_x);
                s->mb_x = lf_x_start = 0;
                decode_finish_row(h);
                ++s->mb_y;
                if (FIELD_OR_MBAFF_PICTURE) {
                    ++s->mb_y;
                    if (FRAME_MBAFF && s->mb_y < s->mb_height)
                        predict_field_decoding_flag(h);
                }
            }

            if (eos || s->mb_y >= s->mb_height) {
                tprintf(s->avctx, "slice end %d %d\n",
                        get_bits_count(&s->gb), s->gb.size_in_bits);
                ff_er_add_slice(s, s->resync_mb_x, s->resync_mb_y, s->mb_x - 1,
                                s->mb_y, ER_MB_END & part_mask);
                if (s->mb_x > lf_x_start)
                    loop_filter(h, lf_x_start, s->mb_x);
                return 0;
            }
        }
    } else {
        for (;;) {
            int ret = ff_h264_decode_mb_cavlc(h);

            if (ret >= 0)
                ff_h264_hl_decode_mb(h);

            // FIXME optimal? or let mb_decode decode 16x32 ?
            if (ret >= 0 && FRAME_MBAFF) {
                s->mb_y++;
                ret = ff_h264_decode_mb_cavlc(h);

                if (ret >= 0)
                    ff_h264_hl_decode_mb(h);
                s->mb_y--;
            }

            if (ret < 0) {
                av_log(h->s.avctx, AV_LOG_ERROR,
                       "error while decoding MB %d %d\n", s->mb_x, s->mb_y);
                ff_er_add_slice(s, s->resync_mb_x, s->resync_mb_y, s->mb_x,
                                s->mb_y, ER_MB_ERROR & part_mask);
                return -1;
            }

            if (++s->mb_x >= s->mb_width) {
                loop_filter(h, lf_x_start, s->mb_x);
                s->mb_x = lf_x_start = 0;
                decode_finish_row(h);
                ++s->mb_y;
                if (FIELD_OR_MBAFF_PICTURE) {
                    ++s->mb_y;
                    if (FRAME_MBAFF && s->mb_y < s->mb_height)
                        predict_field_decoding_flag(h);
                }
                if (s->mb_y >= s->mb_height) {
                    tprintf(s->avctx, "slice end %d %d\n",
                            get_bits_count(&s->gb), s->gb.size_in_bits);

                    if (   get_bits_left(&s->gb) == 0
                        || get_bits_left(&s->gb) > 0 && !(s->avctx->err_recognition & AV_EF_AGGRESSIVE)) {
                        ff_er_add_slice(s, s->resync_mb_x, s->resync_mb_y,
                                        s->mb_x - 1, s->mb_y,
                                        ER_MB_END & part_mask);

                        return 0;
                    } else {
                        ff_er_add_slice(s, s->resync_mb_x, s->resync_mb_y,
                                        s->mb_x, s->mb_y,
                                        ER_MB_END & part_mask);

                        return -1;
                    }
                }
            }

            if (get_bits_left(&s->gb) <= 0 && s->mb_skip_run <= 0) {
                tprintf(s->avctx, "slice end %d %d\n",
                        get_bits_count(&s->gb), s->gb.size_in_bits);
                if (get_bits_left(&s->gb) == 0) {
                    ff_er_add_slice(s, s->resync_mb_x, s->resync_mb_y,
                                    s->mb_x - 1, s->mb_y,
                                    ER_MB_END & part_mask);
                    if (s->mb_x > lf_x_start)
                        loop_filter(h, lf_x_start, s->mb_x);

                    return 0;
                } else {
                    ff_er_add_slice(s, s->resync_mb_x, s->resync_mb_y, s->mb_x,
                                    s->mb_y, ER_MB_ERROR & part_mask);

                    return -1;
                }
            }
        }
    }
}

/**
 * Call decode_slice() for each context.
 *
 * @param h h264 master context
 * @param context_count number of contexts to execute
 */
static int execute_decode_slices(H264Context *h, int context_count)
{
    MpegEncContext *const s     = &h->s;
    AVCodecContext *const avctx = s->avctx;
    H264Context *hx;
    int i;

    if (s->avctx->hwaccel ||
        s->avctx->codec->capabilities & CODEC_CAP_HWACCEL_VDPAU)
        return 0;
    if (context_count == 1) {
        return decode_slice(avctx, &h);
    } else {
        for (i = 1; i < context_count; i++) {
            hx                    = h->thread_context[i];
            hx->s.err_recognition = avctx->err_recognition;
            hx->s.error_count     = 0;
            hx->x264_build        = h->x264_build;
        }

        avctx->execute(avctx, decode_slice, h->thread_context,
                       NULL, context_count, sizeof(void *));

        /* pull back stuff from slices to master context */
        hx                   = h->thread_context[context_count - 1];
        s->mb_x              = hx->s.mb_x;
        s->mb_y              = hx->s.mb_y;
        s->dropable          = hx->s.dropable;
        s->picture_structure = hx->s.picture_structure;
        for (i = 1; i < context_count; i++)
            h->s.error_count += h->thread_context[i]->s.error_count;
    }

    return 0;
}

static int decode_nal_units(H264Context *h, const uint8_t *buf, int buf_size)
{
    MpegEncContext *const s     = &h->s;
    AVCodecContext *const avctx = s->avctx;
    H264Context *hx; ///< thread context
    int buf_index;
    int context_count;
    int next_avc;
    int pass = !(avctx->active_thread_type & FF_THREAD_FRAME);
    int nals_needed = 0; ///< number of NALs that need decoding before the next frame thread starts
    int nal_index;

    h->nal_unit_type= 0;

    if(!s->slice_context_count)
         s->slice_context_count= 1;
    h->max_contexts = s->slice_context_count;
    if (!(s->flags2 & CODEC_FLAG2_CHUNKS)) {
        h->current_slice = 0;
        if (!s->first_field)
            s->current_picture_ptr = NULL;
        ff_h264_reset_sei(h);
    }

    for (; pass <= 1; pass++) {
        buf_index     = 0;
        context_count = 0;
        next_avc      = h->is_avc ? 0 : buf_size;
        nal_index     = 0;
        for (;;) {
            int consumed;
            int dst_length;
            int bit_length;
            const uint8_t *ptr;
            int i, nalsize = 0;
            int err;

            if (buf_index >= next_avc) {
                if (buf_index >= buf_size - h->nal_length_size)
                    break;
                nalsize = 0;
                for (i = 0; i < h->nal_length_size; i++)
                    nalsize = (nalsize << 8) | buf[buf_index++];
                if (nalsize <= 0 || nalsize > buf_size - buf_index) {
                    av_log(h->s.avctx, AV_LOG_ERROR,
                           "AVC: nal size %d\n", nalsize);
                    break;
                }
                next_avc = buf_index + nalsize;
            } else {
                // start code prefix search
                for (; buf_index + 3 < next_avc; buf_index++)
                    // This should always succeed in the first iteration.
                    if (buf[buf_index]     == 0 &&
                        buf[buf_index + 1] == 0 &&
                        buf[buf_index + 2] == 1)
                        break;

                if (buf_index + 3 >= buf_size)
                    break;

                buf_index += 3;
                if (buf_index >= next_avc)
                    continue;
            }

            hx = h->thread_context[context_count];

            ptr = ff_h264_decode_nal(hx, buf + buf_index, &dst_length,
                                     &consumed, next_avc - buf_index);
            if (ptr == NULL || dst_length < 0) {
                buf_index = -1;
                goto end;
            }
            i = buf_index + consumed;
            if ((s->workaround_bugs & FF_BUG_AUTODETECT) && i + 3 < next_avc &&
                buf[i]     == 0x00 && buf[i + 1] == 0x00 &&
                buf[i + 2] == 0x01 && buf[i + 3] == 0xE0)
                s->workaround_bugs |= FF_BUG_TRUNCATED;

            if (!(s->workaround_bugs & FF_BUG_TRUNCATED))
                while(dst_length > 0 && ptr[dst_length - 1] == 0)
                    dst_length--;
            bit_length = !dst_length ? 0
                                     : (8 * dst_length -
                                        decode_rbsp_trailing(h, ptr + dst_length - 1));

            if (s->avctx->debug & FF_DEBUG_STARTCODE)
                av_log(h->s.avctx, AV_LOG_DEBUG, "NAL %d/%d at %d/%d length %d pass %d\n", hx->nal_unit_type, hx->nal_ref_idc, buf_index, buf_size, dst_length, pass);

            if (h->is_avc && (nalsize != consumed) && nalsize)
                av_log(h->s.avctx, AV_LOG_DEBUG,
                       "AVC: Consumed only %d bytes instead of %d\n",
                       consumed, nalsize);

            buf_index += consumed;
            nal_index++;

            if (pass == 0) {
                /* packets can sometimes contain multiple PPS/SPS,
                 * e.g. two PAFF field pictures in one packet, or a demuxer
                 * which splits NALs strangely if so, when frame threading we
                 * can't start the next thread until we've read all of them */
                switch (hx->nal_unit_type) {
                case NAL_SPS:
                case NAL_PPS:
                    nals_needed = nal_index;
                    break;
                case NAL_IDR_SLICE:
                case NAL_SLICE:
                    init_get_bits(&hx->s.gb, ptr, bit_length);
                    if (!get_ue_golomb(&hx->s.gb))
                        nals_needed = nal_index;
                }
                continue;
            }

            // FIXME do not discard SEI id
            if (avctx->skip_frame >= AVDISCARD_NONREF && h->nal_ref_idc == 0)
                continue;

again:
            err = 0;
            switch (hx->nal_unit_type) {
            case NAL_IDR_SLICE:
                if (h->nal_unit_type != NAL_IDR_SLICE) {
                    av_log(h->s.avctx, AV_LOG_ERROR,
                           "Invalid mix of idr and non-idr slices\n");
                    buf_index = -1;
                    goto end;
                }
                idr(h); // FIXME ensure we don't lose some frames if there is reordering
            case NAL_SLICE:
                init_get_bits(&hx->s.gb, ptr, bit_length);
                hx->intra_gb_ptr        =
                    hx->inter_gb_ptr    = &hx->s.gb;
                hx->s.data_partitioning = 0;

                if ((err = decode_slice_header(hx, h)))
                    break;

                if (   h->sei_recovery_frame_cnt >= 0
                    && (   h->recovery_frame<0
                        || ((h->recovery_frame - h->frame_num) & ((1 << h->sps.log2_max_frame_num)-1)) > h->sei_recovery_frame_cnt)) {
                    h->recovery_frame = (h->frame_num + h->sei_recovery_frame_cnt) %
                                        (1 << h->sps.log2_max_frame_num);
                }

                s->current_picture_ptr->f.key_frame |=
                        (hx->nal_unit_type == NAL_IDR_SLICE);

                if (h->recovery_frame == h->frame_num) {
                    s->current_picture_ptr->sync |= 1;
                    h->recovery_frame = -1;
                }

                h->sync |= !!s->current_picture_ptr->f.key_frame;
                h->sync |= 3*!!(s->flags2 & CODEC_FLAG2_SHOW_ALL);
                s->current_picture_ptr->sync |= h->sync;

                if (h->current_slice == 1) {
                    if (!(s->flags2 & CODEC_FLAG2_CHUNKS))
                        decode_postinit(h, nal_index >= nals_needed);

                    if (s->avctx->hwaccel &&
                        s->avctx->hwaccel->start_frame(s->avctx, NULL, 0) < 0)
                        return -1;
                    if (CONFIG_H264_VDPAU_DECODER &&
                        s->avctx->codec->capabilities & CODEC_CAP_HWACCEL_VDPAU)
                        ff_vdpau_h264_picture_start(s);
                }

                if (hx->redundant_pic_count == 0 &&
                    (avctx->skip_frame < AVDISCARD_NONREF ||
                     hx->nal_ref_idc) &&
                    (avctx->skip_frame < AVDISCARD_BIDIR  ||
                     hx->slice_type_nos != AV_PICTURE_TYPE_B) &&
                    (avctx->skip_frame < AVDISCARD_NONKEY ||
                     hx->slice_type_nos == AV_PICTURE_TYPE_I) &&
                    avctx->skip_frame < AVDISCARD_ALL) {
                    if (avctx->hwaccel) {
                        if (avctx->hwaccel->decode_slice(avctx,
                                                         &buf[buf_index - consumed],
                                                         consumed) < 0)
                            return -1;
                    } else if (CONFIG_H264_VDPAU_DECODER &&
                               s->avctx->codec->capabilities & CODEC_CAP_HWACCEL_VDPAU) {
                        static const uint8_t start_code[] = {
                            0x00, 0x00, 0x01 };
                        ff_vdpau_add_data_chunk(s, start_code,
                                                sizeof(start_code));
                        ff_vdpau_add_data_chunk(s, &buf[buf_index - consumed],
                                                consumed);
                    } else
                        context_count++;
                }
                break;
            case NAL_DPA:
                init_get_bits(&hx->s.gb, ptr, bit_length);
                hx->intra_gb_ptr =
                hx->inter_gb_ptr = NULL;

                if ((err = decode_slice_header(hx, h)) < 0)
                    break;

                hx->s.data_partitioning = 1;
                break;
            case NAL_DPB:
                init_get_bits(&hx->intra_gb, ptr, bit_length);
                hx->intra_gb_ptr = &hx->intra_gb;
                break;
            case NAL_DPC:
                init_get_bits(&hx->inter_gb, ptr, bit_length);
                hx->inter_gb_ptr = &hx->inter_gb;

                if (hx->redundant_pic_count == 0 &&
                    hx->intra_gb_ptr &&
                    hx->s.data_partitioning &&
                    s->context_initialized &&
                    (avctx->skip_frame < AVDISCARD_NONREF || hx->nal_ref_idc) &&
                    (avctx->skip_frame < AVDISCARD_BIDIR  ||
                     hx->slice_type_nos != AV_PICTURE_TYPE_B) &&
                    (avctx->skip_frame < AVDISCARD_NONKEY ||
                     hx->slice_type_nos == AV_PICTURE_TYPE_I) &&
                    avctx->skip_frame < AVDISCARD_ALL)
                    context_count++;
                break;
            case NAL_SEI:
                init_get_bits(&s->gb, ptr, bit_length);
                ff_h264_decode_sei(h);
                break;
            case NAL_SPS:
                init_get_bits(&s->gb, ptr, bit_length);
                if (ff_h264_decode_seq_parameter_set(h) < 0 && (h->is_avc ? (nalsize != consumed) && nalsize : 1)) {
                    av_log(h->s.avctx, AV_LOG_DEBUG,
                           "SPS decoding failure, trying alternative mode\n");
                    if (h->is_avc)
                        av_assert0(next_avc - buf_index + consumed == nalsize);
                    init_get_bits(&s->gb, &buf[buf_index + 1 - consumed],
                                  8*(next_avc - buf_index + consumed - 1));
                    ff_h264_decode_seq_parameter_set(h);
                }

                if (s->flags & CODEC_FLAG_LOW_DELAY ||
                    (h->sps.bitstream_restriction_flag &&
                     !h->sps.num_reorder_frames))
                    s->low_delay = 1;
                if (avctx->has_b_frames < 2)
                    avctx->has_b_frames = !s->low_delay;
                break;
            case NAL_PPS:
                init_get_bits(&s->gb, ptr, bit_length);
                ff_h264_decode_picture_parameter_set(h, bit_length);
                break;
            case NAL_AUD:
            case NAL_END_SEQUENCE:
            case NAL_END_STREAM:
            case NAL_FILLER_DATA:
            case NAL_SPS_EXT:
            case NAL_AUXILIARY_SLICE:
                break;
            default:
                av_log(avctx, AV_LOG_DEBUG, "Unknown NAL code: %d (%d bits)\n",
                       hx->nal_unit_type, bit_length);
            }

            if (context_count == h->max_contexts) {
                execute_decode_slices(h, context_count);
                context_count = 0;
            }

            if (err < 0)
                av_log(h->s.avctx, AV_LOG_ERROR, "decode_slice_header error\n");
            else if (err == 1) {
                /* Slice could not be decoded in parallel mode, copy down
                 * NAL unit stuff to context 0 and restart. Note that
                 * rbsp_buffer is not transferred, but since we no longer
                 * run in parallel mode this should not be an issue. */
                h->nal_unit_type = hx->nal_unit_type;
                h->nal_ref_idc   = hx->nal_ref_idc;
                hx               = h;
                goto again;
            }
        }
    }
    if (context_count)
        execute_decode_slices(h, context_count);

end:
    /* clean up */
    if (s->current_picture_ptr && s->current_picture_ptr->owner2 == s &&
        !s->dropable) {
        ff_thread_report_progress(&s->current_picture_ptr->f, INT_MAX,
                                  s->picture_structure == PICT_BOTTOM_FIELD);
    }

    return buf_index;
}

/**
 * Return the number of bytes consumed for building the current frame.
 */
static int get_consumed_bytes(MpegEncContext *s, int pos, int buf_size)
{
    if (pos == 0)
        pos = 1;          // avoid infinite loops (i doubt that is needed but ...)
    if (pos + 10 > buf_size)
        pos = buf_size;                   // oops ;)

    return pos;
}

static int decode_frame(AVCodecContext *avctx, void *data,
                        int *data_size, AVPacket *avpkt)
{
    const uint8_t *buf = avpkt->data;
    int buf_size       = avpkt->size;
    H264Context *h     = avctx->priv_data;
    MpegEncContext *s  = &h->s;
    AVFrame *pict      = data;
    int buf_index      = 0;
    Picture *out;
    int i, out_idx;

    s->flags  = avctx->flags;
    s->flags2 = avctx->flags2;

    /* end of stream, output what is still in the buffers */
    if (buf_size == 0) {
 out:

        s->current_picture_ptr = NULL;

        // FIXME factorize this with the output code below
        out     = h->delayed_pic[0];
        out_idx = 0;
        for (i = 1;
             h->delayed_pic[i] &&
             !h->delayed_pic[i]->f.key_frame &&
             !h->delayed_pic[i]->mmco_reset;
             i++)
            if (h->delayed_pic[i]->poc < out->poc) {
                out     = h->delayed_pic[i];
                out_idx = i;
            }

        for (i = out_idx; h->delayed_pic[i]; i++)
            h->delayed_pic[i] = h->delayed_pic[i + 1];

        if (out) {
            *data_size = sizeof(AVFrame);
            *pict      = out->f;
        }

        return buf_index;
    }
    if(h->is_avc && buf_size >= 9 && buf[0]==1 && buf[2]==0 && (buf[4]&0xFC)==0xFC && (buf[5]&0x1F) && buf[8]==0x67){
        int cnt= buf[5]&0x1f;
        const uint8_t *p= buf+6;
        while(cnt--){
            int nalsize= AV_RB16(p) + 2;
            if(nalsize > buf_size - (p-buf) || p[2]!=0x67)
                goto not_extra;
            p += nalsize;
        }
        cnt = *(p++);
        if(!cnt)
            goto not_extra;
        while(cnt--){
            int nalsize= AV_RB16(p) + 2;
            if(nalsize > buf_size - (p-buf) || p[2]!=0x68)
                goto not_extra;
            p += nalsize;
        }

        return ff_h264_decode_extradata(h, buf, buf_size);
    }
not_extra:

    buf_index = decode_nal_units(h, buf, buf_size);
    if (buf_index < 0)
        return -1;

    if (!s->current_picture_ptr && h->nal_unit_type == NAL_END_SEQUENCE) {
        av_assert0(buf_index <= buf_size);
        goto out;
    }

    if (!(s->flags2 & CODEC_FLAG2_CHUNKS) && !s->current_picture_ptr) {
        if (avctx->skip_frame >= AVDISCARD_NONREF ||
            buf_size >= 4 && !memcmp("Q264", buf, 4))
            return buf_size;
        av_log(avctx, AV_LOG_ERROR, "no frame!\n");
        return -1;
    }

    if (!(s->flags2 & CODEC_FLAG2_CHUNKS) ||
        (s->mb_y >= s->mb_height && s->mb_height)) {
        if (s->flags2 & CODEC_FLAG2_CHUNKS)
            decode_postinit(h, 1);

        field_end(h, 0);

        /* Wait for second field. */
        *data_size = 0;
        if (h->next_output_pic && (h->next_output_pic->sync || h->sync>1)) {
            *data_size = sizeof(AVFrame);
            *pict      = h->next_output_pic->f;
        }
    }

    assert(pict->data[0] || !*data_size);
    ff_print_debug_info(s, pict);
    // printf("out %d\n", (int)pict->data[0]);

    return get_consumed_bytes(s, buf_index, buf_size);
}

av_cold void ff_h264_free_context(H264Context *h)
{
    int i;

    free_tables(h, 1); // FIXME cleanup init stuff perhaps

    for (i = 0; i < MAX_SPS_COUNT; i++)
        av_freep(h->sps_buffers + i);

    for (i = 0; i < MAX_PPS_COUNT; i++)
        av_freep(h->pps_buffers + i);
}

static av_cold int h264_decode_end(AVCodecContext *avctx)
{
    H264Context *h    = avctx->priv_data;
    MpegEncContext *s = &h->s;

    ff_h264_remove_all_refs(h);
    ff_h264_free_context(h);

    ff_MPV_common_end(s);

    // memset(h, 0, sizeof(H264Context));

    return 0;
}

static const AVProfile profiles[] = {
    { FF_PROFILE_H264_BASELINE,             "Baseline"              },
    { FF_PROFILE_H264_CONSTRAINED_BASELINE, "Constrained Baseline"  },
    { FF_PROFILE_H264_MAIN,                 "Main"                  },
    { FF_PROFILE_H264_EXTENDED,             "Extended"              },
    { FF_PROFILE_H264_HIGH,                 "High"                  },
    { FF_PROFILE_H264_HIGH_10,              "High 10"               },
    { FF_PROFILE_H264_HIGH_10_INTRA,        "High 10 Intra"         },
    { FF_PROFILE_H264_HIGH_422,             "High 4:2:2"            },
    { FF_PROFILE_H264_HIGH_422_INTRA,       "High 4:2:2 Intra"      },
    { FF_PROFILE_H264_HIGH_444,             "High 4:4:4"            },
    { FF_PROFILE_H264_HIGH_444_PREDICTIVE,  "High 4:4:4 Predictive" },
    { FF_PROFILE_H264_HIGH_444_INTRA,       "High 4:4:4 Intra"      },
    { FF_PROFILE_H264_CAVLC_444,            "CAVLC 4:4:4"           },
    { FF_PROFILE_UNKNOWN },
};

static const AVOption h264_options[] = {
    {"is_avc", "is avc", offsetof(H264Context, is_avc), FF_OPT_TYPE_INT, {.dbl = 0}, 0, 1, 0},
    {"nal_length_size", "nal_length_size", offsetof(H264Context, nal_length_size), FF_OPT_TYPE_INT, {.dbl = 0}, 0, 4, 0},
    {NULL}
};

static const AVClass h264_class = {
    "H264 Decoder",
    av_default_item_name,
    h264_options,
    LIBAVUTIL_VERSION_INT,
};

static const AVClass h264_vdpau_class = {
    "H264 VDPAU Decoder",
    av_default_item_name,
    h264_options,
    LIBAVUTIL_VERSION_INT,
};

AVCodec ff_h264_decoder = {
    .name                  = "h264",
    .type                  = AVMEDIA_TYPE_VIDEO,
    .id                    = CODEC_ID_H264,
    .priv_data_size        = sizeof(H264Context),
    .init                  = ff_h264_decode_init,
    .close                 = h264_decode_end,
    .decode                = decode_frame,
    .capabilities          = /*CODEC_CAP_DRAW_HORIZ_BAND |*/ CODEC_CAP_DR1 |
                             CODEC_CAP_DELAY | CODEC_CAP_SLICE_THREADS |
                             CODEC_CAP_FRAME_THREADS,
    .flush                 = flush_dpb,
    .long_name             = NULL_IF_CONFIG_SMALL("H.264 / AVC / MPEG-4 AVC / MPEG-4 part 10"),
    .init_thread_copy      = ONLY_IF_THREADS_ENABLED(decode_init_thread_copy),
    .update_thread_context = ONLY_IF_THREADS_ENABLED(decode_update_thread_context),
    .profiles              = NULL_IF_CONFIG_SMALL(profiles),
    .priv_class            = &h264_class,
};

#if CONFIG_H264_VDPAU_DECODER
AVCodec ff_h264_vdpau_decoder = {
    .name           = "h264_vdpau",
    .type           = AVMEDIA_TYPE_VIDEO,
    .id             = CODEC_ID_H264,
    .priv_data_size = sizeof(H264Context),
    .init           = ff_h264_decode_init,
    .close          = h264_decode_end,
    .decode         = decode_frame,
    .capabilities   = CODEC_CAP_DR1 | CODEC_CAP_DELAY | CODEC_CAP_HWACCEL_VDPAU,
    .flush          = flush_dpb,
    .long_name      = NULL_IF_CONFIG_SMALL("H.264 / AVC / MPEG-4 AVC / MPEG-4 part 10 (VDPAU acceleration)"),
    .pix_fmts       = (const enum PixelFormat[]) { PIX_FMT_VDPAU_H264,
                                                   PIX_FMT_NONE},
    .profiles       = NULL_IF_CONFIG_SMALL(profiles),
    .priv_class     = &h264_vdpau_class,
};
#endif<|MERGE_RESOLUTION|>--- conflicted
+++ resolved
@@ -24,6 +24,8 @@
  * H.264 / AVC / MPEG4 part10 codec.
  * @author Michael Niedermayer <michaelni@gmx.at>
  */
+
+#define UNCHECKED_BITSTREAM_READER 1
 
 #include "libavutil/imgutils.h"
 #include "libavutil/opt.h"
@@ -1174,8 +1176,6 @@
         cnt = *(p + 5) & 0x1f; // Number of sps
         p  += 6;
         for (i = 0; i < cnt; i++) {
-            if(size - (p-buf) < 2)
-                return -1;
             nalsize = AV_RB16(p) + 2;
             if(nalsize > size - (p-buf))
                 return -1;
@@ -1186,13 +1186,9 @@
             }
             p += nalsize;
         }
-        if(size - (p-buf) <= 0)
-            return -1;
         // Decode pps from avcC
         cnt = *(p++); // Number of pps
         for (i = 0; i < cnt; i++) {
-            if(size - (p-buf) < 2)
-                return -1;
             nalsize = AV_RB16(p) + 2;
             if(nalsize > size - (p-buf))
                 return -1;
@@ -2950,10 +2946,6 @@
     s->avctx->level   = h->sps.level_idc;
     s->avctx->refs    = h->sps.ref_frame_count;
 
-<<<<<<< HEAD
-    s->mb_width= h->sps.mb_width;
-    s->mb_height= h->sps.mb_height * (2 - h->sps.frame_mbs_only_flag);
-=======
     must_reinit = (s->context_initialized &&
                     (   16*h->sps.mb_width != s->avctx->coded_width
                      || 16*h->sps.mb_height * (2 - h->sps.frame_mbs_only_flag) != s->avctx->coded_height
@@ -2969,7 +2961,6 @@
 
     s->mb_width  = h->sps.mb_width;
     s->mb_height = h->sps.mb_height * (2 - h->sps.frame_mbs_only_flag);
->>>>>>> 1e43786b
 
     h->b_stride = s->mb_width * 4;
 
@@ -3036,33 +3027,6 @@
         }
 
         switch (h->sps.bit_depth_luma) {
-<<<<<<< HEAD
-            case 9 :
-                if (CHROMA444) {
-                    if (s->avctx->colorspace == AVCOL_SPC_RGB) {
-                        s->avctx->pix_fmt = PIX_FMT_GBRP9;
-                    } else
-                        s->avctx->pix_fmt = PIX_FMT_YUV444P9;
-                } else if (CHROMA422)
-                    s->avctx->pix_fmt = PIX_FMT_YUV422P9;
-                else
-                    s->avctx->pix_fmt = PIX_FMT_YUV420P9;
-                break;
-            case 10 :
-                if (CHROMA444) {
-                    if (s->avctx->colorspace == AVCOL_SPC_RGB) {
-                        s->avctx->pix_fmt = PIX_FMT_GBRP10;
-                    } else
-                        s->avctx->pix_fmt = PIX_FMT_YUV444P10;
-                } else if (CHROMA422)
-                    s->avctx->pix_fmt = PIX_FMT_YUV422P10;
-                else
-                    s->avctx->pix_fmt = PIX_FMT_YUV420P10;
-                break;
-            case 8:
-                if (CHROMA444){
-                    s->avctx->pix_fmt = s->avctx->color_range == AVCOL_RANGE_JPEG ? PIX_FMT_YUVJ444P : PIX_FMT_YUV444P;
-=======
         case 9:
             if (CHROMA444) {
                 if (s->avctx->colorspace == AVCOL_SPC_RGB) {
@@ -3089,30 +3053,12 @@
             if (CHROMA444) {
                     s->avctx->pix_fmt = s->avctx->color_range == AVCOL_RANGE_JPEG ? PIX_FMT_YUVJ444P
                                                                                   : PIX_FMT_YUV444P;
->>>>>>> 1e43786b
                     if (s->avctx->colorspace == AVCOL_SPC_RGB) {
                         s->avctx->pix_fmt = PIX_FMT_GBR24P;
                         av_log(h->s.avctx, AV_LOG_DEBUG, "Detected GBR colorspace.\n");
                     } else if (s->avctx->colorspace == AVCOL_SPC_YCGCO) {
                         av_log(h->s.avctx, AV_LOG_WARNING, "Detected unsupported YCgCo colorspace.\n");
                     }
-<<<<<<< HEAD
-                } else if (CHROMA422) {
-                    s->avctx->pix_fmt = s->avctx->color_range == AVCOL_RANGE_JPEG ? PIX_FMT_YUVJ422P : PIX_FMT_YUV422P;
-                }else{
-                    s->avctx->pix_fmt = s->avctx->get_format(s->avctx,
-                                                             s->avctx->codec->pix_fmts ?
-                                                             s->avctx->codec->pix_fmts :
-                                                             s->avctx->color_range == AVCOL_RANGE_JPEG ?
-                                                             hwaccel_pixfmt_list_h264_jpeg_420 :
-                                                             ff_hwaccel_pixfmt_list_420);
-                }
-                break;
-            default:
-                av_log(s->avctx, AV_LOG_ERROR,
-                       "Unsupported bit depth: %d\n", h->sps.bit_depth_luma);
-                return AVERROR_INVALIDDATA;
-=======
             } else if (CHROMA422) {
                 s->avctx->pix_fmt = s->avctx->color_range == AVCOL_RANGE_JPEG ? PIX_FMT_YUVJ422P
                                                                               : PIX_FMT_YUV422P;
@@ -3129,7 +3075,6 @@
             av_log(s->avctx, AV_LOG_ERROR,
                    "Unsupported bit depth: %d\n", h->sps.bit_depth_luma);
             return AVERROR_INVALIDDATA;
->>>>>>> 1e43786b
         }
 
         s->avctx->hwaccel = ff_find_hwaccel(s->avctx->codec->id,
@@ -3178,20 +3123,12 @@
         }
     }
 
-<<<<<<< HEAD
-    if(h == h0 && h->dequant_coeff_pps != pps_id){
-=======
     if (h == h0 && h->dequant_coeff_pps != pps_id) {
->>>>>>> 1e43786b
         h->dequant_coeff_pps = pps_id;
         init_dequant_tables(h);
     }
 
-<<<<<<< HEAD
-    h->frame_num= get_bits(&s->gb, h->sps.log2_max_frame_num);
-=======
     h->frame_num = get_bits(&s->gb, h->sps.log2_max_frame_num);
->>>>>>> 1e43786b
 
     h->mb_mbaff        = 0;
     h->mb_aff_frame    = 0;
