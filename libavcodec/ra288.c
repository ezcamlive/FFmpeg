--- conflicted
+++ resolved
@@ -109,13 +109,9 @@
     for (i=0; i < 5; i++)
         buffer[i] = codetable[cb_coef][i] * sumsum;
 
-<<<<<<< HEAD
     sum = avpriv_scalarproduct_float_c(buffer, buffer, 5);
-=======
-    sum = avpriv_scalarproduct_float_c(buffer, buffer, 5) * ((1 << 24) / 5.0);
->>>>>>> 4a2ef394
-
-    sum = FFMAX(sum, 5. / (1<<24));
+
+    sum = FFMAX(sum, 5.0 / (1<<24));
 
     /* shift and store */
     memmove(gain_block, gain_block + 1, 9 * sizeof(*gain_block));
