/*
 * AAC Spectral Band Replication decoding functions
 * Copyright (c) 2008-2009 Robert Swain ( rob opendot cl )
 * Copyright (c) 2009-2010 Alex Converse <alex.converse@gmail.com>
 *
 * This file is part of FFmpeg.
 *
 * FFmpeg is free software; you can redistribute it and/or
 * modify it under the terms of the GNU Lesser General Public
 * License as published by the Free Software Foundation; either
 * version 2.1 of the License, or (at your option) any later version.
 *
 * FFmpeg is distributed in the hope that it will be useful,
 * but WITHOUT ANY WARRANTY; without even the implied warranty of
 * MERCHANTABILITY or FITNESS FOR A PARTICULAR PURPOSE.  See the GNU
 * Lesser General Public License for more details.
 *
 * You should have received a copy of the GNU Lesser General Public
 * License along with FFmpeg; if not, write to the Free Software
 * Foundation, Inc., 51 Franklin Street, Fifth Floor, Boston, MA 02110-1301 USA
 */

/**
 * @file
 * AAC Spectral Band Replication decoding functions
 * @author Robert Swain ( rob opendot cl )
 */

#include "aac.h"
#include "sbr.h"
#include "aacsbr.h"
#include "aacsbrdata.h"
#include "fft.h"
#include "aacps.h"
#include "sbrdsp.h"
#include "libavutil/internal.h"
#include "libavutil/libm.h"
#include "libavutil/avassert.h"

#include <stdint.h>
#include <float.h>
#include <math.h>

#define ENVELOPE_ADJUSTMENT_OFFSET 2
#define NOISE_FLOOR_OFFSET 6.0f

#if ARCH_MIPS
#include "mips/aacsbr_mips.h"
#endif /* ARCH_MIPS */

/**
 * SBR VLC tables
 */
enum {
    T_HUFFMAN_ENV_1_5DB,
    F_HUFFMAN_ENV_1_5DB,
    T_HUFFMAN_ENV_BAL_1_5DB,
    F_HUFFMAN_ENV_BAL_1_5DB,
    T_HUFFMAN_ENV_3_0DB,
    F_HUFFMAN_ENV_3_0DB,
    T_HUFFMAN_ENV_BAL_3_0DB,
    F_HUFFMAN_ENV_BAL_3_0DB,
    T_HUFFMAN_NOISE_3_0DB,
    T_HUFFMAN_NOISE_BAL_3_0DB,
};

/**
 * bs_frame_class - frame class of current SBR frame (14496-3 sp04 p98)
 */
enum {
    FIXFIX,
    FIXVAR,
    VARFIX,
    VARVAR,
};

enum {
    EXTENSION_ID_PS = 2,
};

static VLC vlc_sbr[10];
static const int8_t vlc_sbr_lav[10] =
    { 60, 60, 24, 24, 31, 31, 12, 12, 31, 12 };

#define SBR_INIT_VLC_STATIC(num, size) \
    INIT_VLC_STATIC(&vlc_sbr[num], 9, sbr_tmp[num].table_size / sbr_tmp[num].elem_size,     \
                    sbr_tmp[num].sbr_bits ,                      1,                      1, \
                    sbr_tmp[num].sbr_codes, sbr_tmp[num].elem_size, sbr_tmp[num].elem_size, \
                    size)

#define SBR_VLC_ROW(name) \
    { name ## _codes, name ## _bits, sizeof(name ## _codes), sizeof(name ## _codes[0]) }

static void aacsbr_func_ptr_init(AACSBRContext *c);

av_cold void ff_aac_sbr_init(void)
{
    int n;
    static const struct {
        const void *sbr_codes, *sbr_bits;
        const unsigned int table_size, elem_size;
    } sbr_tmp[] = {
        SBR_VLC_ROW(t_huffman_env_1_5dB),
        SBR_VLC_ROW(f_huffman_env_1_5dB),
        SBR_VLC_ROW(t_huffman_env_bal_1_5dB),
        SBR_VLC_ROW(f_huffman_env_bal_1_5dB),
        SBR_VLC_ROW(t_huffman_env_3_0dB),
        SBR_VLC_ROW(f_huffman_env_3_0dB),
        SBR_VLC_ROW(t_huffman_env_bal_3_0dB),
        SBR_VLC_ROW(f_huffman_env_bal_3_0dB),
        SBR_VLC_ROW(t_huffman_noise_3_0dB),
        SBR_VLC_ROW(t_huffman_noise_bal_3_0dB),
    };

    // SBR VLC table initialization
    SBR_INIT_VLC_STATIC(0, 1098);
    SBR_INIT_VLC_STATIC(1, 1092);
    SBR_INIT_VLC_STATIC(2, 768);
    SBR_INIT_VLC_STATIC(3, 1026);
    SBR_INIT_VLC_STATIC(4, 1058);
    SBR_INIT_VLC_STATIC(5, 1052);
    SBR_INIT_VLC_STATIC(6, 544);
    SBR_INIT_VLC_STATIC(7, 544);
    SBR_INIT_VLC_STATIC(8, 592);
    SBR_INIT_VLC_STATIC(9, 512);

    for (n = 1; n < 320; n++)
        sbr_qmf_window_us[320 + n] = sbr_qmf_window_us[320 - n];
    sbr_qmf_window_us[384] = -sbr_qmf_window_us[384];
    sbr_qmf_window_us[512] = -sbr_qmf_window_us[512];

    for (n = 0; n < 320; n++)
        sbr_qmf_window_ds[n] = sbr_qmf_window_us[2*n];

    ff_ps_init();
}

/** Places SBR in pure upsampling mode. */
static void sbr_turnoff(SpectralBandReplication *sbr) {
    sbr->start = 0;
    // Init defults used in pure upsampling mode
    sbr->kx[1] = 32; //Typo in spec, kx' inits to 32
    sbr->m[1] = 0;
    // Reset values for first SBR header
    sbr->data[0].e_a[1] = sbr->data[1].e_a[1] = -1;
    memset(&sbr->spectrum_params, -1, sizeof(SpectrumParameters));
}

av_cold void ff_aac_sbr_ctx_init(AACContext *ac, SpectralBandReplication *sbr)
{
    if(sbr->mdct.mdct_bits)
        return;
    sbr->kx[0] = sbr->kx[1];
    sbr_turnoff(sbr);
    sbr->data[0].synthesis_filterbank_samples_offset = SBR_SYNTHESIS_BUF_SIZE - (1280 - 128);
    sbr->data[1].synthesis_filterbank_samples_offset = SBR_SYNTHESIS_BUF_SIZE - (1280 - 128);
    /* SBR requires samples to be scaled to +/-32768.0 to work correctly.
     * mdct scale factors are adjusted to scale up from +/-1.0 at analysis
     * and scale back down at synthesis. */
    ff_mdct_init(&sbr->mdct,     7, 1, 1.0 / (64 * 32768.0));
    ff_mdct_init(&sbr->mdct_ana, 7, 1, -2.0 * 32768.0);
    ff_ps_ctx_init(&sbr->ps);
    ff_sbrdsp_init(&sbr->dsp);
    aacsbr_func_ptr_init(&sbr->c);
}

av_cold void ff_aac_sbr_ctx_close(SpectralBandReplication *sbr)
{
    ff_mdct_end(&sbr->mdct);
    ff_mdct_end(&sbr->mdct_ana);
}

static int qsort_comparison_function_int16(const void *a, const void *b)
{
    return *(const int16_t *)a - *(const int16_t *)b;
}

static inline int in_table_int16(const int16_t *table, int last_el, int16_t needle)
{
    int i;
    for (i = 0; i <= last_el; i++)
        if (table[i] == needle)
            return 1;
    return 0;
}

/// Limiter Frequency Band Table (14496-3 sp04 p198)
static void sbr_make_f_tablelim(SpectralBandReplication *sbr)
{
    int k;
    if (sbr->bs_limiter_bands > 0) {
        static const float bands_warped[3] = { 1.32715174233856803909f,   //2^(0.49/1.2)
                                               1.18509277094158210129f,   //2^(0.49/2)
                                               1.11987160404675912501f }; //2^(0.49/3)
        const float lim_bands_per_octave_warped = bands_warped[sbr->bs_limiter_bands - 1];
        int16_t patch_borders[7];
        uint16_t *in = sbr->f_tablelim + 1, *out = sbr->f_tablelim;

        patch_borders[0] = sbr->kx[1];
        for (k = 1; k <= sbr->num_patches; k++)
            patch_borders[k] = patch_borders[k-1] + sbr->patch_num_subbands[k-1];

        memcpy(sbr->f_tablelim, sbr->f_tablelow,
               (sbr->n[0] + 1) * sizeof(sbr->f_tablelow[0]));
        if (sbr->num_patches > 1)
            memcpy(sbr->f_tablelim + sbr->n[0] + 1, patch_borders + 1,
                   (sbr->num_patches - 1) * sizeof(patch_borders[0]));

        qsort(sbr->f_tablelim, sbr->num_patches + sbr->n[0],
              sizeof(sbr->f_tablelim[0]),
              qsort_comparison_function_int16);

        sbr->n_lim = sbr->n[0] + sbr->num_patches - 1;
        while (out < sbr->f_tablelim + sbr->n_lim) {
            if (*in >= *out * lim_bands_per_octave_warped) {
                *++out = *in++;
            } else if (*in == *out ||
                !in_table_int16(patch_borders, sbr->num_patches, *in)) {
                in++;
                sbr->n_lim--;
            } else if (!in_table_int16(patch_borders, sbr->num_patches, *out)) {
                *out = *in++;
                sbr->n_lim--;
            } else {
                *++out = *in++;
            }
        }
    } else {
        sbr->f_tablelim[0] = sbr->f_tablelow[0];
        sbr->f_tablelim[1] = sbr->f_tablelow[sbr->n[0]];
        sbr->n_lim = 1;
    }
}

static unsigned int read_sbr_header(SpectralBandReplication *sbr, GetBitContext *gb)
{
    unsigned int cnt = get_bits_count(gb);
    uint8_t bs_header_extra_1;
    uint8_t bs_header_extra_2;
    int old_bs_limiter_bands = sbr->bs_limiter_bands;
    SpectrumParameters old_spectrum_params;

    sbr->start = 1;

    // Save last spectrum parameters variables to compare to new ones
    memcpy(&old_spectrum_params, &sbr->spectrum_params, sizeof(SpectrumParameters));

    sbr->bs_amp_res_header              = get_bits1(gb);
    sbr->spectrum_params.bs_start_freq  = get_bits(gb, 4);
    sbr->spectrum_params.bs_stop_freq   = get_bits(gb, 4);
    sbr->spectrum_params.bs_xover_band  = get_bits(gb, 3);
                                          skip_bits(gb, 2); // bs_reserved

    bs_header_extra_1 = get_bits1(gb);
    bs_header_extra_2 = get_bits1(gb);

    if (bs_header_extra_1) {
        sbr->spectrum_params.bs_freq_scale  = get_bits(gb, 2);
        sbr->spectrum_params.bs_alter_scale = get_bits1(gb);
        sbr->spectrum_params.bs_noise_bands = get_bits(gb, 2);
    } else {
        sbr->spectrum_params.bs_freq_scale  = 2;
        sbr->spectrum_params.bs_alter_scale = 1;
        sbr->spectrum_params.bs_noise_bands = 2;
    }

    // Check if spectrum parameters changed
    if (memcmp(&old_spectrum_params, &sbr->spectrum_params, sizeof(SpectrumParameters)))
        sbr->reset = 1;

    if (bs_header_extra_2) {
        sbr->bs_limiter_bands  = get_bits(gb, 2);
        sbr->bs_limiter_gains  = get_bits(gb, 2);
        sbr->bs_interpol_freq  = get_bits1(gb);
        sbr->bs_smoothing_mode = get_bits1(gb);
    } else {
        sbr->bs_limiter_bands  = 2;
        sbr->bs_limiter_gains  = 2;
        sbr->bs_interpol_freq  = 1;
        sbr->bs_smoothing_mode = 1;
    }

    if (sbr->bs_limiter_bands != old_bs_limiter_bands && !sbr->reset)
        sbr_make_f_tablelim(sbr);

    return get_bits_count(gb) - cnt;
}

static int array_min_int16(const int16_t *array, int nel)
{
    int i, min = array[0];
    for (i = 1; i < nel; i++)
        min = FFMIN(array[i], min);
    return min;
}

static void make_bands(int16_t* bands, int start, int stop, int num_bands)
{
    int k, previous, present;
    float base, prod;

    base = powf((float)stop / start, 1.0f / num_bands);
    prod = start;
    previous = start;

    for (k = 0; k < num_bands-1; k++) {
        prod *= base;
        present  = lrintf(prod);
        bands[k] = present - previous;
        previous = present;
    }
    bands[num_bands-1] = stop - previous;
}

static int check_n_master(AVCodecContext *avctx, int n_master, int bs_xover_band)
{
    // Requirements (14496-3 sp04 p205)
    if (n_master <= 0) {
        av_log(avctx, AV_LOG_ERROR, "Invalid n_master: %d\n", n_master);
        return -1;
    }
    if (bs_xover_band >= n_master) {
        av_log(avctx, AV_LOG_ERROR,
               "Invalid bitstream, crossover band index beyond array bounds: %d\n",
               bs_xover_band);
        return -1;
    }
    return 0;
}

/// Master Frequency Band Table (14496-3 sp04 p194)
static int sbr_make_f_master(AACContext *ac, SpectralBandReplication *sbr,
                             SpectrumParameters *spectrum)
{
    unsigned int temp, max_qmf_subbands;
    unsigned int start_min, stop_min;
    int k;
    const int8_t *sbr_offset_ptr;
    int16_t stop_dk[13];

    if (sbr->sample_rate < 32000) {
        temp = 3000;
    } else if (sbr->sample_rate < 64000) {
        temp = 4000;
    } else
        temp = 5000;

    switch (sbr->sample_rate) {
    case 16000:
        sbr_offset_ptr = sbr_offset[0];
        break;
    case 22050:
        sbr_offset_ptr = sbr_offset[1];
        break;
    case 24000:
        sbr_offset_ptr = sbr_offset[2];
        break;
    case 32000:
        sbr_offset_ptr = sbr_offset[3];
        break;
    case 44100: case 48000: case 64000:
        sbr_offset_ptr = sbr_offset[4];
        break;
    case 88200: case 96000: case 128000: case 176400: case 192000:
        sbr_offset_ptr = sbr_offset[5];
        break;
    default:
        av_log(ac->avctx, AV_LOG_ERROR,
               "Unsupported sample rate for SBR: %d\n", sbr->sample_rate);
        return -1;
    }

    start_min = ((temp << 7) + (sbr->sample_rate >> 1)) / sbr->sample_rate;
    stop_min  = ((temp << 8) + (sbr->sample_rate >> 1)) / sbr->sample_rate;

    sbr->k[0] = start_min + sbr_offset_ptr[spectrum->bs_start_freq];

    if (spectrum->bs_stop_freq < 14) {
        sbr->k[2] = stop_min;
        make_bands(stop_dk, stop_min, 64, 13);
        qsort(stop_dk, 13, sizeof(stop_dk[0]), qsort_comparison_function_int16);
        for (k = 0; k < spectrum->bs_stop_freq; k++)
            sbr->k[2] += stop_dk[k];
    } else if (spectrum->bs_stop_freq == 14) {
        sbr->k[2] = 2*sbr->k[0];
    } else if (spectrum->bs_stop_freq == 15) {
        sbr->k[2] = 3*sbr->k[0];
    } else {
        av_log(ac->avctx, AV_LOG_ERROR,
               "Invalid bs_stop_freq: %d\n", spectrum->bs_stop_freq);
        return -1;
    }
    sbr->k[2] = FFMIN(64, sbr->k[2]);

    // Requirements (14496-3 sp04 p205)
    if (sbr->sample_rate <= 32000) {
        max_qmf_subbands = 48;
    } else if (sbr->sample_rate == 44100) {
        max_qmf_subbands = 35;
    } else if (sbr->sample_rate >= 48000)
        max_qmf_subbands = 32;
    else
        av_assert0(0);

    if (sbr->k[2] - sbr->k[0] > max_qmf_subbands) {
        av_log(ac->avctx, AV_LOG_ERROR,
               "Invalid bitstream, too many QMF subbands: %d\n", sbr->k[2] - sbr->k[0]);
        return -1;
    }

    if (!spectrum->bs_freq_scale) {
        int dk, k2diff;

        dk = spectrum->bs_alter_scale + 1;
        sbr->n_master = ((sbr->k[2] - sbr->k[0] + (dk&2)) >> dk) << 1;
        if (check_n_master(ac->avctx, sbr->n_master, sbr->spectrum_params.bs_xover_band))
            return -1;

        for (k = 1; k <= sbr->n_master; k++)
            sbr->f_master[k] = dk;

        k2diff = sbr->k[2] - sbr->k[0] - sbr->n_master * dk;
        if (k2diff < 0) {
            sbr->f_master[1]--;
            sbr->f_master[2]-= (k2diff < -1);
        } else if (k2diff) {
            sbr->f_master[sbr->n_master]++;
        }

        sbr->f_master[0] = sbr->k[0];
        for (k = 1; k <= sbr->n_master; k++)
            sbr->f_master[k] += sbr->f_master[k - 1];

    } else {
        int half_bands = 7 - spectrum->bs_freq_scale;      // bs_freq_scale  = {1,2,3}
        int two_regions, num_bands_0;
        int vdk0_max, vdk1_min;
        int16_t vk0[49];

        if (49 * sbr->k[2] > 110 * sbr->k[0]) {
            two_regions = 1;
            sbr->k[1] = 2 * sbr->k[0];
        } else {
            two_regions = 0;
            sbr->k[1] = sbr->k[2];
        }

        num_bands_0 = lrintf(half_bands * log2f(sbr->k[1] / (float)sbr->k[0])) * 2;

        if (num_bands_0 <= 0) { // Requirements (14496-3 sp04 p205)
            av_log(ac->avctx, AV_LOG_ERROR, "Invalid num_bands_0: %d\n", num_bands_0);
            return -1;
        }

        vk0[0] = 0;

        make_bands(vk0+1, sbr->k[0], sbr->k[1], num_bands_0);

        qsort(vk0 + 1, num_bands_0, sizeof(vk0[1]), qsort_comparison_function_int16);
        vdk0_max = vk0[num_bands_0];

        vk0[0] = sbr->k[0];
        for (k = 1; k <= num_bands_0; k++) {
            if (vk0[k] <= 0) { // Requirements (14496-3 sp04 p205)
                av_log(ac->avctx, AV_LOG_ERROR, "Invalid vDk0[%d]: %d\n", k, vk0[k]);
                return -1;
            }
            vk0[k] += vk0[k-1];
        }

        if (two_regions) {
            int16_t vk1[49];
            float invwarp = spectrum->bs_alter_scale ? 0.76923076923076923077f
                                                     : 1.0f; // bs_alter_scale = {0,1}
            int num_bands_1 = lrintf(half_bands * invwarp *
                                     log2f(sbr->k[2] / (float)sbr->k[1])) * 2;

            make_bands(vk1+1, sbr->k[1], sbr->k[2], num_bands_1);

            vdk1_min = array_min_int16(vk1 + 1, num_bands_1);

            if (vdk1_min < vdk0_max) {
                int change;
                qsort(vk1 + 1, num_bands_1, sizeof(vk1[1]), qsort_comparison_function_int16);
                change = FFMIN(vdk0_max - vk1[1], (vk1[num_bands_1] - vk1[1]) >> 1);
                vk1[1]           += change;
                vk1[num_bands_1] -= change;
            }

            qsort(vk1 + 1, num_bands_1, sizeof(vk1[1]), qsort_comparison_function_int16);

            vk1[0] = sbr->k[1];
            for (k = 1; k <= num_bands_1; k++) {
                if (vk1[k] <= 0) { // Requirements (14496-3 sp04 p205)
                    av_log(ac->avctx, AV_LOG_ERROR, "Invalid vDk1[%d]: %d\n", k, vk1[k]);
                    return -1;
                }
                vk1[k] += vk1[k-1];
            }

            sbr->n_master = num_bands_0 + num_bands_1;
            if (check_n_master(ac->avctx, sbr->n_master, sbr->spectrum_params.bs_xover_band))
                return -1;
            memcpy(&sbr->f_master[0],               vk0,
                   (num_bands_0 + 1) * sizeof(sbr->f_master[0]));
            memcpy(&sbr->f_master[num_bands_0 + 1], vk1 + 1,
                    num_bands_1      * sizeof(sbr->f_master[0]));

        } else {
            sbr->n_master = num_bands_0;
            if (check_n_master(ac->avctx, sbr->n_master, sbr->spectrum_params.bs_xover_band))
                return -1;
            memcpy(sbr->f_master, vk0, (num_bands_0 + 1) * sizeof(sbr->f_master[0]));
        }
    }

    return 0;
}

/// High Frequency Generation - Patch Construction (14496-3 sp04 p216 fig. 4.46)
static int sbr_hf_calc_npatches(AACContext *ac, SpectralBandReplication *sbr)
{
    int i, k, sb = 0;
    int msb = sbr->k[0];
    int usb = sbr->kx[1];
    int goal_sb = ((1000 << 11) + (sbr->sample_rate >> 1)) / sbr->sample_rate;

    sbr->num_patches = 0;

    if (goal_sb < sbr->kx[1] + sbr->m[1]) {
        for (k = 0; sbr->f_master[k] < goal_sb; k++) ;
    } else
        k = sbr->n_master;

    do {
        int odd = 0;
        for (i = k; i == k || sb > (sbr->k[0] - 1 + msb - odd); i--) {
            sb = sbr->f_master[i];
            odd = (sb + sbr->k[0]) & 1;
        }

        // Requirements (14496-3 sp04 p205) sets the maximum number of patches to 5.
        // After this check the final number of patches can still be six which is
        // illegal however the Coding Technologies decoder check stream has a final
        // count of 6 patches
        if (sbr->num_patches > 5) {
            av_log(ac->avctx, AV_LOG_ERROR, "Too many patches: %d\n", sbr->num_patches);
            return -1;
        }

        sbr->patch_num_subbands[sbr->num_patches]  = FFMAX(sb - usb, 0);
        sbr->patch_start_subband[sbr->num_patches] = sbr->k[0] - odd - sbr->patch_num_subbands[sbr->num_patches];

        if (sbr->patch_num_subbands[sbr->num_patches] > 0) {
            usb = sb;
            msb = sb;
            sbr->num_patches++;
        } else
            msb = sbr->kx[1];

        if (sbr->f_master[k] - sb < 3)
            k = sbr->n_master;
    } while (sb != sbr->kx[1] + sbr->m[1]);

    if (sbr->num_patches > 1 && sbr->patch_num_subbands[sbr->num_patches-1] < 3)
        sbr->num_patches--;

    return 0;
}

/// Derived Frequency Band Tables (14496-3 sp04 p197)
static int sbr_make_f_derived(AACContext *ac, SpectralBandReplication *sbr)
{
    int k, temp;

    sbr->n[1] = sbr->n_master - sbr->spectrum_params.bs_xover_band;
    sbr->n[0] = (sbr->n[1] + 1) >> 1;

    memcpy(sbr->f_tablehigh, &sbr->f_master[sbr->spectrum_params.bs_xover_band],
           (sbr->n[1] + 1) * sizeof(sbr->f_master[0]));
    sbr->m[1] = sbr->f_tablehigh[sbr->n[1]] - sbr->f_tablehigh[0];
    sbr->kx[1] = sbr->f_tablehigh[0];

    // Requirements (14496-3 sp04 p205)
    if (sbr->kx[1] + sbr->m[1] > 64) {
        av_log(ac->avctx, AV_LOG_ERROR,
               "Stop frequency border too high: %d\n", sbr->kx[1] + sbr->m[1]);
        return -1;
    }
    if (sbr->kx[1] > 32) {
        av_log(ac->avctx, AV_LOG_ERROR, "Start frequency border too high: %d\n", sbr->kx[1]);
        return -1;
    }

    sbr->f_tablelow[0] = sbr->f_tablehigh[0];
    temp = sbr->n[1] & 1;
    for (k = 1; k <= sbr->n[0]; k++)
        sbr->f_tablelow[k] = sbr->f_tablehigh[2 * k - temp];

    sbr->n_q = FFMAX(1, lrintf(sbr->spectrum_params.bs_noise_bands *
                               log2f(sbr->k[2] / (float)sbr->kx[1]))); // 0 <= bs_noise_bands <= 3
    if (sbr->n_q > 5) {
        av_log(ac->avctx, AV_LOG_ERROR, "Too many noise floor scale factors: %d\n", sbr->n_q);
        return -1;
    }

    sbr->f_tablenoise[0] = sbr->f_tablelow[0];
    temp = 0;
    for (k = 1; k <= sbr->n_q; k++) {
        temp += (sbr->n[0] - temp) / (sbr->n_q + 1 - k);
        sbr->f_tablenoise[k] = sbr->f_tablelow[temp];
    }

    if (sbr_hf_calc_npatches(ac, sbr) < 0)
        return -1;

    sbr_make_f_tablelim(sbr);

    sbr->data[0].f_indexnoise = 0;
    sbr->data[1].f_indexnoise = 0;

    return 0;
}

static av_always_inline void get_bits1_vector(GetBitContext *gb, uint8_t *vec,
                                              int elements)
{
    int i;
    for (i = 0; i < elements; i++) {
        vec[i] = get_bits1(gb);
    }
}

/** ceil(log2(index+1)) */
static const int8_t ceil_log2[] = {
    0, 1, 2, 2, 3, 3,
};

static int read_sbr_grid(AACContext *ac, SpectralBandReplication *sbr,
                         GetBitContext *gb, SBRData *ch_data)
{
    int i;
    unsigned bs_pointer = 0;
    // frameLengthFlag ? 15 : 16; 960 sample length frames unsupported; this value is numTimeSlots
    int abs_bord_trail = 16;
    int num_rel_lead, num_rel_trail;
    unsigned bs_num_env_old = ch_data->bs_num_env;

    ch_data->bs_freq_res[0] = ch_data->bs_freq_res[ch_data->bs_num_env];
    ch_data->bs_amp_res = sbr->bs_amp_res_header;
    ch_data->t_env_num_env_old = ch_data->t_env[bs_num_env_old];

    switch (ch_data->bs_frame_class = get_bits(gb, 2)) {
    case FIXFIX:
        ch_data->bs_num_env                 = 1 << get_bits(gb, 2);
        num_rel_lead                        = ch_data->bs_num_env - 1;
        if (ch_data->bs_num_env == 1)
            ch_data->bs_amp_res = 0;

        if (ch_data->bs_num_env > 4) {
            av_log(ac->avctx, AV_LOG_ERROR,
                   "Invalid bitstream, too many SBR envelopes in FIXFIX type SBR frame: %d\n",
                   ch_data->bs_num_env);
            return -1;
        }

        ch_data->t_env[0]                   = 0;
        ch_data->t_env[ch_data->bs_num_env] = abs_bord_trail;

        abs_bord_trail = (abs_bord_trail + (ch_data->bs_num_env >> 1)) /
                   ch_data->bs_num_env;
        for (i = 0; i < num_rel_lead; i++)
            ch_data->t_env[i + 1] = ch_data->t_env[i] + abs_bord_trail;

        ch_data->bs_freq_res[1] = get_bits1(gb);
        for (i = 1; i < ch_data->bs_num_env; i++)
            ch_data->bs_freq_res[i + 1] = ch_data->bs_freq_res[1];
        break;
    case FIXVAR:
        abs_bord_trail                     += get_bits(gb, 2);
        num_rel_trail                       = get_bits(gb, 2);
        ch_data->bs_num_env                 = num_rel_trail + 1;
        ch_data->t_env[0]                   = 0;
        ch_data->t_env[ch_data->bs_num_env] = abs_bord_trail;

        for (i = 0; i < num_rel_trail; i++)
            ch_data->t_env[ch_data->bs_num_env - 1 - i] =
                ch_data->t_env[ch_data->bs_num_env - i] - 2 * get_bits(gb, 2) - 2;

        bs_pointer = get_bits(gb, ceil_log2[ch_data->bs_num_env]);

        for (i = 0; i < ch_data->bs_num_env; i++)
            ch_data->bs_freq_res[ch_data->bs_num_env - i] = get_bits1(gb);
        break;
    case VARFIX:
        ch_data->t_env[0]                   = get_bits(gb, 2);
        num_rel_lead                        = get_bits(gb, 2);
        ch_data->bs_num_env                 = num_rel_lead + 1;
        ch_data->t_env[ch_data->bs_num_env] = abs_bord_trail;

        for (i = 0; i < num_rel_lead; i++)
            ch_data->t_env[i + 1] = ch_data->t_env[i] + 2 * get_bits(gb, 2) + 2;

        bs_pointer = get_bits(gb, ceil_log2[ch_data->bs_num_env]);

        get_bits1_vector(gb, ch_data->bs_freq_res + 1, ch_data->bs_num_env);
        break;
    case VARVAR:
        ch_data->t_env[0]                   = get_bits(gb, 2);
        abs_bord_trail                     += get_bits(gb, 2);
        num_rel_lead                        = get_bits(gb, 2);
        num_rel_trail                       = get_bits(gb, 2);
        ch_data->bs_num_env                 = num_rel_lead + num_rel_trail + 1;

        if (ch_data->bs_num_env > 5) {
            av_log(ac->avctx, AV_LOG_ERROR,
                   "Invalid bitstream, too many SBR envelopes in VARVAR type SBR frame: %d\n",
                   ch_data->bs_num_env);
            return -1;
        }

        ch_data->t_env[ch_data->bs_num_env] = abs_bord_trail;

        for (i = 0; i < num_rel_lead; i++)
            ch_data->t_env[i + 1] = ch_data->t_env[i] + 2 * get_bits(gb, 2) + 2;
        for (i = 0; i < num_rel_trail; i++)
            ch_data->t_env[ch_data->bs_num_env - 1 - i] =
                ch_data->t_env[ch_data->bs_num_env - i] - 2 * get_bits(gb, 2) - 2;

        bs_pointer = get_bits(gb, ceil_log2[ch_data->bs_num_env]);

        get_bits1_vector(gb, ch_data->bs_freq_res + 1, ch_data->bs_num_env);
        break;
    }

    if (bs_pointer > ch_data->bs_num_env + 1) {
        av_log(ac->avctx, AV_LOG_ERROR,
               "Invalid bitstream, bs_pointer points to a middle noise border outside the time borders table: %d\n",
               bs_pointer);
        return -1;
    }

    for (i = 1; i <= ch_data->bs_num_env; i++) {
        if (ch_data->t_env[i-1] > ch_data->t_env[i]) {
            av_log(ac->avctx, AV_LOG_ERROR, "Non monotone time borders\n");
            return -1;
        }
    }

    ch_data->bs_num_noise = (ch_data->bs_num_env > 1) + 1;

    ch_data->t_q[0]                     = ch_data->t_env[0];
    ch_data->t_q[ch_data->bs_num_noise] = ch_data->t_env[ch_data->bs_num_env];
    if (ch_data->bs_num_noise > 1) {
        unsigned int idx;
        if (ch_data->bs_frame_class == FIXFIX) {
            idx = ch_data->bs_num_env >> 1;
        } else if (ch_data->bs_frame_class & 1) { // FIXVAR or VARVAR
            idx = ch_data->bs_num_env - FFMAX((int)bs_pointer - 1, 1);
        } else { // VARFIX
            if (!bs_pointer)
                idx = 1;
            else if (bs_pointer == 1)
                idx = ch_data->bs_num_env - 1;
            else // bs_pointer > 1
                idx = bs_pointer - 1;
        }
        ch_data->t_q[1] = ch_data->t_env[idx];
    }

    ch_data->e_a[0] = -(ch_data->e_a[1] != bs_num_env_old); // l_APrev
    ch_data->e_a[1] = -1;
    if ((ch_data->bs_frame_class & 1) && bs_pointer) { // FIXVAR or VARVAR and bs_pointer != 0
        ch_data->e_a[1] = ch_data->bs_num_env + 1 - bs_pointer;
    } else if ((ch_data->bs_frame_class == 2) && (bs_pointer > 1)) // VARFIX and bs_pointer > 1
        ch_data->e_a[1] = bs_pointer - 1;

    return 0;
}

static void copy_sbr_grid(SBRData *dst, const SBRData *src) {
    //These variables are saved from the previous frame rather than copied
    dst->bs_freq_res[0]    = dst->bs_freq_res[dst->bs_num_env];
    dst->t_env_num_env_old = dst->t_env[dst->bs_num_env];
    dst->e_a[0]            = -(dst->e_a[1] != dst->bs_num_env);

    //These variables are read from the bitstream and therefore copied
    memcpy(dst->bs_freq_res+1, src->bs_freq_res+1, sizeof(dst->bs_freq_res)-sizeof(*dst->bs_freq_res));
    memcpy(dst->t_env,         src->t_env,         sizeof(dst->t_env));
    memcpy(dst->t_q,           src->t_q,           sizeof(dst->t_q));
    dst->bs_num_env        = src->bs_num_env;
    dst->bs_amp_res        = src->bs_amp_res;
    dst->bs_num_noise      = src->bs_num_noise;
    dst->bs_frame_class    = src->bs_frame_class;
    dst->e_a[1]            = src->e_a[1];
}

/// Read how the envelope and noise floor data is delta coded
static void read_sbr_dtdf(SpectralBandReplication *sbr, GetBitContext *gb,
                          SBRData *ch_data)
{
    get_bits1_vector(gb, ch_data->bs_df_env,   ch_data->bs_num_env);
    get_bits1_vector(gb, ch_data->bs_df_noise, ch_data->bs_num_noise);
}

/// Read inverse filtering data
static void read_sbr_invf(SpectralBandReplication *sbr, GetBitContext *gb,
                          SBRData *ch_data)
{
    int i;

    memcpy(ch_data->bs_invf_mode[1], ch_data->bs_invf_mode[0], 5 * sizeof(uint8_t));
    for (i = 0; i < sbr->n_q; i++)
        ch_data->bs_invf_mode[0][i] = get_bits(gb, 2);
}

static void read_sbr_envelope(SpectralBandReplication *sbr, GetBitContext *gb,
                              SBRData *ch_data, int ch)
{
    int bits;
    int i, j, k;
    VLC_TYPE (*t_huff)[2], (*f_huff)[2];
    int t_lav, f_lav;
    const int delta = (ch == 1 && sbr->bs_coupling == 1) + 1;
    const int odd = sbr->n[1] & 1;

    if (sbr->bs_coupling && ch) {
        if (ch_data->bs_amp_res) {
            bits   = 5;
            t_huff = vlc_sbr[T_HUFFMAN_ENV_BAL_3_0DB].table;
            t_lav  = vlc_sbr_lav[T_HUFFMAN_ENV_BAL_3_0DB];
            f_huff = vlc_sbr[F_HUFFMAN_ENV_BAL_3_0DB].table;
            f_lav  = vlc_sbr_lav[F_HUFFMAN_ENV_BAL_3_0DB];
        } else {
            bits   = 6;
            t_huff = vlc_sbr[T_HUFFMAN_ENV_BAL_1_5DB].table;
            t_lav  = vlc_sbr_lav[T_HUFFMAN_ENV_BAL_1_5DB];
            f_huff = vlc_sbr[F_HUFFMAN_ENV_BAL_1_5DB].table;
            f_lav  = vlc_sbr_lav[F_HUFFMAN_ENV_BAL_1_5DB];
        }
    } else {
        if (ch_data->bs_amp_res) {
            bits   = 6;
            t_huff = vlc_sbr[T_HUFFMAN_ENV_3_0DB].table;
            t_lav  = vlc_sbr_lav[T_HUFFMAN_ENV_3_0DB];
            f_huff = vlc_sbr[F_HUFFMAN_ENV_3_0DB].table;
            f_lav  = vlc_sbr_lav[F_HUFFMAN_ENV_3_0DB];
        } else {
            bits   = 7;
            t_huff = vlc_sbr[T_HUFFMAN_ENV_1_5DB].table;
            t_lav  = vlc_sbr_lav[T_HUFFMAN_ENV_1_5DB];
            f_huff = vlc_sbr[F_HUFFMAN_ENV_1_5DB].table;
            f_lav  = vlc_sbr_lav[F_HUFFMAN_ENV_1_5DB];
        }
    }

    for (i = 0; i < ch_data->bs_num_env; i++) {
        if (ch_data->bs_df_env[i]) {
            // bs_freq_res[0] == bs_freq_res[bs_num_env] from prev frame
            if (ch_data->bs_freq_res[i + 1] == ch_data->bs_freq_res[i]) {
                for (j = 0; j < sbr->n[ch_data->bs_freq_res[i + 1]]; j++)
                    ch_data->env_facs[i + 1][j] = ch_data->env_facs[i][j] + delta * (get_vlc2(gb, t_huff, 9, 3) - t_lav);
            } else if (ch_data->bs_freq_res[i + 1]) {
                for (j = 0; j < sbr->n[ch_data->bs_freq_res[i + 1]]; j++) {
                    k = (j + odd) >> 1; // find k such that f_tablelow[k] <= f_tablehigh[j] < f_tablelow[k + 1]
                    ch_data->env_facs[i + 1][j] = ch_data->env_facs[i][k] + delta * (get_vlc2(gb, t_huff, 9, 3) - t_lav);
                }
            } else {
                for (j = 0; j < sbr->n[ch_data->bs_freq_res[i + 1]]; j++) {
                    k = j ? 2*j - odd : 0; // find k such that f_tablehigh[k] == f_tablelow[j]
                    ch_data->env_facs[i + 1][j] = ch_data->env_facs[i][k] + delta * (get_vlc2(gb, t_huff, 9, 3) - t_lav);
                }
            }
        } else {
            ch_data->env_facs[i + 1][0] = delta * get_bits(gb, bits); // bs_env_start_value_balance
            for (j = 1; j < sbr->n[ch_data->bs_freq_res[i + 1]]; j++)
                ch_data->env_facs[i + 1][j] = ch_data->env_facs[i + 1][j - 1] + delta * (get_vlc2(gb, f_huff, 9, 3) - f_lav);
        }
    }

    //assign 0th elements of env_facs from last elements
    memcpy(ch_data->env_facs[0], ch_data->env_facs[ch_data->bs_num_env],
           sizeof(ch_data->env_facs[0]));
}

static void read_sbr_noise(SpectralBandReplication *sbr, GetBitContext *gb,
                           SBRData *ch_data, int ch)
{
    int i, j;
    VLC_TYPE (*t_huff)[2], (*f_huff)[2];
    int t_lav, f_lav;
    int delta = (ch == 1 && sbr->bs_coupling == 1) + 1;

    if (sbr->bs_coupling && ch) {
        t_huff = vlc_sbr[T_HUFFMAN_NOISE_BAL_3_0DB].table;
        t_lav  = vlc_sbr_lav[T_HUFFMAN_NOISE_BAL_3_0DB];
        f_huff = vlc_sbr[F_HUFFMAN_ENV_BAL_3_0DB].table;
        f_lav  = vlc_sbr_lav[F_HUFFMAN_ENV_BAL_3_0DB];
    } else {
        t_huff = vlc_sbr[T_HUFFMAN_NOISE_3_0DB].table;
        t_lav  = vlc_sbr_lav[T_HUFFMAN_NOISE_3_0DB];
        f_huff = vlc_sbr[F_HUFFMAN_ENV_3_0DB].table;
        f_lav  = vlc_sbr_lav[F_HUFFMAN_ENV_3_0DB];
    }

    for (i = 0; i < ch_data->bs_num_noise; i++) {
        if (ch_data->bs_df_noise[i]) {
            for (j = 0; j < sbr->n_q; j++)
                ch_data->noise_facs[i + 1][j] = ch_data->noise_facs[i][j] + delta * (get_vlc2(gb, t_huff, 9, 2) - t_lav);
        } else {
            ch_data->noise_facs[i + 1][0] = delta * get_bits(gb, 5); // bs_noise_start_value_balance or bs_noise_start_value_level
            for (j = 1; j < sbr->n_q; j++)
                ch_data->noise_facs[i + 1][j] = ch_data->noise_facs[i + 1][j - 1] + delta * (get_vlc2(gb, f_huff, 9, 3) - f_lav);
        }
    }

    //assign 0th elements of noise_facs from last elements
    memcpy(ch_data->noise_facs[0], ch_data->noise_facs[ch_data->bs_num_noise],
           sizeof(ch_data->noise_facs[0]));
}

static void read_sbr_extension(AACContext *ac, SpectralBandReplication *sbr,
                               GetBitContext *gb,
                               int bs_extension_id, int *num_bits_left)
{
    switch (bs_extension_id) {
    case EXTENSION_ID_PS:
        if (!ac->oc[1].m4ac.ps) {
            av_log(ac->avctx, AV_LOG_ERROR, "Parametric Stereo signaled to be not-present but was found in the bitstream.\n");
            skip_bits_long(gb, *num_bits_left); // bs_fill_bits
            *num_bits_left = 0;
        } else {
#if 1
            *num_bits_left -= ff_ps_read_data(ac->avctx, gb, &sbr->ps, *num_bits_left);
#else
            avpriv_report_missing_feature(ac->avctx, "Parametric Stereo");
            skip_bits_long(gb, *num_bits_left); // bs_fill_bits
            *num_bits_left = 0;
#endif
        }
        break;
    default:
<<<<<<< HEAD
        // some files contain 0-padding
        if (bs_extension_id || *num_bits_left > 16 || show_bits(gb, *num_bits_left))
            av_log_missing_feature(ac->avctx, "Reserved SBR extensions", 1);
=======
        avpriv_request_sample(ac->avctx, "Reserved SBR extensions");
>>>>>>> 12e25ed2
        skip_bits_long(gb, *num_bits_left); // bs_fill_bits
        *num_bits_left = 0;
        break;
    }
}

static int read_sbr_single_channel_element(AACContext *ac,
                                            SpectralBandReplication *sbr,
                                            GetBitContext *gb)
{
    if (get_bits1(gb)) // bs_data_extra
        skip_bits(gb, 4); // bs_reserved

    if (read_sbr_grid(ac, sbr, gb, &sbr->data[0]))
        return -1;
    read_sbr_dtdf(sbr, gb, &sbr->data[0]);
    read_sbr_invf(sbr, gb, &sbr->data[0]);
    read_sbr_envelope(sbr, gb, &sbr->data[0], 0);
    read_sbr_noise(sbr, gb, &sbr->data[0], 0);

    if ((sbr->data[0].bs_add_harmonic_flag = get_bits1(gb)))
        get_bits1_vector(gb, sbr->data[0].bs_add_harmonic, sbr->n[1]);

    return 0;
}

static int read_sbr_channel_pair_element(AACContext *ac,
                                          SpectralBandReplication *sbr,
                                          GetBitContext *gb)
{
    if (get_bits1(gb))    // bs_data_extra
        skip_bits(gb, 8); // bs_reserved

    if ((sbr->bs_coupling = get_bits1(gb))) {
        if (read_sbr_grid(ac, sbr, gb, &sbr->data[0]))
            return -1;
        copy_sbr_grid(&sbr->data[1], &sbr->data[0]);
        read_sbr_dtdf(sbr, gb, &sbr->data[0]);
        read_sbr_dtdf(sbr, gb, &sbr->data[1]);
        read_sbr_invf(sbr, gb, &sbr->data[0]);
        memcpy(sbr->data[1].bs_invf_mode[1], sbr->data[1].bs_invf_mode[0], sizeof(sbr->data[1].bs_invf_mode[0]));
        memcpy(sbr->data[1].bs_invf_mode[0], sbr->data[0].bs_invf_mode[0], sizeof(sbr->data[1].bs_invf_mode[0]));
        read_sbr_envelope(sbr, gb, &sbr->data[0], 0);
        read_sbr_noise(sbr, gb, &sbr->data[0], 0);
        read_sbr_envelope(sbr, gb, &sbr->data[1], 1);
        read_sbr_noise(sbr, gb, &sbr->data[1], 1);
    } else {
        if (read_sbr_grid(ac, sbr, gb, &sbr->data[0]) ||
            read_sbr_grid(ac, sbr, gb, &sbr->data[1]))
            return -1;
        read_sbr_dtdf(sbr, gb, &sbr->data[0]);
        read_sbr_dtdf(sbr, gb, &sbr->data[1]);
        read_sbr_invf(sbr, gb, &sbr->data[0]);
        read_sbr_invf(sbr, gb, &sbr->data[1]);
        read_sbr_envelope(sbr, gb, &sbr->data[0], 0);
        read_sbr_envelope(sbr, gb, &sbr->data[1], 1);
        read_sbr_noise(sbr, gb, &sbr->data[0], 0);
        read_sbr_noise(sbr, gb, &sbr->data[1], 1);
    }

    if ((sbr->data[0].bs_add_harmonic_flag = get_bits1(gb)))
        get_bits1_vector(gb, sbr->data[0].bs_add_harmonic, sbr->n[1]);
    if ((sbr->data[1].bs_add_harmonic_flag = get_bits1(gb)))
        get_bits1_vector(gb, sbr->data[1].bs_add_harmonic, sbr->n[1]);

    return 0;
}

static unsigned int read_sbr_data(AACContext *ac, SpectralBandReplication *sbr,
                                  GetBitContext *gb, int id_aac)
{
    unsigned int cnt = get_bits_count(gb);

    if (id_aac == TYPE_SCE || id_aac == TYPE_CCE) {
        if (read_sbr_single_channel_element(ac, sbr, gb)) {
            sbr_turnoff(sbr);
            return get_bits_count(gb) - cnt;
        }
    } else if (id_aac == TYPE_CPE) {
        if (read_sbr_channel_pair_element(ac, sbr, gb)) {
            sbr_turnoff(sbr);
            return get_bits_count(gb) - cnt;
        }
    } else {
        av_log(ac->avctx, AV_LOG_ERROR,
            "Invalid bitstream - cannot apply SBR to element type %d\n", id_aac);
        sbr_turnoff(sbr);
        return get_bits_count(gb) - cnt;
    }
    if (get_bits1(gb)) { // bs_extended_data
        int num_bits_left = get_bits(gb, 4); // bs_extension_size
        if (num_bits_left == 15)
            num_bits_left += get_bits(gb, 8); // bs_esc_count

        num_bits_left <<= 3;
        while (num_bits_left > 7) {
            num_bits_left -= 2;
            read_sbr_extension(ac, sbr, gb, get_bits(gb, 2), &num_bits_left); // bs_extension_id
        }
        if (num_bits_left < 0) {
            av_log(ac->avctx, AV_LOG_ERROR, "SBR Extension over read.\n");
        }
        if (num_bits_left > 0)
            skip_bits(gb, num_bits_left);
    }

    return get_bits_count(gb) - cnt;
}

static void sbr_reset(AACContext *ac, SpectralBandReplication *sbr)
{
    int err;
    err = sbr_make_f_master(ac, sbr, &sbr->spectrum_params);
    if (err >= 0)
        err = sbr_make_f_derived(ac, sbr);
    if (err < 0) {
        av_log(ac->avctx, AV_LOG_ERROR,
               "SBR reset failed. Switching SBR to pure upsampling mode.\n");
        sbr_turnoff(sbr);
    }
}

/**
 * Decode Spectral Band Replication extension data; reference: table 4.55.
 *
 * @param   crc flag indicating the presence of CRC checksum
 * @param   cnt length of TYPE_FIL syntactic element in bytes
 *
 * @return  Returns number of bytes consumed from the TYPE_FIL element.
 */
int ff_decode_sbr_extension(AACContext *ac, SpectralBandReplication *sbr,
                            GetBitContext *gb_host, int crc, int cnt, int id_aac)
{
    unsigned int num_sbr_bits = 0, num_align_bits;
    unsigned bytes_read;
    GetBitContext gbc = *gb_host, *gb = &gbc;
    skip_bits_long(gb_host, cnt*8 - 4);

    sbr->reset = 0;

    if (!sbr->sample_rate)
        sbr->sample_rate = 2 * ac->oc[1].m4ac.sample_rate; //TODO use the nominal sample rate for arbitrary sample rate support
    if (!ac->oc[1].m4ac.ext_sample_rate)
        ac->oc[1].m4ac.ext_sample_rate = 2 * ac->oc[1].m4ac.sample_rate;

    if (crc) {
        skip_bits(gb, 10); // bs_sbr_crc_bits; TODO - implement CRC check
        num_sbr_bits += 10;
    }

    //Save some state from the previous frame.
    sbr->kx[0] = sbr->kx[1];
    sbr->m[0] = sbr->m[1];
    sbr->kx_and_m_pushed = 1;

    num_sbr_bits++;
    if (get_bits1(gb)) // bs_header_flag
        num_sbr_bits += read_sbr_header(sbr, gb);

    if (sbr->reset)
        sbr_reset(ac, sbr);

    if (sbr->start)
        num_sbr_bits  += read_sbr_data(ac, sbr, gb, id_aac);

    num_align_bits = ((cnt << 3) - 4 - num_sbr_bits) & 7;
    bytes_read = ((num_sbr_bits + num_align_bits + 4) >> 3);

    if (bytes_read > cnt) {
        av_log(ac->avctx, AV_LOG_ERROR,
               "Expected to read %d SBR bytes actually read %d.\n", cnt, bytes_read);
    }
    return cnt;
}

/// Dequantization and stereo decoding (14496-3 sp04 p203)
static void sbr_dequant(SpectralBandReplication *sbr, int id_aac)
{
    int k, e;
    int ch;

    if (id_aac == TYPE_CPE && sbr->bs_coupling) {
        float alpha      = sbr->data[0].bs_amp_res ?  1.0f :  0.5f;
        float pan_offset = sbr->data[0].bs_amp_res ? 12.0f : 24.0f;
        for (e = 1; e <= sbr->data[0].bs_num_env; e++) {
            for (k = 0; k < sbr->n[sbr->data[0].bs_freq_res[e]]; k++) {
                float temp1 = exp2f(sbr->data[0].env_facs[e][k] * alpha + 7.0f);
                float temp2 = exp2f((pan_offset - sbr->data[1].env_facs[e][k]) * alpha);
                float fac;
                if (temp1 > 1E20) {
                    av_log(NULL, AV_LOG_ERROR, "envelope scalefactor overflow in dequant\n");
                    temp1 = 1;
                }
                fac   = temp1 / (1.0f + temp2);
                sbr->data[0].env_facs[e][k] = fac;
                sbr->data[1].env_facs[e][k] = fac * temp2;
            }
        }
        for (e = 1; e <= sbr->data[0].bs_num_noise; e++) {
            for (k = 0; k < sbr->n_q; k++) {
                float temp1 = exp2f(NOISE_FLOOR_OFFSET - sbr->data[0].noise_facs[e][k] + 1);
                float temp2 = exp2f(12 - sbr->data[1].noise_facs[e][k]);
                float fac;
                if (temp1 > 1E20) {
                    av_log(NULL, AV_LOG_ERROR, "envelope scalefactor overflow in dequant\n");
                    temp1 = 1;
                }
                fac = temp1 / (1.0f + temp2);
                sbr->data[0].noise_facs[e][k] = fac;
                sbr->data[1].noise_facs[e][k] = fac * temp2;
            }
        }
    } else { // SCE or one non-coupled CPE
        for (ch = 0; ch < (id_aac == TYPE_CPE) + 1; ch++) {
            float alpha = sbr->data[ch].bs_amp_res ? 1.0f : 0.5f;
            for (e = 1; e <= sbr->data[ch].bs_num_env; e++)
                for (k = 0; k < sbr->n[sbr->data[ch].bs_freq_res[e]]; k++){
                    sbr->data[ch].env_facs[e][k] =
                        exp2f(alpha * sbr->data[ch].env_facs[e][k] + 6.0f);
                    if (sbr->data[ch].env_facs[e][k] > 1E20) {
                        av_log(NULL, AV_LOG_ERROR, "envelope scalefactor overflow in dequant\n");
                        sbr->data[ch].env_facs[e][k] = 1;
                    }
                }

            for (e = 1; e <= sbr->data[ch].bs_num_noise; e++)
                for (k = 0; k < sbr->n_q; k++)
                    sbr->data[ch].noise_facs[e][k] =
                        exp2f(NOISE_FLOOR_OFFSET - sbr->data[ch].noise_facs[e][k]);
        }
    }
}

/**
 * Analysis QMF Bank (14496-3 sp04 p206)
 *
 * @param   x       pointer to the beginning of the first sample window
 * @param   W       array of complex-valued samples split into subbands
 */
#ifndef sbr_qmf_analysis
static void sbr_qmf_analysis(AVFloatDSPContext *dsp, FFTContext *mdct,
                             SBRDSPContext *sbrdsp, const float *in, float *x,
                             float z[320], float W[2][32][32][2], int buf_idx)
{
    int i;
    memcpy(x    , x+1024, (320-32)*sizeof(x[0]));
    memcpy(x+288, in,         1024*sizeof(x[0]));
    for (i = 0; i < 32; i++) { // numTimeSlots*RATE = 16*2 as 960 sample frames
                               // are not supported
        dsp->vector_fmul_reverse(z, sbr_qmf_window_ds, x, 320);
        sbrdsp->sum64x5(z);
        sbrdsp->qmf_pre_shuffle(z);
        mdct->imdct_half(mdct, z, z+64);
        sbrdsp->qmf_post_shuffle(W[buf_idx][i], z);
        x += 32;
    }
}
#endif

/**
 * Synthesis QMF Bank (14496-3 sp04 p206) and Downsampled Synthesis QMF Bank
 * (14496-3 sp04 p206)
 */
#ifndef sbr_qmf_synthesis
static void sbr_qmf_synthesis(FFTContext *mdct,
                              SBRDSPContext *sbrdsp, AVFloatDSPContext *dsp,
                              float *out, float X[2][38][64],
                              float mdct_buf[2][64],
                              float *v0, int *v_off, const unsigned int div)
{
    int i, n;
    const float *sbr_qmf_window = div ? sbr_qmf_window_ds : sbr_qmf_window_us;
    const int step = 128 >> div;
    float *v;
    for (i = 0; i < 32; i++) {
        if (*v_off < step) {
            int saved_samples = (1280 - 128) >> div;
            memcpy(&v0[SBR_SYNTHESIS_BUF_SIZE - saved_samples], v0, saved_samples * sizeof(float));
            *v_off = SBR_SYNTHESIS_BUF_SIZE - saved_samples - step;
        } else {
            *v_off -= step;
        }
        v = v0 + *v_off;
        if (div) {
            for (n = 0; n < 32; n++) {
                X[0][i][   n] = -X[0][i][n];
                X[0][i][32+n] =  X[1][i][31-n];
            }
            mdct->imdct_half(mdct, mdct_buf[0], X[0][i]);
            sbrdsp->qmf_deint_neg(v, mdct_buf[0]);
        } else {
            sbrdsp->neg_odd_64(X[1][i]);
            mdct->imdct_half(mdct, mdct_buf[0], X[0][i]);
            mdct->imdct_half(mdct, mdct_buf[1], X[1][i]);
            sbrdsp->qmf_deint_bfly(v, mdct_buf[1], mdct_buf[0]);
        }
        dsp->vector_fmul    (out, v                , sbr_qmf_window                       , 64 >> div);
        dsp->vector_fmul_add(out, v + ( 192 >> div), sbr_qmf_window + ( 64 >> div), out   , 64 >> div);
        dsp->vector_fmul_add(out, v + ( 256 >> div), sbr_qmf_window + (128 >> div), out   , 64 >> div);
        dsp->vector_fmul_add(out, v + ( 448 >> div), sbr_qmf_window + (192 >> div), out   , 64 >> div);
        dsp->vector_fmul_add(out, v + ( 512 >> div), sbr_qmf_window + (256 >> div), out   , 64 >> div);
        dsp->vector_fmul_add(out, v + ( 704 >> div), sbr_qmf_window + (320 >> div), out   , 64 >> div);
        dsp->vector_fmul_add(out, v + ( 768 >> div), sbr_qmf_window + (384 >> div), out   , 64 >> div);
        dsp->vector_fmul_add(out, v + ( 960 >> div), sbr_qmf_window + (448 >> div), out   , 64 >> div);
        dsp->vector_fmul_add(out, v + (1024 >> div), sbr_qmf_window + (512 >> div), out   , 64 >> div);
        dsp->vector_fmul_add(out, v + (1216 >> div), sbr_qmf_window + (576 >> div), out   , 64 >> div);
        out += 64 >> div;
    }
}
#endif

/** High Frequency Generation (14496-3 sp04 p214+) and Inverse Filtering
 * (14496-3 sp04 p214)
 * Warning: This routine does not seem numerically stable.
 */
static void sbr_hf_inverse_filter(SBRDSPContext *dsp,
                                  float (*alpha0)[2], float (*alpha1)[2],
                                  const float X_low[32][40][2], int k0)
{
    int k;
    for (k = 0; k < k0; k++) {
        LOCAL_ALIGNED_16(float, phi, [3], [2][2]);
        float dk;

        dsp->autocorrelate(X_low[k], phi);

        dk =  phi[2][1][0] * phi[1][0][0] -
             (phi[1][1][0] * phi[1][1][0] + phi[1][1][1] * phi[1][1][1]) / 1.000001f;

        if (!dk) {
            alpha1[k][0] = 0;
            alpha1[k][1] = 0;
        } else {
            float temp_real, temp_im;
            temp_real = phi[0][0][0] * phi[1][1][0] -
                        phi[0][0][1] * phi[1][1][1] -
                        phi[0][1][0] * phi[1][0][0];
            temp_im   = phi[0][0][0] * phi[1][1][1] +
                        phi[0][0][1] * phi[1][1][0] -
                        phi[0][1][1] * phi[1][0][0];

            alpha1[k][0] = temp_real / dk;
            alpha1[k][1] = temp_im   / dk;
        }

        if (!phi[1][0][0]) {
            alpha0[k][0] = 0;
            alpha0[k][1] = 0;
        } else {
            float temp_real, temp_im;
            temp_real = phi[0][0][0] + alpha1[k][0] * phi[1][1][0] +
                                       alpha1[k][1] * phi[1][1][1];
            temp_im   = phi[0][0][1] + alpha1[k][1] * phi[1][1][0] -
                                       alpha1[k][0] * phi[1][1][1];

            alpha0[k][0] = -temp_real / phi[1][0][0];
            alpha0[k][1] = -temp_im   / phi[1][0][0];
        }

        if (alpha1[k][0] * alpha1[k][0] + alpha1[k][1] * alpha1[k][1] >= 16.0f ||
           alpha0[k][0] * alpha0[k][0] + alpha0[k][1] * alpha0[k][1] >= 16.0f) {
            alpha1[k][0] = 0;
            alpha1[k][1] = 0;
            alpha0[k][0] = 0;
            alpha0[k][1] = 0;
        }
    }
}

/// Chirp Factors (14496-3 sp04 p214)
static void sbr_chirp(SpectralBandReplication *sbr, SBRData *ch_data)
{
    int i;
    float new_bw;
    static const float bw_tab[] = { 0.0f, 0.75f, 0.9f, 0.98f };

    for (i = 0; i < sbr->n_q; i++) {
        if (ch_data->bs_invf_mode[0][i] + ch_data->bs_invf_mode[1][i] == 1) {
            new_bw = 0.6f;
        } else
            new_bw = bw_tab[ch_data->bs_invf_mode[0][i]];

        if (new_bw < ch_data->bw_array[i]) {
            new_bw = 0.75f    * new_bw + 0.25f    * ch_data->bw_array[i];
        } else
            new_bw = 0.90625f * new_bw + 0.09375f * ch_data->bw_array[i];
        ch_data->bw_array[i] = new_bw < 0.015625f ? 0.0f : new_bw;
    }
}

/// Generate the subband filtered lowband
static int sbr_lf_gen(AACContext *ac, SpectralBandReplication *sbr,
                      float X_low[32][40][2], const float W[2][32][32][2],
                      int buf_idx)
{
    int i, k;
    const int t_HFGen = 8;
    const int i_f = 32;
    memset(X_low, 0, 32*sizeof(*X_low));
    for (k = 0; k < sbr->kx[1]; k++) {
        for (i = t_HFGen; i < i_f + t_HFGen; i++) {
            X_low[k][i][0] = W[buf_idx][i - t_HFGen][k][0];
            X_low[k][i][1] = W[buf_idx][i - t_HFGen][k][1];
        }
    }
    buf_idx = 1-buf_idx;
    for (k = 0; k < sbr->kx[0]; k++) {
        for (i = 0; i < t_HFGen; i++) {
            X_low[k][i][0] = W[buf_idx][i + i_f - t_HFGen][k][0];
            X_low[k][i][1] = W[buf_idx][i + i_f - t_HFGen][k][1];
        }
    }
    return 0;
}

/// High Frequency Generator (14496-3 sp04 p215)
static int sbr_hf_gen(AACContext *ac, SpectralBandReplication *sbr,
                      float X_high[64][40][2], const float X_low[32][40][2],
                      const float (*alpha0)[2], const float (*alpha1)[2],
                      const float bw_array[5], const uint8_t *t_env,
                      int bs_num_env)
{
    int j, x;
    int g = 0;
    int k = sbr->kx[1];
    for (j = 0; j < sbr->num_patches; j++) {
        for (x = 0; x < sbr->patch_num_subbands[j]; x++, k++) {
            const int p = sbr->patch_start_subband[j] + x;
            while (g <= sbr->n_q && k >= sbr->f_tablenoise[g])
                g++;
            g--;

            if (g < 0) {
                av_log(ac->avctx, AV_LOG_ERROR,
                       "ERROR : no subband found for frequency %d\n", k);
                return -1;
            }

            sbr->dsp.hf_gen(X_high[k] + ENVELOPE_ADJUSTMENT_OFFSET,
                            X_low[p]  + ENVELOPE_ADJUSTMENT_OFFSET,
                            alpha0[p], alpha1[p], bw_array[g],
                            2 * t_env[0], 2 * t_env[bs_num_env]);
        }
    }
    if (k < sbr->m[1] + sbr->kx[1])
        memset(X_high + k, 0, (sbr->m[1] + sbr->kx[1] - k) * sizeof(*X_high));

    return 0;
}

/// Generate the subband filtered lowband
static int sbr_x_gen(SpectralBandReplication *sbr, float X[2][38][64],
                     const float Y0[38][64][2], const float Y1[38][64][2],
                     const float X_low[32][40][2], int ch)
{
    int k, i;
    const int i_f = 32;
    const int i_Temp = FFMAX(2*sbr->data[ch].t_env_num_env_old - i_f, 0);
    memset(X, 0, 2*sizeof(*X));
    for (k = 0; k < sbr->kx[0]; k++) {
        for (i = 0; i < i_Temp; i++) {
            X[0][i][k] = X_low[k][i + ENVELOPE_ADJUSTMENT_OFFSET][0];
            X[1][i][k] = X_low[k][i + ENVELOPE_ADJUSTMENT_OFFSET][1];
        }
    }
    for (; k < sbr->kx[0] + sbr->m[0]; k++) {
        for (i = 0; i < i_Temp; i++) {
            X[0][i][k] = Y0[i + i_f][k][0];
            X[1][i][k] = Y0[i + i_f][k][1];
        }
    }

    for (k = 0; k < sbr->kx[1]; k++) {
        for (i = i_Temp; i < 38; i++) {
            X[0][i][k] = X_low[k][i + ENVELOPE_ADJUSTMENT_OFFSET][0];
            X[1][i][k] = X_low[k][i + ENVELOPE_ADJUSTMENT_OFFSET][1];
        }
    }
    for (; k < sbr->kx[1] + sbr->m[1]; k++) {
        for (i = i_Temp; i < i_f; i++) {
            X[0][i][k] = Y1[i][k][0];
            X[1][i][k] = Y1[i][k][1];
        }
    }
    return 0;
}

/** High Frequency Adjustment (14496-3 sp04 p217) and Mapping
 * (14496-3 sp04 p217)
 */
static int sbr_mapping(AACContext *ac, SpectralBandReplication *sbr,
                        SBRData *ch_data, int e_a[2])
{
    int e, i, m;

    memset(ch_data->s_indexmapped[1], 0, 7*sizeof(ch_data->s_indexmapped[1]));
    for (e = 0; e < ch_data->bs_num_env; e++) {
        const unsigned int ilim = sbr->n[ch_data->bs_freq_res[e + 1]];
        uint16_t *table = ch_data->bs_freq_res[e + 1] ? sbr->f_tablehigh : sbr->f_tablelow;
        int k;

        if (sbr->kx[1] != table[0]) {
            av_log(ac->avctx, AV_LOG_ERROR, "kx != f_table{high,low}[0]. "
                   "Derived frequency tables were not regenerated.\n");
            sbr_turnoff(sbr);
            return AVERROR_BUG;
        }
        for (i = 0; i < ilim; i++)
            for (m = table[i]; m < table[i + 1]; m++)
                sbr->e_origmapped[e][m - sbr->kx[1]] = ch_data->env_facs[e+1][i];

        // ch_data->bs_num_noise > 1 => 2 noise floors
        k = (ch_data->bs_num_noise > 1) && (ch_data->t_env[e] >= ch_data->t_q[1]);
        for (i = 0; i < sbr->n_q; i++)
            for (m = sbr->f_tablenoise[i]; m < sbr->f_tablenoise[i + 1]; m++)
                sbr->q_mapped[e][m - sbr->kx[1]] = ch_data->noise_facs[k+1][i];

        for (i = 0; i < sbr->n[1]; i++) {
            if (ch_data->bs_add_harmonic_flag) {
                const unsigned int m_midpoint =
                    (sbr->f_tablehigh[i] + sbr->f_tablehigh[i + 1]) >> 1;

                ch_data->s_indexmapped[e + 1][m_midpoint - sbr->kx[1]] = ch_data->bs_add_harmonic[i] *
                    (e >= e_a[1] || (ch_data->s_indexmapped[0][m_midpoint - sbr->kx[1]] == 1));
            }
        }

        for (i = 0; i < ilim; i++) {
            int additional_sinusoid_present = 0;
            for (m = table[i]; m < table[i + 1]; m++) {
                if (ch_data->s_indexmapped[e + 1][m - sbr->kx[1]]) {
                    additional_sinusoid_present = 1;
                    break;
                }
            }
            memset(&sbr->s_mapped[e][table[i] - sbr->kx[1]], additional_sinusoid_present,
                   (table[i + 1] - table[i]) * sizeof(sbr->s_mapped[e][0]));
        }
    }

    memcpy(ch_data->s_indexmapped[0], ch_data->s_indexmapped[ch_data->bs_num_env], sizeof(ch_data->s_indexmapped[0]));
    return 0;
}

/// Estimation of current envelope (14496-3 sp04 p218)
static void sbr_env_estimate(float (*e_curr)[48], float X_high[64][40][2],
                             SpectralBandReplication *sbr, SBRData *ch_data)
{
    int e, m;
    int kx1 = sbr->kx[1];

    if (sbr->bs_interpol_freq) {
        for (e = 0; e < ch_data->bs_num_env; e++) {
            const float recip_env_size = 0.5f / (ch_data->t_env[e + 1] - ch_data->t_env[e]);
            int ilb = ch_data->t_env[e]     * 2 + ENVELOPE_ADJUSTMENT_OFFSET;
            int iub = ch_data->t_env[e + 1] * 2 + ENVELOPE_ADJUSTMENT_OFFSET;

            for (m = 0; m < sbr->m[1]; m++) {
                float sum = sbr->dsp.sum_square(X_high[m+kx1] + ilb, iub - ilb);
                e_curr[e][m] = sum * recip_env_size;
            }
        }
    } else {
        int k, p;

        for (e = 0; e < ch_data->bs_num_env; e++) {
            const int env_size = 2 * (ch_data->t_env[e + 1] - ch_data->t_env[e]);
            int ilb = ch_data->t_env[e]     * 2 + ENVELOPE_ADJUSTMENT_OFFSET;
            int iub = ch_data->t_env[e + 1] * 2 + ENVELOPE_ADJUSTMENT_OFFSET;
            const uint16_t *table = ch_data->bs_freq_res[e + 1] ? sbr->f_tablehigh : sbr->f_tablelow;

            for (p = 0; p < sbr->n[ch_data->bs_freq_res[e + 1]]; p++) {
                float sum = 0.0f;
                const int den = env_size * (table[p + 1] - table[p]);

                for (k = table[p]; k < table[p + 1]; k++) {
                    sum += sbr->dsp.sum_square(X_high[k] + ilb, iub - ilb);
                }
                sum /= den;
                for (k = table[p]; k < table[p + 1]; k++) {
                    e_curr[e][k - kx1] = sum;
                }
            }
        }
    }
}

/**
 * Calculation of levels of additional HF signal components (14496-3 sp04 p219)
 * and Calculation of gain (14496-3 sp04 p219)
 */
static void sbr_gain_calc(AACContext *ac, SpectralBandReplication *sbr,
                          SBRData *ch_data, const int e_a[2])
{
    int e, k, m;
    // max gain limits : -3dB, 0dB, 3dB, inf dB (limiter off)
    static const float limgain[4] = { 0.70795, 1.0, 1.41254, 10000000000 };

    for (e = 0; e < ch_data->bs_num_env; e++) {
        int delta = !((e == e_a[1]) || (e == e_a[0]));
        for (k = 0; k < sbr->n_lim; k++) {
            float gain_boost, gain_max;
            float sum[2] = { 0.0f, 0.0f };
            for (m = sbr->f_tablelim[k] - sbr->kx[1]; m < sbr->f_tablelim[k + 1] - sbr->kx[1]; m++) {
                const float temp = sbr->e_origmapped[e][m] / (1.0f + sbr->q_mapped[e][m]);
                sbr->q_m[e][m] = sqrtf(temp * sbr->q_mapped[e][m]);
                sbr->s_m[e][m] = sqrtf(temp * ch_data->s_indexmapped[e + 1][m]);
                if (!sbr->s_mapped[e][m]) {
                    sbr->gain[e][m] = sqrtf(sbr->e_origmapped[e][m] /
                                            ((1.0f + sbr->e_curr[e][m]) *
                                             (1.0f + sbr->q_mapped[e][m] * delta)));
                } else {
                    sbr->gain[e][m] = sqrtf(sbr->e_origmapped[e][m] * sbr->q_mapped[e][m] /
                                            ((1.0f + sbr->e_curr[e][m]) *
                                             (1.0f + sbr->q_mapped[e][m])));
                }
            }
            for (m = sbr->f_tablelim[k] - sbr->kx[1]; m < sbr->f_tablelim[k + 1] - sbr->kx[1]; m++) {
                sum[0] += sbr->e_origmapped[e][m];
                sum[1] += sbr->e_curr[e][m];
            }
            gain_max = limgain[sbr->bs_limiter_gains] * sqrtf((FLT_EPSILON + sum[0]) / (FLT_EPSILON + sum[1]));
            gain_max = FFMIN(100000.f, gain_max);
            for (m = sbr->f_tablelim[k] - sbr->kx[1]; m < sbr->f_tablelim[k + 1] - sbr->kx[1]; m++) {
                float q_m_max   = sbr->q_m[e][m] * gain_max / sbr->gain[e][m];
                sbr->q_m[e][m]  = FFMIN(sbr->q_m[e][m], q_m_max);
                sbr->gain[e][m] = FFMIN(sbr->gain[e][m], gain_max);
            }
            sum[0] = sum[1] = 0.0f;
            for (m = sbr->f_tablelim[k] - sbr->kx[1]; m < sbr->f_tablelim[k + 1] - sbr->kx[1]; m++) {
                sum[0] += sbr->e_origmapped[e][m];
                sum[1] += sbr->e_curr[e][m] * sbr->gain[e][m] * sbr->gain[e][m]
                          + sbr->s_m[e][m] * sbr->s_m[e][m]
                          + (delta && !sbr->s_m[e][m]) * sbr->q_m[e][m] * sbr->q_m[e][m];
            }
            gain_boost = sqrtf((FLT_EPSILON + sum[0]) / (FLT_EPSILON + sum[1]));
            gain_boost = FFMIN(1.584893192f, gain_boost);
            for (m = sbr->f_tablelim[k] - sbr->kx[1]; m < sbr->f_tablelim[k + 1] - sbr->kx[1]; m++) {
                sbr->gain[e][m] *= gain_boost;
                sbr->q_m[e][m]  *= gain_boost;
                sbr->s_m[e][m]  *= gain_boost;
            }
        }
    }
}

/// Assembling HF Signals (14496-3 sp04 p220)
static void sbr_hf_assemble(float Y1[38][64][2],
                            const float X_high[64][40][2],
                            SpectralBandReplication *sbr, SBRData *ch_data,
                            const int e_a[2])
{
    int e, i, j, m;
    const int h_SL = 4 * !sbr->bs_smoothing_mode;
    const int kx = sbr->kx[1];
    const int m_max = sbr->m[1];
    static const float h_smooth[5] = {
        0.33333333333333,
        0.30150283239582,
        0.21816949906249,
        0.11516383427084,
        0.03183050093751,
    };
    float (*g_temp)[48] = ch_data->g_temp, (*q_temp)[48] = ch_data->q_temp;
    int indexnoise = ch_data->f_indexnoise;
    int indexsine  = ch_data->f_indexsine;

    if (sbr->reset) {
        for (i = 0; i < h_SL; i++) {
            memcpy(g_temp[i + 2*ch_data->t_env[0]], sbr->gain[0], m_max * sizeof(sbr->gain[0][0]));
            memcpy(q_temp[i + 2*ch_data->t_env[0]], sbr->q_m[0],  m_max * sizeof(sbr->q_m[0][0]));
        }
    } else if (h_SL) {
        memcpy(g_temp[2*ch_data->t_env[0]], g_temp[2*ch_data->t_env_num_env_old], 4*sizeof(g_temp[0]));
        memcpy(q_temp[2*ch_data->t_env[0]], q_temp[2*ch_data->t_env_num_env_old], 4*sizeof(q_temp[0]));
    }

    for (e = 0; e < ch_data->bs_num_env; e++) {
        for (i = 2 * ch_data->t_env[e]; i < 2 * ch_data->t_env[e + 1]; i++) {
            memcpy(g_temp[h_SL + i], sbr->gain[e], m_max * sizeof(sbr->gain[0][0]));
            memcpy(q_temp[h_SL + i], sbr->q_m[e],  m_max * sizeof(sbr->q_m[0][0]));
        }
    }

    for (e = 0; e < ch_data->bs_num_env; e++) {
        for (i = 2 * ch_data->t_env[e]; i < 2 * ch_data->t_env[e + 1]; i++) {
            LOCAL_ALIGNED_16(float, g_filt_tab, [48]);
            LOCAL_ALIGNED_16(float, q_filt_tab, [48]);
            float *g_filt, *q_filt;

            if (h_SL && e != e_a[0] && e != e_a[1]) {
                g_filt = g_filt_tab;
                q_filt = q_filt_tab;
                for (m = 0; m < m_max; m++) {
                    const int idx1 = i + h_SL;
                    g_filt[m] = 0.0f;
                    q_filt[m] = 0.0f;
                    for (j = 0; j <= h_SL; j++) {
                        g_filt[m] += g_temp[idx1 - j][m] * h_smooth[j];
                        q_filt[m] += q_temp[idx1 - j][m] * h_smooth[j];
                    }
                }
            } else {
                g_filt = g_temp[i + h_SL];
                q_filt = q_temp[i];
            }

            sbr->dsp.hf_g_filt(Y1[i] + kx, X_high + kx, g_filt, m_max,
                               i + ENVELOPE_ADJUSTMENT_OFFSET);

            if (e != e_a[0] && e != e_a[1]) {
                sbr->dsp.hf_apply_noise[indexsine](Y1[i] + kx, sbr->s_m[e],
                                                   q_filt, indexnoise,
                                                   kx, m_max);
            } else {
                int idx = indexsine&1;
                int A = (1-((indexsine+(kx & 1))&2));
                int B = (A^(-idx)) + idx;
                float *out = &Y1[i][kx][idx];
                float *in  = sbr->s_m[e];
                for (m = 0; m+1 < m_max; m+=2) {
                    out[2*m  ] += in[m  ] * A;
                    out[2*m+2] += in[m+1] * B;
                }
                if(m_max&1)
                    out[2*m  ] += in[m  ] * A;
            }
            indexnoise = (indexnoise + m_max) & 0x1ff;
            indexsine = (indexsine + 1) & 3;
        }
    }
    ch_data->f_indexnoise = indexnoise;
    ch_data->f_indexsine  = indexsine;
}

void ff_sbr_apply(AACContext *ac, SpectralBandReplication *sbr, int id_aac,
                  float* L, float* R)
{
    int downsampled = ac->oc[1].m4ac.ext_sample_rate < sbr->sample_rate;
    int ch;
    int nch = (id_aac == TYPE_CPE) ? 2 : 1;
    int err;

    if (!sbr->kx_and_m_pushed) {
        sbr->kx[0] = sbr->kx[1];
        sbr->m[0] = sbr->m[1];
    } else {
        sbr->kx_and_m_pushed = 0;
    }

    if (sbr->start) {
        sbr_dequant(sbr, id_aac);
    }
    for (ch = 0; ch < nch; ch++) {
        /* decode channel */
        sbr_qmf_analysis(&ac->fdsp, &sbr->mdct_ana, &sbr->dsp, ch ? R : L, sbr->data[ch].analysis_filterbank_samples,
                         (float*)sbr->qmf_filter_scratch,
                         sbr->data[ch].W, sbr->data[ch].Ypos);
        sbr->c.sbr_lf_gen(ac, sbr, sbr->X_low, sbr->data[ch].W, sbr->data[ch].Ypos);
        sbr->data[ch].Ypos ^= 1;
        if (sbr->start) {
            sbr->c.sbr_hf_inverse_filter(&sbr->dsp, sbr->alpha0, sbr->alpha1, sbr->X_low, sbr->k[0]);
            sbr_chirp(sbr, &sbr->data[ch]);
            sbr_hf_gen(ac, sbr, sbr->X_high, sbr->X_low, sbr->alpha0, sbr->alpha1,
                       sbr->data[ch].bw_array, sbr->data[ch].t_env,
                       sbr->data[ch].bs_num_env);

            // hf_adj
            err = sbr_mapping(ac, sbr, &sbr->data[ch], sbr->data[ch].e_a);
            if (!err) {
                sbr_env_estimate(sbr->e_curr, sbr->X_high, sbr, &sbr->data[ch]);
                sbr_gain_calc(ac, sbr, &sbr->data[ch], sbr->data[ch].e_a);
                sbr->c.sbr_hf_assemble(sbr->data[ch].Y[sbr->data[ch].Ypos],
                                sbr->X_high, sbr, &sbr->data[ch],
                                sbr->data[ch].e_a);
            }
        }

        /* synthesis */
        sbr->c.sbr_x_gen(sbr, sbr->X[ch],
                  sbr->data[ch].Y[1-sbr->data[ch].Ypos],
                  sbr->data[ch].Y[  sbr->data[ch].Ypos],
                  sbr->X_low, ch);
    }

    if (ac->oc[1].m4ac.ps == 1) {
        if (sbr->ps.start) {
            ff_ps_apply(ac->avctx, &sbr->ps, sbr->X[0], sbr->X[1], sbr->kx[1] + sbr->m[1]);
        } else {
            memcpy(sbr->X[1], sbr->X[0], sizeof(sbr->X[0]));
        }
        nch = 2;
    }

    sbr_qmf_synthesis(&sbr->mdct, &sbr->dsp, &ac->fdsp,
                      L, sbr->X[0], sbr->qmf_filter_scratch,
                      sbr->data[0].synthesis_filterbank_samples,
                      &sbr->data[0].synthesis_filterbank_samples_offset,
                      downsampled);
    if (nch == 2)
        sbr_qmf_synthesis(&sbr->mdct, &sbr->dsp, &ac->fdsp,
                          R, sbr->X[1], sbr->qmf_filter_scratch,
                          sbr->data[1].synthesis_filterbank_samples,
                          &sbr->data[1].synthesis_filterbank_samples_offset,
                          downsampled);
}

static void aacsbr_func_ptr_init(AACSBRContext *c)
{
    c->sbr_lf_gen            = sbr_lf_gen;
    c->sbr_hf_assemble       = sbr_hf_assemble;
    c->sbr_x_gen             = sbr_x_gen;
    c->sbr_hf_inverse_filter = sbr_hf_inverse_filter;

    if(ARCH_MIPS)
        ff_aacsbr_func_ptr_init_mips(c);
}<|MERGE_RESOLUTION|>--- conflicted
+++ resolved
@@ -940,13 +940,9 @@
         }
         break;
     default:
-<<<<<<< HEAD
         // some files contain 0-padding
         if (bs_extension_id || *num_bits_left > 16 || show_bits(gb, *num_bits_left))
-            av_log_missing_feature(ac->avctx, "Reserved SBR extensions", 1);
-=======
-        avpriv_request_sample(ac->avctx, "Reserved SBR extensions");
->>>>>>> 12e25ed2
+            avpriv_request_sample(ac->avctx, "Reserved SBR extensions");
         skip_bits_long(gb, *num_bits_left); // bs_fill_bits
         *num_bits_left = 0;
         break;
