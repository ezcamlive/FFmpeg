/*
 * Copyright (c) 2001 Fabrice Bellard
 * Copyright (c) 2002-2004 Michael Niedermayer <michaelni@gmx.at>
 *
 * This file is part of FFmpeg.
 *
 * FFmpeg is free software; you can redistribute it and/or
 * modify it under the terms of the GNU Lesser General Public
 * License as published by the Free Software Foundation; either
 * version 2.1 of the License, or (at your option) any later version.
 *
 * FFmpeg is distributed in the hope that it will be useful,
 * but WITHOUT ANY WARRANTY; without even the implied warranty of
 * MERCHANTABILITY or FITNESS FOR A PARTICULAR PURPOSE.  See the GNU
 * Lesser General Public License for more details.
 *
 * You should have received a copy of the GNU Lesser General Public
 * License along with FFmpeg; if not, write to the Free Software
 * Foundation, Inc., 51 Franklin Street, Fifth Floor, Boston, MA 02110-1301 USA
 */

/**
 * @file
 * Options definition for AVCodecContext.
 */

#include "avcodec.h"
#include "internal.h"
#include "libavutil/avassert.h"
#include "libavutil/opt.h"
#include <float.h>              /* FLT_MIN, FLT_MAX */

static const char* context_to_name(void* ptr) {
    AVCodecContext *avc= ptr;

    if(avc && avc->codec && avc->codec->name)
        return avc->codec->name;
    else
        return "NULL";
}

static const AVOption *opt_find(void *obj, const char *name, const char *unit, int opt_flags, int search_flags)
{
    AVCodecContext *s = obj;
    AVCodec        *c = NULL;

    if (s->priv_data) {
        if (s->codec && s->codec->priv_class)
            return av_opt_find(s->priv_data, name, unit, opt_flags, search_flags);
        return NULL;
    }

    while ((c = av_codec_next(c))) {
        const AVOption *o;
        if (c->priv_class && (o = av_opt_find(&c->priv_class, name, unit, opt_flags, search_flags)))
            return o;
    }
    return NULL;
}

#define OFFSET(x) offsetof(AVCodecContext,x)
#define DEFAULT 0 //should be NAN but it does not work as it is not a constant in glibc as required by ANSI/ISO C
//these names are too long to be readable
#define V AV_OPT_FLAG_VIDEO_PARAM
#define A AV_OPT_FLAG_AUDIO_PARAM
#define S AV_OPT_FLAG_SUBTITLE_PARAM
#define E AV_OPT_FLAG_ENCODING_PARAM
#define D AV_OPT_FLAG_DECODING_PARAM

#define AV_CODEC_DEFAULT_BITRATE 200*1000

static const AVOption options[]={
<<<<<<< HEAD
{"b", "set bitrate (in bits/s)", OFFSET(bit_rate), FF_OPT_TYPE_INT, {.dbl = AV_CODEC_DEFAULT_BITRATE }, INT_MIN, INT_MAX, V|E},
{"ab", "set bitrate (in bits/s)", OFFSET(bit_rate), FF_OPT_TYPE_INT, {.dbl = 64*1000 }, INT_MIN, INT_MAX, A|E},
=======
{"b", "set bitrate (in bits/s)", OFFSET(bit_rate), FF_OPT_TYPE_INT, {.dbl = AV_CODEC_DEFAULT_BITRATE }, INT_MIN, INT_MAX, V|A|E},
{"ab", "this option is deprecated, use b", OFFSET(bit_rate), FF_OPT_TYPE_INT, {.dbl = AV_CODEC_DEFAULT_BITRATE }, INT_MIN, INT_MAX, A|E},
>>>>>>> eb97dbb0
{"bt", "set video bitrate tolerance (in bits/s)", OFFSET(bit_rate_tolerance), FF_OPT_TYPE_INT, {.dbl = AV_CODEC_DEFAULT_BITRATE*20 }, 1, INT_MAX, V|E},
{"flags", NULL, OFFSET(flags), FF_OPT_TYPE_FLAGS, {.dbl = DEFAULT }, 0, UINT_MAX, V|A|E|D, "flags"},
{"mv4", "use four motion vector by macroblock (mpeg4)", 0, FF_OPT_TYPE_CONST, {.dbl = CODEC_FLAG_4MV }, INT_MIN, INT_MAX, V|E, "flags"},
{"obmc", "use overlapped block motion compensation (h263+)", 0, FF_OPT_TYPE_CONST, {.dbl = CODEC_FLAG_OBMC }, INT_MIN, INT_MAX, V|E, "flags"},
{"qpel", "use 1/4 pel motion compensation", 0, FF_OPT_TYPE_CONST, {.dbl = CODEC_FLAG_QPEL }, INT_MIN, INT_MAX, V|E, "flags"},
{"loop", "use loop filter", 0, FF_OPT_TYPE_CONST, {.dbl = CODEC_FLAG_LOOP_FILTER }, INT_MIN, INT_MAX, V|E, "flags"},
{"qscale", "use fixed qscale", 0, FF_OPT_TYPE_CONST, {.dbl = CODEC_FLAG_QSCALE }, INT_MIN, INT_MAX, 0, "flags"},
{"gmc", "use gmc", 0, FF_OPT_TYPE_CONST, {.dbl = CODEC_FLAG_GMC }, INT_MIN, INT_MAX, V|E, "flags"},
{"mv0", "always try a mb with mv=<0,0>", 0, FF_OPT_TYPE_CONST, {.dbl = CODEC_FLAG_MV0 }, INT_MIN, INT_MAX, V|E, "flags"},
{"part", "use data partitioning", 0, FF_OPT_TYPE_CONST, {.dbl = CODEC_FLAG_PART }, INT_MIN, INT_MAX, V|E, "flags"},
{"input_preserved", NULL, 0, FF_OPT_TYPE_CONST, {.dbl = CODEC_FLAG_INPUT_PRESERVED }, INT_MIN, INT_MAX, 0, "flags"},
{"pass1", "use internal 2pass ratecontrol in first  pass mode", 0, FF_OPT_TYPE_CONST, {.dbl = CODEC_FLAG_PASS1 }, INT_MIN, INT_MAX, 0, "flags"},
{"pass2", "use internal 2pass ratecontrol in second pass mode", 0, FF_OPT_TYPE_CONST, {.dbl = CODEC_FLAG_PASS2 }, INT_MIN, INT_MAX, 0, "flags"},
{"extern_huff", "use external huffman table (for mjpeg)", 0, FF_OPT_TYPE_CONST, {.dbl = CODEC_FLAG_EXTERN_HUFF }, INT_MIN, INT_MAX, 0, "flags"},
{"gray", "only decode/encode grayscale", 0, FF_OPT_TYPE_CONST, {.dbl = CODEC_FLAG_GRAY }, INT_MIN, INT_MAX, V|E|D, "flags"},
{"emu_edge", "don't draw edges", 0, FF_OPT_TYPE_CONST, {.dbl = CODEC_FLAG_EMU_EDGE }, INT_MIN, INT_MAX, 0, "flags"},
{"psnr", "error[?] variables will be set during encoding", 0, FF_OPT_TYPE_CONST, {.dbl = CODEC_FLAG_PSNR }, INT_MIN, INT_MAX, V|E, "flags"},
{"truncated", NULL, 0, FF_OPT_TYPE_CONST, {.dbl = CODEC_FLAG_TRUNCATED }, INT_MIN, INT_MAX, 0, "flags"},
{"naq", "normalize adaptive quantization", 0, FF_OPT_TYPE_CONST, {.dbl = CODEC_FLAG_NORMALIZE_AQP }, INT_MIN, INT_MAX, V|E, "flags"},
{"ildct", "use interlaced dct", 0, FF_OPT_TYPE_CONST, {.dbl = CODEC_FLAG_INTERLACED_DCT }, INT_MIN, INT_MAX, V|E, "flags"},
{"low_delay", "force low delay", 0, FF_OPT_TYPE_CONST, {.dbl = CODEC_FLAG_LOW_DELAY }, INT_MIN, INT_MAX, V|D|E, "flags"},
{"alt", "enable alternate scantable (mpeg2/mpeg4)", 0, FF_OPT_TYPE_CONST, {.dbl = CODEC_FLAG_ALT_SCAN }, INT_MIN, INT_MAX, V|E, "flags"},
{"global_header", "place global headers in extradata instead of every keyframe", 0, FF_OPT_TYPE_CONST, {.dbl = CODEC_FLAG_GLOBAL_HEADER }, INT_MIN, INT_MAX, V|A|E, "flags"},
{"bitexact", "use only bitexact stuff (except (i)dct)", 0, FF_OPT_TYPE_CONST, {.dbl = CODEC_FLAG_BITEXACT }, INT_MIN, INT_MAX, A|V|S|D|E, "flags"},
{"aic", "h263 advanced intra coding / mpeg4 ac prediction", 0, FF_OPT_TYPE_CONST, {.dbl = CODEC_FLAG_AC_PRED }, INT_MIN, INT_MAX, V|E, "flags"},
{"umv", "use unlimited motion vectors", 0, FF_OPT_TYPE_CONST, {.dbl = CODEC_FLAG_H263P_UMV }, INT_MIN, INT_MAX, V|E, "flags"},
{"cbp", "use rate distortion optimization for cbp", 0, FF_OPT_TYPE_CONST, {.dbl = CODEC_FLAG_CBP_RD }, INT_MIN, INT_MAX, V|E, "flags"},
{"qprd", "use rate distortion optimization for qp selection", 0, FF_OPT_TYPE_CONST, {.dbl = CODEC_FLAG_QP_RD }, INT_MIN, INT_MAX, V|E, "flags"},
{"aiv", "h263 alternative inter vlc", 0, FF_OPT_TYPE_CONST, {.dbl = CODEC_FLAG_H263P_AIV }, INT_MIN, INT_MAX, V|E, "flags"},
{"slice", NULL, 0, FF_OPT_TYPE_CONST, {.dbl = CODEC_FLAG_H263P_SLICE_STRUCT }, INT_MIN, INT_MAX, V|E, "flags"},
{"ilme", "interlaced motion estimation", 0, FF_OPT_TYPE_CONST, {.dbl = CODEC_FLAG_INTERLACED_ME }, INT_MIN, INT_MAX, V|E, "flags"},
{"scan_offset", "will reserve space for svcd scan offset user data", 0, FF_OPT_TYPE_CONST, {.dbl = CODEC_FLAG_SVCD_SCAN_OFFSET }, INT_MIN, INT_MAX, V|E, "flags"},
{"cgop", "closed gop", 0, FF_OPT_TYPE_CONST, {.dbl = CODEC_FLAG_CLOSED_GOP }, INT_MIN, INT_MAX, V|E, "flags"},
{"fast", "allow non spec compliant speedup tricks", 0, FF_OPT_TYPE_CONST, {.dbl = CODEC_FLAG2_FAST }, INT_MIN, INT_MAX, V|E, "flags2"},
{"sgop", "strictly enforce gop size", 0, FF_OPT_TYPE_CONST, {.dbl = CODEC_FLAG2_STRICT_GOP }, INT_MIN, INT_MAX, V|E, "flags2"},
{"noout", "skip bitstream encoding", 0, FF_OPT_TYPE_CONST, {.dbl = CODEC_FLAG2_NO_OUTPUT }, INT_MIN, INT_MAX, V|E, "flags2"},
{"local_header", "place global headers at every keyframe instead of in extradata", 0, FF_OPT_TYPE_CONST, {.dbl = CODEC_FLAG2_LOCAL_HEADER }, INT_MIN, INT_MAX, V|E, "flags2"},
{"sub_id", NULL, OFFSET(sub_id), FF_OPT_TYPE_INT, {.dbl = DEFAULT }, INT_MIN, INT_MAX},
{"me_method", "set motion estimation method", OFFSET(me_method), FF_OPT_TYPE_INT, {.dbl = ME_EPZS }, INT_MIN, INT_MAX, V|E, "me_method"},
{"zero", "zero motion estimation (fastest)", 0, FF_OPT_TYPE_CONST, {.dbl = ME_ZERO }, INT_MIN, INT_MAX, V|E, "me_method" },
{"full", "full motion estimation (slowest)", 0, FF_OPT_TYPE_CONST, {.dbl = ME_FULL }, INT_MIN, INT_MAX, V|E, "me_method" },
{"epzs", "EPZS motion estimation (default)", 0, FF_OPT_TYPE_CONST, {.dbl = ME_EPZS }, INT_MIN, INT_MAX, V|E, "me_method" },
{"esa", "esa motion estimation (alias for full)", 0, FF_OPT_TYPE_CONST, {.dbl = ME_FULL }, INT_MIN, INT_MAX, V|E, "me_method" },
{"tesa", "tesa motion estimation", 0, FF_OPT_TYPE_CONST, {.dbl = ME_TESA }, INT_MIN, INT_MAX, V|E, "me_method" },
{"dia", "dia motion estimation (alias for epzs)", 0, FF_OPT_TYPE_CONST, {.dbl = ME_EPZS }, INT_MIN, INT_MAX, V|E, "me_method" },
{"log", "log motion estimation", 0, FF_OPT_TYPE_CONST, {.dbl = ME_LOG }, INT_MIN, INT_MAX, V|E, "me_method" },
{"phods", "phods motion estimation", 0, FF_OPT_TYPE_CONST, {.dbl = ME_PHODS }, INT_MIN, INT_MAX, V|E, "me_method" },
{"x1", "X1 motion estimation", 0, FF_OPT_TYPE_CONST, {.dbl = ME_X1 }, INT_MIN, INT_MAX, V|E, "me_method" },
{"hex", "hex motion estimation", 0, FF_OPT_TYPE_CONST, {.dbl = ME_HEX }, INT_MIN, INT_MAX, V|E, "me_method" },
{"umh", "umh motion estimation", 0, FF_OPT_TYPE_CONST, {.dbl = ME_UMH }, INT_MIN, INT_MAX, V|E, "me_method" },
{"iter", "iter motion estimation", 0, FF_OPT_TYPE_CONST, {.dbl = ME_ITER }, INT_MIN, INT_MAX, V|E, "me_method" },
{"extradata_size", NULL, OFFSET(extradata_size), FF_OPT_TYPE_INT, {.dbl = DEFAULT }, INT_MIN, INT_MAX},
{"time_base", NULL, OFFSET(time_base), FF_OPT_TYPE_RATIONAL, {.dbl = 0}, INT_MIN, INT_MAX},
{"g", "set the group of picture size", OFFSET(gop_size), FF_OPT_TYPE_INT, {.dbl = 12 }, INT_MIN, INT_MAX, V|E},
{"ar", "set audio sampling rate (in Hz)", OFFSET(sample_rate), FF_OPT_TYPE_INT, {.dbl = DEFAULT }, INT_MIN, INT_MAX},
{"ac", "set number of audio channels", OFFSET(channels), FF_OPT_TYPE_INT, {.dbl = DEFAULT }, INT_MIN, INT_MAX},
{"cutoff", "set cutoff bandwidth", OFFSET(cutoff), FF_OPT_TYPE_INT, {.dbl = DEFAULT }, INT_MIN, INT_MAX, A|E},
{"frame_size", NULL, OFFSET(frame_size), FF_OPT_TYPE_INT, {.dbl = DEFAULT }, INT_MIN, INT_MAX, A|E},
{"frame_number", NULL, OFFSET(frame_number), FF_OPT_TYPE_INT, {.dbl = DEFAULT }, INT_MIN, INT_MAX},
{"delay", NULL, OFFSET(delay), FF_OPT_TYPE_INT, {.dbl = DEFAULT }, INT_MIN, INT_MAX},
{"qcomp", "video quantizer scale compression (VBR)", OFFSET(qcompress), FF_OPT_TYPE_FLOAT, {.dbl = 0.5 }, -FLT_MAX, FLT_MAX, V|E},
{"qblur", "video quantizer scale blur (VBR)", OFFSET(qblur), FF_OPT_TYPE_FLOAT, {.dbl = 0.5 }, 0, FLT_MAX, V|E},
{"qmin", "min video quantizer scale (VBR)", OFFSET(qmin), FF_OPT_TYPE_INT, {.dbl = 2 }, 0, 69, V|E},
{"qmax", "max video quantizer scale (VBR)", OFFSET(qmax), FF_OPT_TYPE_INT, {.dbl = 31 }, 0, 69, V|E},
{"qdiff", "max difference between the quantizer scale (VBR)", OFFSET(max_qdiff), FF_OPT_TYPE_INT, {.dbl = 3 }, INT_MIN, INT_MAX, V|E},
{"bf", "use 'frames' B frames", OFFSET(max_b_frames), FF_OPT_TYPE_INT, {.dbl = DEFAULT }, 0, FF_MAX_B_FRAMES, V|E},
{"b_qfactor", "qp factor between p and b frames", OFFSET(b_quant_factor), FF_OPT_TYPE_FLOAT, {.dbl = 1.25 }, -FLT_MAX, FLT_MAX, V|E},
{"rc_strategy", "ratecontrol method", OFFSET(rc_strategy), FF_OPT_TYPE_INT, {.dbl = DEFAULT }, INT_MIN, INT_MAX, V|E},
{"b_strategy", "strategy to choose between I/P/B-frames", OFFSET(b_frame_strategy), FF_OPT_TYPE_INT, {.dbl = 0 }, INT_MIN, INT_MAX, V|E},
{"wpredp", "weighted prediction analysis method", OFFSET(weighted_p_pred), FF_OPT_TYPE_INT, {.dbl = 0 }, INT_MIN, INT_MAX, V|E},
{"ps", "rtp payload size in bytes", OFFSET(rtp_payload_size), FF_OPT_TYPE_INT, {.dbl = DEFAULT }, INT_MIN, INT_MAX, V|E},
{"mv_bits", NULL, OFFSET(mv_bits), FF_OPT_TYPE_INT, {.dbl = DEFAULT }, INT_MIN, INT_MAX},
{"header_bits", NULL, OFFSET(header_bits), FF_OPT_TYPE_INT, {.dbl = DEFAULT }, INT_MIN, INT_MAX},
{"i_tex_bits", NULL, OFFSET(i_tex_bits), FF_OPT_TYPE_INT, {.dbl = DEFAULT }, INT_MIN, INT_MAX},
{"p_tex_bits", NULL, OFFSET(p_tex_bits), FF_OPT_TYPE_INT, {.dbl = DEFAULT }, INT_MIN, INT_MAX},
{"i_count", NULL, OFFSET(i_count), FF_OPT_TYPE_INT, {.dbl = DEFAULT }, INT_MIN, INT_MAX},
{"p_count", NULL, OFFSET(p_count), FF_OPT_TYPE_INT, {.dbl = DEFAULT }, INT_MIN, INT_MAX},
{"skip_count", NULL, OFFSET(skip_count), FF_OPT_TYPE_INT, {.dbl = DEFAULT }, INT_MIN, INT_MAX},
{"misc_bits", NULL, OFFSET(misc_bits), FF_OPT_TYPE_INT, {.dbl = DEFAULT }, INT_MIN, INT_MAX},
{"frame_bits", NULL, OFFSET(frame_bits), FF_OPT_TYPE_INT, {.dbl = DEFAULT }, INT_MIN, INT_MAX},
{"codec_tag", NULL, OFFSET(codec_tag), FF_OPT_TYPE_INT, {.dbl = DEFAULT }, INT_MIN, INT_MAX},
{"bug", "workaround not auto detected encoder bugs", OFFSET(workaround_bugs), FF_OPT_TYPE_FLAGS, {.dbl = FF_BUG_AUTODETECT }, INT_MIN, INT_MAX, V|D, "bug"},
{"autodetect", NULL, 0, FF_OPT_TYPE_CONST, {.dbl = FF_BUG_AUTODETECT }, INT_MIN, INT_MAX, V|D, "bug"},
{"old_msmpeg4", "some old lavc generated msmpeg4v3 files (no autodetection)", 0, FF_OPT_TYPE_CONST, {.dbl = FF_BUG_OLD_MSMPEG4 }, INT_MIN, INT_MAX, V|D, "bug"},
{"xvid_ilace", "Xvid interlacing bug (autodetected if fourcc==XVIX)", 0, FF_OPT_TYPE_CONST, {.dbl = FF_BUG_XVID_ILACE }, INT_MIN, INT_MAX, V|D, "bug"},
{"ump4", "(autodetected if fourcc==UMP4)", 0, FF_OPT_TYPE_CONST, {.dbl = FF_BUG_UMP4 }, INT_MIN, INT_MAX, V|D, "bug"},
{"no_padding", "padding bug (autodetected)", 0, FF_OPT_TYPE_CONST, {.dbl = FF_BUG_NO_PADDING }, INT_MIN, INT_MAX, V|D, "bug"},
{"amv", NULL, 0, FF_OPT_TYPE_CONST, {.dbl = FF_BUG_AMV }, INT_MIN, INT_MAX, V|D, "bug"},
{"ac_vlc", "illegal vlc bug (autodetected per fourcc)", 0, FF_OPT_TYPE_CONST, {.dbl = FF_BUG_AC_VLC }, INT_MIN, INT_MAX, V|D, "bug"},
{"qpel_chroma", NULL, 0, FF_OPT_TYPE_CONST, {.dbl = FF_BUG_QPEL_CHROMA }, INT_MIN, INT_MAX, V|D, "bug"},
{"std_qpel", "old standard qpel (autodetected per fourcc/version)", 0, FF_OPT_TYPE_CONST, {.dbl = FF_BUG_STD_QPEL }, INT_MIN, INT_MAX, V|D, "bug"},
{"qpel_chroma2", NULL, 0, FF_OPT_TYPE_CONST, {.dbl = FF_BUG_QPEL_CHROMA2 }, INT_MIN, INT_MAX, V|D, "bug"},
{"direct_blocksize", "direct-qpel-blocksize bug (autodetected per fourcc/version)", 0, FF_OPT_TYPE_CONST, {.dbl = FF_BUG_DIRECT_BLOCKSIZE }, INT_MIN, INT_MAX, V|D, "bug"},
{"edge", "edge padding bug (autodetected per fourcc/version)", 0, FF_OPT_TYPE_CONST, {.dbl = FF_BUG_EDGE }, INT_MIN, INT_MAX, V|D, "bug"},
{"hpel_chroma", NULL, 0, FF_OPT_TYPE_CONST, {.dbl = FF_BUG_HPEL_CHROMA }, INT_MIN, INT_MAX, V|D, "bug"},
{"dc_clip", NULL, 0, FF_OPT_TYPE_CONST, {.dbl = FF_BUG_DC_CLIP }, INT_MIN, INT_MAX, V|D, "bug"},
{"ms", "workaround various bugs in microsofts broken decoders", 0, FF_OPT_TYPE_CONST, {.dbl = FF_BUG_MS }, INT_MIN, INT_MAX, V|D, "bug"},
{"trunc", "trancated frames", 0, FF_OPT_TYPE_CONST, {.dbl = FF_BUG_TRUNCATED}, INT_MIN, INT_MAX, V|D, "bug"},
{"lelim", "single coefficient elimination threshold for luminance (negative values also consider dc coefficient)", OFFSET(luma_elim_threshold), FF_OPT_TYPE_INT, {.dbl = DEFAULT }, INT_MIN, INT_MAX, V|E},
{"celim", "single coefficient elimination threshold for chrominance (negative values also consider dc coefficient)", OFFSET(chroma_elim_threshold), FF_OPT_TYPE_INT, {.dbl = DEFAULT }, INT_MIN, INT_MAX, V|E},
{"strict", "how strictly to follow the standards", OFFSET(strict_std_compliance), FF_OPT_TYPE_INT, {.dbl = DEFAULT }, INT_MIN, INT_MAX, A|V|D|E, "strict"},
{"very", "strictly conform to a older more strict version of the spec or reference software", 0, FF_OPT_TYPE_CONST, {.dbl = FF_COMPLIANCE_VERY_STRICT }, INT_MIN, INT_MAX, V|D|E, "strict"},
{"strict", "strictly conform to all the things in the spec no matter what consequences", 0, FF_OPT_TYPE_CONST, {.dbl = FF_COMPLIANCE_STRICT }, INT_MIN, INT_MAX, V|D|E, "strict"},
{"normal", NULL, 0, FF_OPT_TYPE_CONST, {.dbl = FF_COMPLIANCE_NORMAL }, INT_MIN, INT_MAX, V|D|E, "strict"},
{"unofficial", "allow unofficial extensions", 0, FF_OPT_TYPE_CONST, {.dbl = FF_COMPLIANCE_UNOFFICIAL }, INT_MIN, INT_MAX, V|D|E, "strict"},
{"experimental", "allow non standardized experimental things", 0, FF_OPT_TYPE_CONST, {.dbl = FF_COMPLIANCE_EXPERIMENTAL }, INT_MIN, INT_MAX, V|D|E, "strict"},
{"b_qoffset", "qp offset between P and B frames", OFFSET(b_quant_offset), FF_OPT_TYPE_FLOAT, {.dbl = 1.25 }, -FLT_MAX, FLT_MAX, V|E},
{"er", "set error detection aggressivity", OFFSET(error_recognition), FF_OPT_TYPE_INT, {.dbl = FF_ER_CAREFUL }, INT_MIN, INT_MAX, A|V|D, "er"},
{"careful", NULL, 0, FF_OPT_TYPE_CONST, {.dbl = FF_ER_CAREFUL }, INT_MIN, INT_MAX, V|D, "er"},
{"compliant", NULL, 0, FF_OPT_TYPE_CONST, {.dbl = FF_ER_COMPLIANT }, INT_MIN, INT_MAX, V|D, "er"},
{"aggressive", NULL, 0, FF_OPT_TYPE_CONST, {.dbl = FF_ER_AGGRESSIVE }, INT_MIN, INT_MAX, V|D, "er"},
#if FF_API_VERY_AGGRESSIVE
{"very_aggressive", NULL, 0, FF_OPT_TYPE_CONST, {.dbl = FF_ER_VERY_AGGRESSIVE }, INT_MIN, INT_MAX, V|D, "er"},
#endif /* FF_API_VERY_AGGRESSIVE */
{"explode", "abort decoding on error recognition", 0, FF_OPT_TYPE_CONST, {.dbl = FF_ER_EXPLODE }, INT_MIN, INT_MAX, V|D, "er"},
{"has_b_frames", NULL, OFFSET(has_b_frames), FF_OPT_TYPE_INT, {.dbl = DEFAULT }, INT_MIN, INT_MAX},
{"block_align", NULL, OFFSET(block_align), FF_OPT_TYPE_INT, {.dbl = DEFAULT }, INT_MIN, INT_MAX},
{"parse_only", NULL, OFFSET(parse_only), FF_OPT_TYPE_INT, {.dbl = DEFAULT }, INT_MIN, INT_MAX},
{"mpeg_quant", "use MPEG quantizers instead of H.263", OFFSET(mpeg_quant), FF_OPT_TYPE_INT, {.dbl = DEFAULT }, INT_MIN, INT_MAX, V|E},
{"stats_out", NULL, OFFSET(stats_out), FF_OPT_TYPE_STRING, {.str = NULL}, CHAR_MIN, CHAR_MAX},
{"stats_in", NULL, OFFSET(stats_in), FF_OPT_TYPE_STRING, {.str = NULL}, CHAR_MIN, CHAR_MAX},
{"qsquish", "how to keep quantizer between qmin and qmax (0 = clip, 1 = use differentiable function)", OFFSET(rc_qsquish), FF_OPT_TYPE_FLOAT, {.dbl = DEFAULT }, 0, 99, V|E},
{"rc_qmod_amp", "experimental quantizer modulation", OFFSET(rc_qmod_amp), FF_OPT_TYPE_FLOAT, {.dbl = DEFAULT }, -FLT_MAX, FLT_MAX, V|E},
{"rc_qmod_freq", "experimental quantizer modulation", OFFSET(rc_qmod_freq), FF_OPT_TYPE_INT, {.dbl = DEFAULT }, INT_MIN, INT_MAX, V|E},
{"rc_override_count", NULL, OFFSET(rc_override_count), FF_OPT_TYPE_INT, {.dbl = DEFAULT }, INT_MIN, INT_MAX},
{"rc_eq", "set rate control equation", OFFSET(rc_eq), FF_OPT_TYPE_STRING, {.str = NULL}, CHAR_MIN, CHAR_MAX, V|E},
{"maxrate", "set max video bitrate tolerance (in bits/s)", OFFSET(rc_max_rate), FF_OPT_TYPE_INT, {.dbl = DEFAULT }, INT_MIN, INT_MAX, V|E},
{"minrate", "set min video bitrate tolerance (in bits/s)", OFFSET(rc_min_rate), FF_OPT_TYPE_INT, {.dbl = DEFAULT }, INT_MIN, INT_MAX, V|E},
{"bufsize", "set ratecontrol buffer size (in bits)", OFFSET(rc_buffer_size), FF_OPT_TYPE_INT, {.dbl = DEFAULT }, INT_MIN, INT_MAX, A|V|E},
{"rc_buf_aggressivity", "currently useless", OFFSET(rc_buffer_aggressivity), FF_OPT_TYPE_FLOAT, {.dbl = 1.0 }, -FLT_MAX, FLT_MAX, V|E},
{"i_qfactor", "qp factor between P and I frames", OFFSET(i_quant_factor), FF_OPT_TYPE_FLOAT, {.dbl = -0.8 }, -FLT_MAX, FLT_MAX, V|E},
{"i_qoffset", "qp offset between P and I frames", OFFSET(i_quant_offset), FF_OPT_TYPE_FLOAT, {.dbl = 0.0 }, -FLT_MAX, FLT_MAX, V|E},
{"rc_init_cplx", "initial complexity for 1-pass encoding", OFFSET(rc_initial_cplx), FF_OPT_TYPE_FLOAT, {.dbl = DEFAULT }, -FLT_MAX, FLT_MAX, V|E},
{"dct", "DCT algorithm", OFFSET(dct_algo), FF_OPT_TYPE_INT, {.dbl = DEFAULT }, 0, INT_MAX, V|E, "dct"},
{"auto", "autoselect a good one (default)", 0, FF_OPT_TYPE_CONST, {.dbl = FF_DCT_AUTO }, INT_MIN, INT_MAX, V|E, "dct"},
{"fastint", "fast integer", 0, FF_OPT_TYPE_CONST, {.dbl = FF_DCT_FASTINT }, INT_MIN, INT_MAX, V|E, "dct"},
{"int", "accurate integer", 0, FF_OPT_TYPE_CONST, {.dbl = FF_DCT_INT }, INT_MIN, INT_MAX, V|E, "dct"},
{"mmx", NULL, 0, FF_OPT_TYPE_CONST, {.dbl = FF_DCT_MMX }, INT_MIN, INT_MAX, V|E, "dct"},
{"mlib", NULL, 0, FF_OPT_TYPE_CONST, {.dbl = FF_DCT_MLIB }, INT_MIN, INT_MAX, V|E, "dct"},
{"altivec", NULL, 0, FF_OPT_TYPE_CONST, {.dbl = FF_DCT_ALTIVEC }, INT_MIN, INT_MAX, V|E, "dct"},
{"faan", "floating point AAN DCT", 0, FF_OPT_TYPE_CONST, {.dbl = FF_DCT_FAAN }, INT_MIN, INT_MAX, V|E, "dct"},
{"lumi_mask", "compresses bright areas stronger than medium ones", OFFSET(lumi_masking), FF_OPT_TYPE_FLOAT, {.dbl = 0 }, -FLT_MAX, FLT_MAX, V|E},
{"tcplx_mask", "temporal complexity masking", OFFSET(temporal_cplx_masking), FF_OPT_TYPE_FLOAT, {.dbl = 0 }, -FLT_MAX, FLT_MAX, V|E},
{"scplx_mask", "spatial complexity masking", OFFSET(spatial_cplx_masking), FF_OPT_TYPE_FLOAT, {.dbl = 0 }, -FLT_MAX, FLT_MAX, V|E},
{"p_mask", "inter masking", OFFSET(p_masking), FF_OPT_TYPE_FLOAT, {.dbl = 0 }, -FLT_MAX, FLT_MAX, V|E},
{"dark_mask", "compresses dark areas stronger than medium ones", OFFSET(dark_masking), FF_OPT_TYPE_FLOAT, {.dbl = 0 }, -FLT_MAX, FLT_MAX, V|E},
{"idct", "select IDCT implementation", OFFSET(idct_algo), FF_OPT_TYPE_INT, {.dbl = DEFAULT }, 0, INT_MAX, V|E|D, "idct"},
{"auto", NULL, 0, FF_OPT_TYPE_CONST, {.dbl = FF_IDCT_AUTO }, INT_MIN, INT_MAX, V|E|D, "idct"},
{"int", NULL, 0, FF_OPT_TYPE_CONST, {.dbl = FF_IDCT_INT }, INT_MIN, INT_MAX, V|E|D, "idct"},
{"simple", NULL, 0, FF_OPT_TYPE_CONST, {.dbl = FF_IDCT_SIMPLE }, INT_MIN, INT_MAX, V|E|D, "idct"},
{"simplemmx", NULL, 0, FF_OPT_TYPE_CONST, {.dbl = FF_IDCT_SIMPLEMMX }, INT_MIN, INT_MAX, V|E|D, "idct"},
{"libmpeg2mmx", NULL, 0, FF_OPT_TYPE_CONST, {.dbl = FF_IDCT_LIBMPEG2MMX }, INT_MIN, INT_MAX, V|E|D, "idct"},
{"ps2", NULL, 0, FF_OPT_TYPE_CONST, {.dbl = FF_IDCT_PS2 }, INT_MIN, INT_MAX, V|E|D, "idct"},
{"mlib", NULL, 0, FF_OPT_TYPE_CONST, {.dbl = FF_IDCT_MLIB }, INT_MIN, INT_MAX, V|E|D, "idct"},
{"arm", NULL, 0, FF_OPT_TYPE_CONST, {.dbl = FF_IDCT_ARM }, INT_MIN, INT_MAX, V|E|D, "idct"},
{"altivec", NULL, 0, FF_OPT_TYPE_CONST, {.dbl = FF_IDCT_ALTIVEC }, INT_MIN, INT_MAX, V|E|D, "idct"},
{"sh4", NULL, 0, FF_OPT_TYPE_CONST, {.dbl = FF_IDCT_SH4 }, INT_MIN, INT_MAX, V|E|D, "idct"},
{"simplearm", NULL, 0, FF_OPT_TYPE_CONST, {.dbl = FF_IDCT_SIMPLEARM }, INT_MIN, INT_MAX, V|E|D, "idct"},
{"simplearmv5te", NULL, 0, FF_OPT_TYPE_CONST, {.dbl = FF_IDCT_SIMPLEARMV5TE }, INT_MIN, INT_MAX, V|E|D, "idct"},
{"simplearmv6", NULL, 0, FF_OPT_TYPE_CONST, {.dbl = FF_IDCT_SIMPLEARMV6 }, INT_MIN, INT_MAX, V|E|D, "idct"},
{"simpleneon", NULL, 0, FF_OPT_TYPE_CONST, {.dbl = FF_IDCT_SIMPLENEON }, INT_MIN, INT_MAX, V|E|D, "idct"},
{"simplealpha", NULL, 0, FF_OPT_TYPE_CONST, {.dbl = FF_IDCT_SIMPLEALPHA }, INT_MIN, INT_MAX, V|E|D, "idct"},
{"h264", NULL, 0, FF_OPT_TYPE_CONST, {.dbl = FF_IDCT_H264 }, INT_MIN, INT_MAX, V|E|D, "idct"},
{"vp3", NULL, 0, FF_OPT_TYPE_CONST, {.dbl = FF_IDCT_VP3 }, INT_MIN, INT_MAX, V|E|D, "idct"},
{"ipp", NULL, 0, FF_OPT_TYPE_CONST, {.dbl = FF_IDCT_IPP }, INT_MIN, INT_MAX, V|E|D, "idct"},
{"xvidmmx", NULL, 0, FF_OPT_TYPE_CONST, {.dbl = FF_IDCT_XVIDMMX }, INT_MIN, INT_MAX, V|E|D, "idct"},
{"faani", "floating point AAN IDCT", 0, FF_OPT_TYPE_CONST, {.dbl = FF_IDCT_FAAN }, INT_MIN, INT_MAX, V|D|E, "idct"},
{"slice_count", NULL, OFFSET(slice_count), FF_OPT_TYPE_INT, {.dbl = DEFAULT }, INT_MIN, INT_MAX},
{"ec", "set error concealment strategy", OFFSET(error_concealment), FF_OPT_TYPE_FLAGS, {.dbl = 3 }, INT_MIN, INT_MAX, V|D, "ec"},
{"guess_mvs", "iterative motion vector (MV) search (slow)", 0, FF_OPT_TYPE_CONST, {.dbl = FF_EC_GUESS_MVS }, INT_MIN, INT_MAX, V|D, "ec"},
{"deblock", "use strong deblock filter for damaged MBs", 0, FF_OPT_TYPE_CONST, {.dbl = FF_EC_DEBLOCK }, INT_MIN, INT_MAX, V|D, "ec"},
{"bits_per_coded_sample", NULL, OFFSET(bits_per_coded_sample), FF_OPT_TYPE_INT, {.dbl = DEFAULT }, INT_MIN, INT_MAX},
{"pred", "prediction method", OFFSET(prediction_method), FF_OPT_TYPE_INT, {.dbl = DEFAULT }, INT_MIN, INT_MAX, V|E, "pred"},
{"left", NULL, 0, FF_OPT_TYPE_CONST, {.dbl = FF_PRED_LEFT }, INT_MIN, INT_MAX, V|E, "pred"},
{"plane", NULL, 0, FF_OPT_TYPE_CONST, {.dbl = FF_PRED_PLANE }, INT_MIN, INT_MAX, V|E, "pred"},
{"median", NULL, 0, FF_OPT_TYPE_CONST, {.dbl = FF_PRED_MEDIAN }, INT_MIN, INT_MAX, V|E, "pred"},
{"aspect", "sample aspect ratio", OFFSET(sample_aspect_ratio), FF_OPT_TYPE_RATIONAL, {.dbl = 0}, 0, 10, V|E},
{"debug", "print specific debug info", OFFSET(debug), FF_OPT_TYPE_FLAGS, {.dbl = DEFAULT }, 0, INT_MAX, V|A|S|E|D, "debug"},
{"pict", "picture info", 0, FF_OPT_TYPE_CONST, {.dbl = FF_DEBUG_PICT_INFO }, INT_MIN, INT_MAX, V|D, "debug"},
{"rc", "rate control", 0, FF_OPT_TYPE_CONST, {.dbl = FF_DEBUG_RC }, INT_MIN, INT_MAX, V|E, "debug"},
{"bitstream", NULL, 0, FF_OPT_TYPE_CONST, {.dbl = FF_DEBUG_BITSTREAM }, INT_MIN, INT_MAX, V|D, "debug"},
{"mb_type", "macroblock (MB) type", 0, FF_OPT_TYPE_CONST, {.dbl = FF_DEBUG_MB_TYPE }, INT_MIN, INT_MAX, V|D, "debug"},
{"qp", "per-block quantization parameter (QP)", 0, FF_OPT_TYPE_CONST, {.dbl = FF_DEBUG_QP }, INT_MIN, INT_MAX, V|D, "debug"},
{"mv", "motion vector", 0, FF_OPT_TYPE_CONST, {.dbl = FF_DEBUG_MV }, INT_MIN, INT_MAX, V|D, "debug"},
{"dct_coeff", NULL, 0, FF_OPT_TYPE_CONST, {.dbl = FF_DEBUG_DCT_COEFF }, INT_MIN, INT_MAX, V|D, "debug"},
{"skip", NULL, 0, FF_OPT_TYPE_CONST, {.dbl = FF_DEBUG_SKIP }, INT_MIN, INT_MAX, V|D, "debug"},
{"startcode", NULL, 0, FF_OPT_TYPE_CONST, {.dbl = FF_DEBUG_STARTCODE }, INT_MIN, INT_MAX, V|D, "debug"},
{"pts", NULL, 0, FF_OPT_TYPE_CONST, {.dbl = FF_DEBUG_PTS }, INT_MIN, INT_MAX, V|D, "debug"},
{"er", "error recognition", 0, FF_OPT_TYPE_CONST, {.dbl = FF_DEBUG_ER }, INT_MIN, INT_MAX, V|D, "debug"},
{"mmco", "memory management control operations (H.264)", 0, FF_OPT_TYPE_CONST, {.dbl = FF_DEBUG_MMCO }, INT_MIN, INT_MAX, V|D, "debug"},
{"bugs", NULL, 0, FF_OPT_TYPE_CONST, {.dbl = FF_DEBUG_BUGS }, INT_MIN, INT_MAX, V|D, "debug"},
{"vis_qp", "visualize quantization parameter (QP), lower QP are tinted greener", 0, FF_OPT_TYPE_CONST, {.dbl = FF_DEBUG_VIS_QP }, INT_MIN, INT_MAX, V|D, "debug"},
{"vis_mb_type", "visualize block types", 0, FF_OPT_TYPE_CONST, {.dbl = FF_DEBUG_VIS_MB_TYPE }, INT_MIN, INT_MAX, V|D, "debug"},
{"buffers", "picture buffer allocations", 0, FF_OPT_TYPE_CONST, {.dbl = FF_DEBUG_BUFFERS }, INT_MIN, INT_MAX, V|D, "debug"},
{"thread_ops", "threading operations", 0, FF_OPT_TYPE_CONST, {.dbl = FF_DEBUG_THREADS }, INT_MIN, INT_MAX, V|D, "debug"},
{"vismv", "visualize motion vectors (MVs)", OFFSET(debug_mv), FF_OPT_TYPE_INT, {.dbl = DEFAULT }, 0, INT_MAX, V|D, "debug_mv"},
{"pf", "forward predicted MVs of P-frames", 0, FF_OPT_TYPE_CONST, {.dbl = FF_DEBUG_VIS_MV_P_FOR }, INT_MIN, INT_MAX, V|D, "debug_mv"},
{"bf", "forward predicted MVs of B-frames", 0, FF_OPT_TYPE_CONST, {.dbl = FF_DEBUG_VIS_MV_B_FOR }, INT_MIN, INT_MAX, V|D, "debug_mv"},
{"bb", "backward predicted MVs of B-frames", 0, FF_OPT_TYPE_CONST, {.dbl = FF_DEBUG_VIS_MV_B_BACK }, INT_MIN, INT_MAX, V|D, "debug_mv"},
{"cmp", "full pel me compare function", OFFSET(me_cmp), FF_OPT_TYPE_INT, {.dbl = DEFAULT }, INT_MIN, INT_MAX, V|E, "cmp_func"},
{"subcmp", "sub pel me compare function", OFFSET(me_sub_cmp), FF_OPT_TYPE_INT, {.dbl = DEFAULT }, INT_MIN, INT_MAX, V|E, "cmp_func"},
{"mbcmp", "macroblock compare function", OFFSET(mb_cmp), FF_OPT_TYPE_INT, {.dbl = DEFAULT }, INT_MIN, INT_MAX, V|E, "cmp_func"},
{"ildctcmp", "interlaced dct compare function", OFFSET(ildct_cmp), FF_OPT_TYPE_INT, {.dbl = FF_CMP_VSAD }, INT_MIN, INT_MAX, V|E, "cmp_func"},
{"dia_size", "diamond type & size for motion estimation", OFFSET(dia_size), FF_OPT_TYPE_INT, {.dbl = DEFAULT }, INT_MIN, INT_MAX, V|E},
{"last_pred", "amount of motion predictors from the previous frame", OFFSET(last_predictor_count), FF_OPT_TYPE_INT, {.dbl = DEFAULT }, INT_MIN, INT_MAX, V|E},
{"preme", "pre motion estimation", OFFSET(pre_me), FF_OPT_TYPE_INT, {.dbl = DEFAULT }, INT_MIN, INT_MAX, V|E},
{"precmp", "pre motion estimation compare function", OFFSET(me_pre_cmp), FF_OPT_TYPE_INT, {.dbl = DEFAULT }, INT_MIN, INT_MAX, V|E, "cmp_func"},
{"sad", "sum of absolute differences, fast (default)", 0, FF_OPT_TYPE_CONST, {.dbl = FF_CMP_SAD }, INT_MIN, INT_MAX, V|E, "cmp_func"},
{"sse", "sum of squared errors", 0, FF_OPT_TYPE_CONST, {.dbl = FF_CMP_SSE }, INT_MIN, INT_MAX, V|E, "cmp_func"},
{"satd", "sum of absolute Hadamard transformed differences", 0, FF_OPT_TYPE_CONST, {.dbl = FF_CMP_SATD }, INT_MIN, INT_MAX, V|E, "cmp_func"},
{"dct", "sum of absolute DCT transformed differences", 0, FF_OPT_TYPE_CONST, {.dbl = FF_CMP_DCT }, INT_MIN, INT_MAX, V|E, "cmp_func"},
{"psnr", "sum of squared quantization errors (avoid, low quality)", 0, FF_OPT_TYPE_CONST, {.dbl = FF_CMP_PSNR }, INT_MIN, INT_MAX, V|E, "cmp_func"},
{"bit", "number of bits needed for the block", 0, FF_OPT_TYPE_CONST, {.dbl = FF_CMP_BIT }, INT_MIN, INT_MAX, V|E, "cmp_func"},
{"rd", "rate distortion optimal, slow", 0, FF_OPT_TYPE_CONST, {.dbl = FF_CMP_RD }, INT_MIN, INT_MAX, V|E, "cmp_func"},
{"zero", "0", 0, FF_OPT_TYPE_CONST, {.dbl = FF_CMP_ZERO }, INT_MIN, INT_MAX, V|E, "cmp_func"},
{"vsad", "sum of absolute vertical differences", 0, FF_OPT_TYPE_CONST, {.dbl = FF_CMP_VSAD }, INT_MIN, INT_MAX, V|E, "cmp_func"},
{"vsse", "sum of squared vertical differences", 0, FF_OPT_TYPE_CONST, {.dbl = FF_CMP_VSSE }, INT_MIN, INT_MAX, V|E, "cmp_func"},
{"nsse", "noise preserving sum of squared differences", 0, FF_OPT_TYPE_CONST, {.dbl = FF_CMP_NSSE }, INT_MIN, INT_MAX, V|E, "cmp_func"},
#if CONFIG_SNOW_ENCODER
{"w53", "5/3 wavelet, only used in snow", 0, FF_OPT_TYPE_CONST, {.dbl = FF_CMP_W53 }, INT_MIN, INT_MAX, V|E, "cmp_func"},
{"w97", "9/7 wavelet, only used in snow", 0, FF_OPT_TYPE_CONST, {.dbl = FF_CMP_W97 }, INT_MIN, INT_MAX, V|E, "cmp_func"},
#endif
{"dctmax", NULL, 0, FF_OPT_TYPE_CONST, {.dbl = FF_CMP_DCTMAX }, INT_MIN, INT_MAX, V|E, "cmp_func"},
{"chroma", NULL, 0, FF_OPT_TYPE_CONST, {.dbl = FF_CMP_CHROMA }, INT_MIN, INT_MAX, V|E, "cmp_func"},
{"pre_dia_size", "diamond type & size for motion estimation pre-pass", OFFSET(pre_dia_size), FF_OPT_TYPE_INT, {.dbl = DEFAULT }, INT_MIN, INT_MAX, V|E},
{"subq", "sub pel motion estimation quality", OFFSET(me_subpel_quality), FF_OPT_TYPE_INT, {.dbl = 8 }, INT_MIN, INT_MAX, V|E},
{"dtg_active_format", NULL, OFFSET(dtg_active_format), FF_OPT_TYPE_INT, {.dbl = DEFAULT }, INT_MIN, INT_MAX},
{"me_range", "limit motion vectors range (1023 for DivX player)", OFFSET(me_range), FF_OPT_TYPE_INT, {.dbl = DEFAULT }, INT_MIN, INT_MAX, V|E},
{"ibias", "intra quant bias", OFFSET(intra_quant_bias), FF_OPT_TYPE_INT, {.dbl = FF_DEFAULT_QUANT_BIAS }, INT_MIN, INT_MAX, V|E},
{"pbias", "inter quant bias", OFFSET(inter_quant_bias), FF_OPT_TYPE_INT, {.dbl = FF_DEFAULT_QUANT_BIAS }, INT_MIN, INT_MAX, V|E},
{"color_table_id", NULL, OFFSET(color_table_id), FF_OPT_TYPE_INT, {.dbl = DEFAULT }, INT_MIN, INT_MAX},
{"internal_buffer_count", NULL, OFFSET(internal_buffer_count), FF_OPT_TYPE_INT, {.dbl = DEFAULT }, INT_MIN, INT_MAX},
{"global_quality", NULL, OFFSET(global_quality), FF_OPT_TYPE_INT, {.dbl = DEFAULT }, INT_MIN, INT_MAX},
{"coder", NULL, OFFSET(coder_type), FF_OPT_TYPE_INT, {.dbl = DEFAULT }, INT_MIN, INT_MAX, V|E, "coder"},
{"vlc", "variable length coder / huffman coder", 0, FF_OPT_TYPE_CONST, {.dbl = FF_CODER_TYPE_VLC }, INT_MIN, INT_MAX, V|E, "coder"},
{"ac", "arithmetic coder", 0, FF_OPT_TYPE_CONST, {.dbl = FF_CODER_TYPE_AC }, INT_MIN, INT_MAX, V|E, "coder"},
{"raw", "raw (no encoding)", 0, FF_OPT_TYPE_CONST, {.dbl = FF_CODER_TYPE_RAW }, INT_MIN, INT_MAX, V|E, "coder"},
{"rle", "run-length coder", 0, FF_OPT_TYPE_CONST, {.dbl = FF_CODER_TYPE_RLE }, INT_MIN, INT_MAX, V|E, "coder"},
{"deflate", "deflate-based coder", 0, FF_OPT_TYPE_CONST, {.dbl = FF_CODER_TYPE_DEFLATE }, INT_MIN, INT_MAX, V|E, "coder"},
{"context", "context model", OFFSET(context_model), FF_OPT_TYPE_INT, {.dbl = DEFAULT }, INT_MIN, INT_MAX, V|E},
{"slice_flags", NULL, OFFSET(slice_flags), FF_OPT_TYPE_INT, {.dbl = DEFAULT }, INT_MIN, INT_MAX},
{"xvmc_acceleration", NULL, OFFSET(xvmc_acceleration), FF_OPT_TYPE_INT, {.dbl = DEFAULT }, INT_MIN, INT_MAX},
{"mbd", "macroblock decision algorithm (high quality mode)", OFFSET(mb_decision), FF_OPT_TYPE_INT, {.dbl = DEFAULT }, INT_MIN, INT_MAX, V|E, "mbd"},
{"simple", "use mbcmp (default)", 0, FF_OPT_TYPE_CONST, {.dbl = FF_MB_DECISION_SIMPLE }, INT_MIN, INT_MAX, V|E, "mbd"},
{"bits", "use fewest bits", 0, FF_OPT_TYPE_CONST, {.dbl = FF_MB_DECISION_BITS }, INT_MIN, INT_MAX, V|E, "mbd"},
{"rd", "use best rate distortion", 0, FF_OPT_TYPE_CONST, {.dbl = FF_MB_DECISION_RD }, INT_MIN, INT_MAX, V|E, "mbd"},
{"stream_codec_tag", NULL, OFFSET(stream_codec_tag), FF_OPT_TYPE_INT, {.dbl = DEFAULT }, INT_MIN, INT_MAX},
{"sc_threshold", "scene change threshold", OFFSET(scenechange_threshold), FF_OPT_TYPE_INT, {.dbl = DEFAULT }, INT_MIN, INT_MAX, V|E},
{"lmin", "min lagrange factor (VBR)", OFFSET(lmin), FF_OPT_TYPE_INT, {.dbl =  2*FF_QP2LAMBDA }, 0, INT_MAX, V|E},
{"lmax", "max lagrange factor (VBR)", OFFSET(lmax), FF_OPT_TYPE_INT, {.dbl = 31*FF_QP2LAMBDA }, 0, INT_MAX, V|E},
{"nr", "noise reduction", OFFSET(noise_reduction), FF_OPT_TYPE_INT, {.dbl = DEFAULT }, INT_MIN, INT_MAX, V|E},
{"rc_init_occupancy", "number of bits which should be loaded into the rc buffer before decoding starts", OFFSET(rc_initial_buffer_occupancy), FF_OPT_TYPE_INT, {.dbl = DEFAULT }, INT_MIN, INT_MAX, V|E},
{"inter_threshold", NULL, OFFSET(inter_threshold), FF_OPT_TYPE_INT, {.dbl = DEFAULT }, INT_MIN, INT_MAX, V|E},
{"flags2", NULL, OFFSET(flags2), FF_OPT_TYPE_FLAGS, {.dbl = CODEC_FLAG2_FASTPSKIP|CODEC_FLAG2_BIT_RESERVOIR|CODEC_FLAG2_PSY|CODEC_FLAG2_MBTREE }, 0, UINT_MAX, V|A|E|D, "flags2"},
{"error", NULL, OFFSET(error_rate), FF_OPT_TYPE_INT, {.dbl = DEFAULT }, INT_MIN, INT_MAX, V|E},
#if FF_API_ANTIALIAS_ALGO
{"antialias", "MP3 antialias algorithm", OFFSET(antialias_algo), FF_OPT_TYPE_INT, {.dbl = DEFAULT }, INT_MIN, INT_MAX, V|D, "aa"},
{"auto", NULL, 0, FF_OPT_TYPE_CONST, {.dbl = FF_AA_AUTO }, INT_MIN, INT_MAX, V|D, "aa"},
{"fastint", NULL, 0, FF_OPT_TYPE_CONST, {.dbl = FF_AA_FASTINT }, INT_MIN, INT_MAX, V|D, "aa"},
{"int", NULL, 0, FF_OPT_TYPE_CONST, {.dbl = FF_AA_INT }, INT_MIN, INT_MAX, V|D, "aa"},
{"float", NULL, 0, FF_OPT_TYPE_CONST, {.dbl = FF_AA_FLOAT }, INT_MIN, INT_MAX, V|D, "aa"},
#endif
{"qns", "quantizer noise shaping", OFFSET(quantizer_noise_shaping), FF_OPT_TYPE_INT, {.dbl = DEFAULT }, INT_MIN, INT_MAX, V|E},
{"threads", NULL, OFFSET(thread_count), FF_OPT_TYPE_INT, {.dbl = 1 }, INT_MIN, INT_MAX, V|E|D},
{"me_threshold", "motion estimaton threshold", OFFSET(me_threshold), FF_OPT_TYPE_INT, {.dbl = DEFAULT }, INT_MIN, INT_MAX},
{"mb_threshold", "macroblock threshold", OFFSET(mb_threshold), FF_OPT_TYPE_INT, {.dbl = DEFAULT }, INT_MIN, INT_MAX, V|E},
{"dc", "intra_dc_precision", OFFSET(intra_dc_precision), FF_OPT_TYPE_INT, {.dbl = 0 }, INT_MIN, INT_MAX, V|E},
{"nssew", "nsse weight", OFFSET(nsse_weight), FF_OPT_TYPE_INT, {.dbl = 8 }, INT_MIN, INT_MAX, V|E},
{"skip_top", "number of macroblock rows at the top which are skipped", OFFSET(skip_top), FF_OPT_TYPE_INT, {.dbl = DEFAULT }, INT_MIN, INT_MAX, V|D},
{"skip_bottom", "number of macroblock rows at the bottom which are skipped", OFFSET(skip_bottom), FF_OPT_TYPE_INT, {.dbl = DEFAULT }, INT_MIN, INT_MAX, V|D},
{"profile", NULL, OFFSET(profile), FF_OPT_TYPE_INT, {.dbl = FF_PROFILE_UNKNOWN }, INT_MIN, INT_MAX, V|A|E, "profile"},
{"unknown", NULL, 0, FF_OPT_TYPE_CONST, {.dbl = FF_PROFILE_UNKNOWN }, INT_MIN, INT_MAX, V|A|E, "profile"},
{"aac_main", NULL, 0, FF_OPT_TYPE_CONST, {.dbl = FF_PROFILE_AAC_MAIN }, INT_MIN, INT_MAX, A|E, "profile"},
{"aac_low", NULL, 0, FF_OPT_TYPE_CONST, {.dbl = FF_PROFILE_AAC_LOW }, INT_MIN, INT_MAX, A|E, "profile"},
{"aac_ssr", NULL, 0, FF_OPT_TYPE_CONST, {.dbl = FF_PROFILE_AAC_SSR }, INT_MIN, INT_MAX, A|E, "profile"},
{"aac_ltp", NULL, 0, FF_OPT_TYPE_CONST, {.dbl = FF_PROFILE_AAC_LTP }, INT_MIN, INT_MAX, A|E, "profile"},
{"dts", NULL, 0, FF_OPT_TYPE_CONST, {.dbl = FF_PROFILE_DTS }, INT_MIN, INT_MAX, A|E, "profile"},
{"dts_es", NULL, 0, FF_OPT_TYPE_CONST, {.dbl = FF_PROFILE_DTS_ES }, INT_MIN, INT_MAX, A|E, "profile"},
{"dts_96_24", NULL, 0, FF_OPT_TYPE_CONST, {.dbl = FF_PROFILE_DTS_96_24 }, INT_MIN, INT_MAX, A|E, "profile"},
{"dts_hd_hra", NULL, 0, FF_OPT_TYPE_CONST, {.dbl = FF_PROFILE_DTS_HD_HRA }, INT_MIN, INT_MAX, A|E, "profile"},
{"dts_hd_ma", NULL, 0, FF_OPT_TYPE_CONST, {.dbl = FF_PROFILE_DTS_HD_MA }, INT_MIN, INT_MAX, A|E, "profile"},
{"level", NULL, OFFSET(level), FF_OPT_TYPE_INT, {.dbl = FF_LEVEL_UNKNOWN }, INT_MIN, INT_MAX, V|A|E, "level"},
{"unknown", NULL, 0, FF_OPT_TYPE_CONST, {.dbl = FF_LEVEL_UNKNOWN }, INT_MIN, INT_MAX, V|A|E, "level"},
{"lowres", "decode at 1= 1/2, 2=1/4, 3=1/8 resolutions", OFFSET(lowres), FF_OPT_TYPE_INT, {.dbl = 0 }, 0, INT_MAX, V|A|D},
{"skip_threshold", "frame skip threshold", OFFSET(frame_skip_threshold), FF_OPT_TYPE_INT, {.dbl = DEFAULT }, INT_MIN, INT_MAX, V|E},
{"skip_factor", "frame skip factor", OFFSET(frame_skip_factor), FF_OPT_TYPE_INT, {.dbl = DEFAULT }, INT_MIN, INT_MAX, V|E},
{"skip_exp", "frame skip exponent", OFFSET(frame_skip_exp), FF_OPT_TYPE_INT, {.dbl = DEFAULT }, INT_MIN, INT_MAX, V|E},
{"skipcmp", "frame skip compare function", OFFSET(frame_skip_cmp), FF_OPT_TYPE_INT, {.dbl = FF_CMP_DCTMAX }, INT_MIN, INT_MAX, V|E, "cmp_func"},
{"border_mask", "increases the quantizer for macroblocks close to borders", OFFSET(border_masking), FF_OPT_TYPE_FLOAT, {.dbl = DEFAULT }, -FLT_MAX, FLT_MAX, V|E},
{"mblmin", "min macroblock lagrange factor (VBR)", OFFSET(mb_lmin), FF_OPT_TYPE_INT, {.dbl = FF_QP2LAMBDA * 2 }, 1, FF_LAMBDA_MAX, V|E},
{"mblmax", "max macroblock lagrange factor (VBR)", OFFSET(mb_lmax), FF_OPT_TYPE_INT, {.dbl = FF_QP2LAMBDA * 31 }, 1, FF_LAMBDA_MAX, V|E},
{"mepc", "motion estimation bitrate penalty compensation (1.0 = 256)", OFFSET(me_penalty_compensation), FF_OPT_TYPE_INT, {.dbl = 256 }, INT_MIN, INT_MAX, V|E},
{"skip_loop_filter", NULL, OFFSET(skip_loop_filter), FF_OPT_TYPE_INT, {.dbl = AVDISCARD_DEFAULT }, INT_MIN, INT_MAX, V|D, "avdiscard"},
{"skip_idct"       , NULL, OFFSET(skip_idct)       , FF_OPT_TYPE_INT, {.dbl = AVDISCARD_DEFAULT }, INT_MIN, INT_MAX, V|D, "avdiscard"},
{"skip_frame"      , NULL, OFFSET(skip_frame)      , FF_OPT_TYPE_INT, {.dbl = AVDISCARD_DEFAULT }, INT_MIN, INT_MAX, V|D, "avdiscard"},
{"none"            , NULL, 0, FF_OPT_TYPE_CONST, {.dbl = AVDISCARD_NONE    }, INT_MIN, INT_MAX, V|D, "avdiscard"},
{"default"         , NULL, 0, FF_OPT_TYPE_CONST, {.dbl = AVDISCARD_DEFAULT }, INT_MIN, INT_MAX, V|D, "avdiscard"},
{"noref"           , NULL, 0, FF_OPT_TYPE_CONST, {.dbl = AVDISCARD_NONREF  }, INT_MIN, INT_MAX, V|D, "avdiscard"},
{"bidir"           , NULL, 0, FF_OPT_TYPE_CONST, {.dbl = AVDISCARD_BIDIR   }, INT_MIN, INT_MAX, V|D, "avdiscard"},
{"nokey"           , NULL, 0, FF_OPT_TYPE_CONST, {.dbl = AVDISCARD_NONKEY  }, INT_MIN, INT_MAX, V|D, "avdiscard"},
{"all"             , NULL, 0, FF_OPT_TYPE_CONST, {.dbl = AVDISCARD_ALL     }, INT_MIN, INT_MAX, V|D, "avdiscard"},
{"bidir_refine", "refine the two motion vectors used in bidirectional macroblocks", OFFSET(bidir_refine), FF_OPT_TYPE_INT, {.dbl = 1 }, 0, 4, V|E},
{"brd_scale", "downscales frames for dynamic B-frame decision", OFFSET(brd_scale), FF_OPT_TYPE_INT, {.dbl = DEFAULT }, 0, 10, V|E},
{"crf", "enables constant quality mode, and selects the quality (x264/VP8)", OFFSET(crf), FF_OPT_TYPE_FLOAT, {.dbl = DEFAULT }, 0, 63, V|E},
{"cqp", "constant quantization parameter rate control method", OFFSET(cqp), FF_OPT_TYPE_INT, {.dbl = -1 }, INT_MIN, INT_MAX, V|E},
{"keyint_min", "minimum interval between IDR-frames", OFFSET(keyint_min), FF_OPT_TYPE_INT, {.dbl = 25 }, INT_MIN, INT_MAX, V|E},
{"refs", "reference frames to consider for motion compensation", OFFSET(refs), FF_OPT_TYPE_INT, {.dbl = 1 }, INT_MIN, INT_MAX, V|E},
{"chromaoffset", "chroma qp offset from luma", OFFSET(chromaoffset), FF_OPT_TYPE_INT, {.dbl = DEFAULT }, INT_MIN, INT_MAX, V|E},
{"bframebias", "influences how often B-frames are used", OFFSET(bframebias), FF_OPT_TYPE_INT, {.dbl = DEFAULT }, INT_MIN, INT_MAX, V|E},
{"trellis", "rate-distortion optimal quantization", OFFSET(trellis), FF_OPT_TYPE_INT, {.dbl = DEFAULT }, INT_MIN, INT_MAX, V|A|E},
{"directpred", "direct mv prediction mode - 0 (none), 1 (spatial), 2 (temporal), 3 (auto)", OFFSET(directpred), FF_OPT_TYPE_INT, {.dbl = 2 }, INT_MIN, INT_MAX, V|E},
{"bpyramid", "allows B-frames to be used as references for predicting", 0, FF_OPT_TYPE_CONST, {.dbl = CODEC_FLAG2_BPYRAMID }, INT_MIN, INT_MAX, V|E, "flags2"},
{"wpred", "weighted biprediction for b-frames (H.264)", 0, FF_OPT_TYPE_CONST, {.dbl = CODEC_FLAG2_WPRED }, INT_MIN, INT_MAX, V|E, "flags2"},
{"mixed_refs", "one reference per partition, as opposed to one reference per macroblock", 0, FF_OPT_TYPE_CONST, {.dbl = CODEC_FLAG2_MIXED_REFS }, INT_MIN, INT_MAX, V|E, "flags2"},
{"dct8x8", "high profile 8x8 transform (H.264)", 0, FF_OPT_TYPE_CONST, {.dbl = CODEC_FLAG2_8X8DCT }, INT_MIN, INT_MAX, V|E, "flags2"},
{"fastpskip", "fast pskip (H.264)", 0, FF_OPT_TYPE_CONST, {.dbl = CODEC_FLAG2_FASTPSKIP }, INT_MIN, INT_MAX, V|E, "flags2"},
{"aud", "access unit delimiters (H.264)", 0, FF_OPT_TYPE_CONST, {.dbl = CODEC_FLAG2_AUD }, INT_MIN, INT_MAX, V|E, "flags2"},
{"skiprd", "RD optimal MB level residual skipping", 0, FF_OPT_TYPE_CONST, {.dbl = CODEC_FLAG2_SKIP_RD }, INT_MIN, INT_MAX, V|E, "flags2"},
{"complexityblur", "reduce fluctuations in qp (before curve compression)", OFFSET(complexityblur), FF_OPT_TYPE_FLOAT, {.dbl = 20.0 }, FLT_MIN, FLT_MAX, V|E},
{"deblockalpha", "in-loop deblocking filter alphac0 parameter", OFFSET(deblockalpha), FF_OPT_TYPE_INT, {.dbl = DEFAULT }, -6, 6, V|E},
{"deblockbeta", "in-loop deblocking filter beta parameter", OFFSET(deblockbeta), FF_OPT_TYPE_INT, {.dbl = DEFAULT }, -6, 6, V|E},
{"partitions", "macroblock subpartition sizes to consider", OFFSET(partitions), FF_OPT_TYPE_FLAGS, {.dbl = DEFAULT }, INT_MIN, INT_MAX, V|E, "partitions"},
{"parti4x4", NULL, 0, FF_OPT_TYPE_CONST, {.dbl = X264_PART_I4X4 }, INT_MIN, INT_MAX, V|E, "partitions"},
{"parti8x8", NULL, 0, FF_OPT_TYPE_CONST, {.dbl = X264_PART_I8X8 }, INT_MIN, INT_MAX, V|E, "partitions"},
{"partp4x4", NULL, 0, FF_OPT_TYPE_CONST, {.dbl = X264_PART_P4X4 }, INT_MIN, INT_MAX, V|E, "partitions"},
{"partp8x8", NULL, 0, FF_OPT_TYPE_CONST, {.dbl = X264_PART_P8X8 }, INT_MIN, INT_MAX, V|E, "partitions"},
{"partb8x8", NULL, 0, FF_OPT_TYPE_CONST, {.dbl = X264_PART_B8X8 }, INT_MIN, INT_MAX, V|E, "partitions"},
{"sc_factor", "multiplied by qscale for each frame and added to scene_change_score", OFFSET(scenechange_factor), FF_OPT_TYPE_INT, {.dbl = 6 }, 0, INT_MAX, V|E},
{"mv0_threshold", NULL, OFFSET(mv0_threshold), FF_OPT_TYPE_INT, {.dbl = 256 }, 0, INT_MAX, V|E},
{"ivlc", "intra vlc table", 0, FF_OPT_TYPE_CONST, {.dbl = CODEC_FLAG2_INTRA_VLC }, INT_MIN, INT_MAX, V|E, "flags2"},
{"b_sensitivity", "adjusts sensitivity of b_frame_strategy 1", OFFSET(b_sensitivity), FF_OPT_TYPE_INT, {.dbl = 40 }, 1, INT_MAX, V|E},
{"compression_level", NULL, OFFSET(compression_level), FF_OPT_TYPE_INT, {.dbl = FF_COMPRESSION_DEFAULT }, INT_MIN, INT_MAX, V|A|E},
{"min_prediction_order", NULL, OFFSET(min_prediction_order), FF_OPT_TYPE_INT, {.dbl = -1 }, INT_MIN, INT_MAX, A|E},
{"max_prediction_order", NULL, OFFSET(max_prediction_order), FF_OPT_TYPE_INT, {.dbl = -1 }, INT_MIN, INT_MAX, A|E},
#if FF_API_FLAC_GLOBAL_OPTS
{"lpc_coeff_precision", "deprecated, use flac-specific options", OFFSET(lpc_coeff_precision), FF_OPT_TYPE_INT, {.dbl = DEFAULT }, 0, INT_MAX, A|E},
{"prediction_order_method", "deprecated, use flac-specific options", OFFSET(prediction_order_method), FF_OPT_TYPE_INT, {.dbl = -1 }, INT_MIN, INT_MAX, A|E},
{"min_partition_order", "deprecated, use flac-specific options", OFFSET(min_partition_order), FF_OPT_TYPE_INT, {.dbl = -1 }, INT_MIN, INT_MAX, A|E},
{"max_partition_order", "deprecated, use flac-specific options", OFFSET(max_partition_order), FF_OPT_TYPE_INT, {.dbl = -1 }, INT_MIN, INT_MAX, A|E},
#endif
{"timecode_frame_start", "GOP timecode frame start number, in non drop frame format", OFFSET(timecode_frame_start), FF_OPT_TYPE_INT64, {.dbl = 0 }, 0, INT64_MAX, V|E},
{"drop_frame_timecode", NULL, 0, FF_OPT_TYPE_CONST, {.dbl = CODEC_FLAG2_DROP_FRAME_TIMECODE }, INT_MIN, INT_MAX, V|E, "flags2"},
{"non_linear_q", "use non linear quantizer", 0, FF_OPT_TYPE_CONST, {.dbl = CODEC_FLAG2_NON_LINEAR_QUANT }, INT_MIN, INT_MAX, V|E, "flags2"},
#if FF_API_REQUEST_CHANNELS
{"request_channels", "set desired number of audio channels", OFFSET(request_channels), FF_OPT_TYPE_INT, {.dbl = DEFAULT }, 0, INT_MAX, A|D},
#endif
#if FF_API_DRC_SCALE
{"drc_scale", "percentage of dynamic range compression to apply", OFFSET(drc_scale), FF_OPT_TYPE_FLOAT, {.dbl = 1.0 }, 0.0, 1.0, A|D},
#endif
{"reservoir", "use bit reservoir", 0, FF_OPT_TYPE_CONST, {.dbl = CODEC_FLAG2_BIT_RESERVOIR }, INT_MIN, INT_MAX, A|E, "flags2"},
{"mbtree", "use macroblock tree ratecontrol (x264 only)", 0, FF_OPT_TYPE_CONST, {.dbl = CODEC_FLAG2_MBTREE }, INT_MIN, INT_MAX, V|E, "flags2"},
{"bits_per_raw_sample", NULL, OFFSET(bits_per_raw_sample), FF_OPT_TYPE_INT, {.dbl = DEFAULT }, INT_MIN, INT_MAX},
{"channel_layout", NULL, OFFSET(channel_layout), FF_OPT_TYPE_INT64, {.dbl = DEFAULT }, 0, INT64_MAX, A|E|D, "channel_layout"},
{"request_channel_layout", NULL, OFFSET(request_channel_layout), FF_OPT_TYPE_INT64, {.dbl = DEFAULT }, 0, INT64_MAX, A|D, "request_channel_layout"},
{"rc_max_vbv_use", NULL, OFFSET(rc_max_available_vbv_use), FF_OPT_TYPE_FLOAT, {.dbl = 1.0/3 }, 0.0, FLT_MAX, V|E},
{"rc_min_vbv_use", NULL, OFFSET(rc_min_vbv_overflow_use),  FF_OPT_TYPE_FLOAT, {.dbl = 3 },     0.0, FLT_MAX, V|E},
{"ticks_per_frame", NULL, OFFSET(ticks_per_frame), FF_OPT_TYPE_INT, {.dbl = 1 }, 1, INT_MAX, A|V|E|D},
{"color_primaries", NULL, OFFSET(color_primaries), FF_OPT_TYPE_INT, {.dbl = AVCOL_PRI_UNSPECIFIED }, 1, AVCOL_PRI_NB-1, V|E|D},
{"color_trc", NULL, OFFSET(color_trc), FF_OPT_TYPE_INT, {.dbl = AVCOL_TRC_UNSPECIFIED }, 1, AVCOL_TRC_NB-1, V|E|D},
{"colorspace", NULL, OFFSET(colorspace), FF_OPT_TYPE_INT, {.dbl = AVCOL_SPC_UNSPECIFIED }, 1, AVCOL_SPC_NB-1, V|E|D},
{"color_range", NULL, OFFSET(color_range), FF_OPT_TYPE_INT, {.dbl = AVCOL_RANGE_UNSPECIFIED }, 0, AVCOL_RANGE_NB-1, V|E|D},
{"chroma_sample_location", NULL, OFFSET(chroma_sample_location), FF_OPT_TYPE_INT, {.dbl = AVCHROMA_LOC_UNSPECIFIED }, 0, AVCHROMA_LOC_NB-1, V|E|D},
{"psy", "use psycho visual optimization", 0, FF_OPT_TYPE_CONST, {.dbl = CODEC_FLAG2_PSY }, INT_MIN, INT_MAX, V|E, "flags2"},
{"psy_rd", "specify psycho visual strength", OFFSET(psy_rd), FF_OPT_TYPE_FLOAT, {.dbl = 1.0 }, 0, FLT_MAX, V|E},
{"psy_trellis", "specify psycho visual trellis", OFFSET(psy_trellis), FF_OPT_TYPE_FLOAT, {.dbl = 0 }, 0, FLT_MAX, V|E},
{"aq_mode", "specify aq method", OFFSET(aq_mode), FF_OPT_TYPE_INT, {.dbl = 1 }, 0, INT_MAX, V|E},
{"aq_strength", "specify aq strength", OFFSET(aq_strength), FF_OPT_TYPE_FLOAT, {.dbl = 1.0 }, 0, FLT_MAX, V|E},
{"rc_lookahead", "specify number of frames to look ahead for frametype", OFFSET(rc_lookahead), FF_OPT_TYPE_INT, {.dbl = 40 }, 0, INT_MAX, V|E},
{"ssim", "ssim will be calculated during encoding", 0, FF_OPT_TYPE_CONST, {.dbl = CODEC_FLAG2_SSIM }, INT_MIN, INT_MAX, V|E, "flags2"},
{"intra_refresh", "use periodic insertion of intra blocks instead of keyframes", 0, FF_OPT_TYPE_CONST, {.dbl = CODEC_FLAG2_INTRA_REFRESH }, INT_MIN, INT_MAX, V|E, "flags2"},
{"crf_max", "in crf mode, prevents vbv from lowering quality beyond this point", OFFSET(crf_max), FF_OPT_TYPE_FLOAT, {.dbl = DEFAULT }, 0, 51, V|E},
{"log_level_offset", "set the log level offset", OFFSET(log_level_offset), FF_OPT_TYPE_INT, {.dbl = 0 }, INT_MIN, INT_MAX },
#if FF_API_FLAC_GLOBAL_OPTS
{"lpc_type", "deprecated, use flac-specific options", OFFSET(lpc_type), FF_OPT_TYPE_INT, {.dbl = AV_LPC_TYPE_DEFAULT }, AV_LPC_TYPE_DEFAULT, AV_LPC_TYPE_NB-1, A|E},
{"none",     NULL, 0, FF_OPT_TYPE_CONST, {.dbl = AV_LPC_TYPE_NONE },     INT_MIN, INT_MAX, A|E, "lpc_type"},
{"fixed",    NULL, 0, FF_OPT_TYPE_CONST, {.dbl = AV_LPC_TYPE_FIXED },    INT_MIN, INT_MAX, A|E, "lpc_type"},
{"levinson", NULL, 0, FF_OPT_TYPE_CONST, {.dbl = AV_LPC_TYPE_LEVINSON }, INT_MIN, INT_MAX, A|E, "lpc_type"},
{"cholesky", NULL, 0, FF_OPT_TYPE_CONST, {.dbl = AV_LPC_TYPE_CHOLESKY }, INT_MIN, INT_MAX, A|E, "lpc_type"},
{"lpc_passes", "deprecated, use flac-specific options", OFFSET(lpc_passes), FF_OPT_TYPE_INT, {.dbl = -1 }, INT_MIN, INT_MAX, A|E},
#endif
{"slices", "number of slices, used in parallelized decoding", OFFSET(slices), FF_OPT_TYPE_INT, {.dbl = 0 }, 0, INT_MAX, V|E},
{"thread_type", "select multithreading type", OFFSET(thread_type), FF_OPT_TYPE_INT, {.dbl = FF_THREAD_SLICE|FF_THREAD_FRAME }, 0, INT_MAX, V|E|D, "thread_type"},
{"slice", NULL, 0, FF_OPT_TYPE_CONST, {.dbl = FF_THREAD_SLICE }, INT_MIN, INT_MAX, V|E|D, "thread_type"},
{"frame", NULL, 0, FF_OPT_TYPE_CONST, {.dbl = FF_THREAD_FRAME }, INT_MIN, INT_MAX, V|E|D, "thread_type"},
{"vbv_delay", "initial buffer fill time in periods of 27Mhz clock", 0, FF_OPT_TYPE_INT64, {.dbl = 0 }, 0, INT64_MAX},
{"audio_service_type", "audio service type", OFFSET(audio_service_type), FF_OPT_TYPE_INT, {.dbl = AV_AUDIO_SERVICE_TYPE_MAIN }, 0, AV_AUDIO_SERVICE_TYPE_NB-1, A|E, "audio_service_type"},
{"ma", "Main Audio Service", 0, FF_OPT_TYPE_CONST, {.dbl = AV_AUDIO_SERVICE_TYPE_MAIN },              INT_MIN, INT_MAX, A|E, "audio_service_type"},
{"ef", "Effects",            0, FF_OPT_TYPE_CONST, {.dbl = AV_AUDIO_SERVICE_TYPE_EFFECTS },           INT_MIN, INT_MAX, A|E, "audio_service_type"},
{"vi", "Visually Impaired",  0, FF_OPT_TYPE_CONST, {.dbl = AV_AUDIO_SERVICE_TYPE_VISUALLY_IMPAIRED }, INT_MIN, INT_MAX, A|E, "audio_service_type"},
{"hi", "Hearing Impaired",   0, FF_OPT_TYPE_CONST, {.dbl = AV_AUDIO_SERVICE_TYPE_HEARING_IMPAIRED },  INT_MIN, INT_MAX, A|E, "audio_service_type"},
{"di", "Dialogue",           0, FF_OPT_TYPE_CONST, {.dbl = AV_AUDIO_SERVICE_TYPE_DIALOGUE },          INT_MIN, INT_MAX, A|E, "audio_service_type"},
{"co", "Commentary",         0, FF_OPT_TYPE_CONST, {.dbl = AV_AUDIO_SERVICE_TYPE_COMMENTARY },        INT_MIN, INT_MAX, A|E, "audio_service_type"},
{"em", "Emergency",          0, FF_OPT_TYPE_CONST, {.dbl = AV_AUDIO_SERVICE_TYPE_EMERGENCY },         INT_MIN, INT_MAX, A|E, "audio_service_type"},
{"vo", "Voice Over",         0, FF_OPT_TYPE_CONST, {.dbl = AV_AUDIO_SERVICE_TYPE_VOICE_OVER },        INT_MIN, INT_MAX, A|E, "audio_service_type"},
{"ka", "Karaoke",            0, FF_OPT_TYPE_CONST, {.dbl = AV_AUDIO_SERVICE_TYPE_KARAOKE },           INT_MIN, INT_MAX, A|E, "audio_service_type"},
{"request_sample_fmt", "sample format audio decoders should prefer", OFFSET(request_sample_fmt), FF_OPT_TYPE_INT, {.dbl = AV_SAMPLE_FMT_NONE }, AV_SAMPLE_FMT_NONE, AV_SAMPLE_FMT_NB-1, A|D, "request_sample_fmt"},
{"u8" , "8-bit unsigned integer", 0, FF_OPT_TYPE_CONST, {.dbl = AV_SAMPLE_FMT_U8  }, INT_MIN, INT_MAX, A|D, "request_sample_fmt"},
{"s16", "16-bit signed integer",  0, FF_OPT_TYPE_CONST, {.dbl = AV_SAMPLE_FMT_S16 }, INT_MIN, INT_MAX, A|D, "request_sample_fmt"},
{"s32", "32-bit signed integer",  0, FF_OPT_TYPE_CONST, {.dbl = AV_SAMPLE_FMT_S32 }, INT_MIN, INT_MAX, A|D, "request_sample_fmt"},
{"flt", "32-bit float",           0, FF_OPT_TYPE_CONST, {.dbl = AV_SAMPLE_FMT_FLT }, INT_MIN, INT_MAX, A|D, "request_sample_fmt"},
{"dbl", "64-bit double",          0, FF_OPT_TYPE_CONST, {.dbl = AV_SAMPLE_FMT_DBL }, INT_MIN, INT_MAX, A|D, "request_sample_fmt"},
{NULL},
};

#undef A
#undef V
#undef S
#undef E
#undef D
#undef DEFAULT

static const AVClass av_codec_context_class = { "AVCodecContext", context_to_name, options, LIBAVUTIL_VERSION_INT, OFFSET(log_level_offset), .opt_find = opt_find};

void avcodec_get_context_defaults2(AVCodecContext *s, enum AVMediaType codec_type){
    int flags=0;
    memset(s, 0, sizeof(AVCodecContext));

    s->av_class= &av_codec_context_class;

    s->codec_type = codec_type;
    if(codec_type == AVMEDIA_TYPE_AUDIO)
        flags= AV_OPT_FLAG_AUDIO_PARAM;
    else if(codec_type == AVMEDIA_TYPE_VIDEO)
        flags= AV_OPT_FLAG_VIDEO_PARAM;
    else if(codec_type == AVMEDIA_TYPE_SUBTITLE)
        flags= AV_OPT_FLAG_SUBTITLE_PARAM;
    av_opt_set_defaults2(s, flags, flags);

    s->time_base= (AVRational){0,1};
    s->get_buffer= avcodec_default_get_buffer;
    s->release_buffer= avcodec_default_release_buffer;
    s->get_format= avcodec_default_get_format;
    s->execute= avcodec_default_execute;
    s->execute2= avcodec_default_execute2;
    s->sample_aspect_ratio= (AVRational){0,1};
    s->pix_fmt= PIX_FMT_NONE;
    s->sample_fmt= AV_SAMPLE_FMT_NONE;

    s->palctrl = NULL;
    s->reget_buffer= avcodec_default_reget_buffer;
    s->reordered_opaque= AV_NOPTS_VALUE;
}

int avcodec_get_context_defaults3(AVCodecContext *s, AVCodec *codec){
    avcodec_get_context_defaults2(s, codec ? codec->type : AVMEDIA_TYPE_UNKNOWN);
    if(codec && codec->priv_data_size){
        if(!s->priv_data){
            s->priv_data= av_mallocz(codec->priv_data_size);
            if (!s->priv_data) {
                return AVERROR(ENOMEM);
            }
        }
        if(codec->priv_class){
            *(AVClass**)s->priv_data= codec->priv_class;
            av_opt_set_defaults(s->priv_data);
        }
    }
    if (codec && codec->defaults) {
        int ret;
        AVCodecDefault *d = codec->defaults;
        while (d->key) {
            ret = av_set_string3(s, d->key, d->value, 0, NULL);
            av_assert0(ret >= 0);
            d++;
        }
    }
    return 0;
}

AVCodecContext *avcodec_alloc_context3(AVCodec *codec){
    AVCodecContext *avctx= av_malloc(sizeof(AVCodecContext));

    if(avctx==NULL) return NULL;

    if(avcodec_get_context_defaults3(avctx, codec) < 0){
        av_free(avctx);
        return NULL;
    }

    return avctx;
}

#if FF_API_ALLOC_CONTEXT
AVCodecContext *avcodec_alloc_context2(enum AVMediaType codec_type){
    AVCodecContext *avctx= av_malloc(sizeof(AVCodecContext));

    if(avctx==NULL) return NULL;

    avcodec_get_context_defaults2(avctx, codec_type);

    return avctx;
}
#endif

void avcodec_get_context_defaults(AVCodecContext *s){
    avcodec_get_context_defaults2(s, AVMEDIA_TYPE_UNKNOWN);
}

#if FF_API_ALLOC_CONTEXT
AVCodecContext *avcodec_alloc_context(void){
    return avcodec_alloc_context2(AVMEDIA_TYPE_UNKNOWN);
}
#endif

int avcodec_copy_context(AVCodecContext *dest, const AVCodecContext *src)
{
    if (dest->codec) { // check that the dest context is uninitialized
        av_log(dest, AV_LOG_ERROR,
               "Tried to copy AVCodecContext %p into already-initialized %p\n",
               src, dest);
        return AVERROR(EINVAL);
    }
    memcpy(dest, src, sizeof(*dest));

    /* set values specific to opened codecs back to their default state */
    dest->priv_data       = NULL;
    dest->codec           = NULL;
    dest->palctrl         = NULL;
    dest->slice_offset    = NULL;
    dest->internal_buffer = NULL;
    dest->hwaccel         = NULL;
    dest->thread_opaque   = NULL;

    /* reallocate values that should be allocated separately */
    dest->rc_eq           = NULL;
    dest->extradata       = NULL;
    dest->intra_matrix    = NULL;
    dest->inter_matrix    = NULL;
    dest->rc_override     = NULL;
    if (src->rc_eq) {
        dest->rc_eq = av_strdup(src->rc_eq);
        if (!dest->rc_eq)
            return AVERROR(ENOMEM);
    }

#define alloc_and_copy_or_fail(obj, size, pad) \
    if (src->obj && size > 0) { \
        dest->obj = av_malloc(size + pad); \
        if (!dest->obj) \
            goto fail; \
        memcpy(dest->obj, src->obj, size); \
        if (pad) \
            memset(((uint8_t *) dest->obj) + size, 0, pad); \
    }
    alloc_and_copy_or_fail(extradata,    src->extradata_size,
                           FF_INPUT_BUFFER_PADDING_SIZE);
    alloc_and_copy_or_fail(intra_matrix, 64 * sizeof(int16_t), 0);
    alloc_and_copy_or_fail(inter_matrix, 64 * sizeof(int16_t), 0);
    alloc_and_copy_or_fail(rc_override,  src->rc_override_count * sizeof(*src->rc_override), 0);
#undef alloc_and_copy_or_fail

    return 0;

fail:
    av_freep(&dest->rc_override);
    av_freep(&dest->intra_matrix);
    av_freep(&dest->inter_matrix);
    av_freep(&dest->extradata);
    av_freep(&dest->rc_eq);
    return AVERROR(ENOMEM);
}<|MERGE_RESOLUTION|>--- conflicted
+++ resolved
@@ -70,13 +70,8 @@
 #define AV_CODEC_DEFAULT_BITRATE 200*1000
 
 static const AVOption options[]={
-<<<<<<< HEAD
-{"b", "set bitrate (in bits/s)", OFFSET(bit_rate), FF_OPT_TYPE_INT, {.dbl = AV_CODEC_DEFAULT_BITRATE }, INT_MIN, INT_MAX, V|E},
+{"b", "set bitrate (in bits/s)", OFFSET(bit_rate), FF_OPT_TYPE_INT, {.dbl = AV_CODEC_DEFAULT_BITRATE }, INT_MIN, INT_MAX, A|V|E},
 {"ab", "set bitrate (in bits/s)", OFFSET(bit_rate), FF_OPT_TYPE_INT, {.dbl = 64*1000 }, INT_MIN, INT_MAX, A|E},
-=======
-{"b", "set bitrate (in bits/s)", OFFSET(bit_rate), FF_OPT_TYPE_INT, {.dbl = AV_CODEC_DEFAULT_BITRATE }, INT_MIN, INT_MAX, V|A|E},
-{"ab", "this option is deprecated, use b", OFFSET(bit_rate), FF_OPT_TYPE_INT, {.dbl = AV_CODEC_DEFAULT_BITRATE }, INT_MIN, INT_MAX, A|E},
->>>>>>> eb97dbb0
 {"bt", "set video bitrate tolerance (in bits/s)", OFFSET(bit_rate_tolerance), FF_OPT_TYPE_INT, {.dbl = AV_CODEC_DEFAULT_BITRATE*20 }, 1, INT_MAX, V|E},
 {"flags", NULL, OFFSET(flags), FF_OPT_TYPE_FLAGS, {.dbl = DEFAULT }, 0, UINT_MAX, V|A|E|D, "flags"},
 {"mv4", "use four motion vector by macroblock (mpeg4)", 0, FF_OPT_TYPE_CONST, {.dbl = CODEC_FLAG_4MV }, INT_MIN, INT_MAX, V|E, "flags"},
