--- conflicted
+++ resolved
@@ -4572,13 +4572,8 @@
  * Note, only the first 64 pixel formats will fit in pix_fmt_mask.
  *
  * @code
-<<<<<<< HEAD
- * src_pix_fmt = PIX_FMT_YUV420P;
- * pix_fmt_mask = (1 << PIX_FMT_YUV422P) | (1 << PIX_FMT_RGB24);
-=======
  * src_pix_fmt = AV_PIX_FMT_YUV420P;
- * pix_fmt_mask = (1 << AV_PIX_FMT_YUV422P) || (1 << AV_PIX_FMT_RGB24);
->>>>>>> 716d413c
+ * pix_fmt_mask = (1 << AV_PIX_FMT_YUV422P) | (1 << AV_PIX_FMT_RGB24);
  * dst_pix_fmt = avcodec_find_best_pix_fmt(pix_fmt_mask, src_pix_fmt, alpha, &loss);
  * @endcode
  *
@@ -4610,9 +4605,8 @@
  * @param[out] loss_ptr Combination of flags informing you what kind of losses will occur.
  * @return The best pixel format to convert to or -1 if none was found.
  */
-<<<<<<< HEAD
-enum PixelFormat avcodec_find_best_pix_fmt_of_list(enum PixelFormat *pix_fmt_list,
-                                            enum PixelFormat src_pix_fmt,
+enum AVPixelFormat avcodec_find_best_pix_fmt_of_list(enum AVPixelFormat *pix_fmt_list,
+                                            enum AVPixelFormat src_pix_fmt,
                                             int has_alpha, int *loss_ptr);
 
 /**
@@ -4623,14 +4617,14 @@
  * converting from some formats to other formats. avcodec_find_best_pix_fmt_of_2() selects which of
  * the given pixel formats should be used to suffer the least amount of loss.
  *
- * If one of the destination formats is PIX_FMT_NONE the other pixel format (if valid) will be
+ * If one of the destination formats is AV_PIX_FMT_NONE the other pixel format (if valid) will be
  * returned.
  *
  * @code
- * src_pix_fmt = PIX_FMT_YUV420P;
- * dst_pix_fmt1= PIX_FMT_RGB24;
- * dst_pix_fmt2= PIX_FMT_GRAY8;
- * dst_pix_fmt3= PIX_FMT_RGB8;
+ * src_pix_fmt = AV_PIX_FMT_YUV420P;
+ * dst_pix_fmt1= AV_PIX_FMT_RGB24;
+ * dst_pix_fmt2= AV_PIX_FMT_GRAY8;
+ * dst_pix_fmt3= AV_PIX_FMT_RGB8;
  * loss= FF_LOSS_CHROMA; // don't care about chroma loss, so chroma loss will be ignored.
  * dst_pix_fmt = avcodec_find_best_pix_fmt_of_2(dst_pix_fmt1, dst_pix_fmt2, src_pix_fmt, alpha, &loss);
  * dst_pix_fmt = avcodec_find_best_pix_fmt_of_2(dst_pix_fmt, dst_pix_fmt3, src_pix_fmt, alpha, &loss);
@@ -4645,24 +4639,19 @@
  *                               that occurs when converting from src to selected dst pixel format.
  * @return The best pixel format to convert to or -1 if none was found.
  */
-enum PixelFormat avcodec_find_best_pix_fmt_of_2(enum PixelFormat dst_pix_fmt1, enum PixelFormat dst_pix_fmt2,
-                                            enum PixelFormat src_pix_fmt, int has_alpha, int *loss_ptr);
+enum AVPixelFormat avcodec_find_best_pix_fmt_of_2(enum AVPixelFormat dst_pix_fmt1, enum AVPixelFormat dst_pix_fmt2,
+                                            enum AVPixelFormat src_pix_fmt, int has_alpha, int *loss_ptr);
 
 attribute_deprecated
 #if AV_HAVE_INCOMPATIBLE_FORK_ABI
-enum PixelFormat avcodec_find_best_pix_fmt2(enum PixelFormat *pix_fmt_list,
-                                            enum PixelFormat src_pix_fmt,
-                                            int has_alpha, int *loss_ptr);
-#else
-enum PixelFormat avcodec_find_best_pix_fmt2(enum PixelFormat dst_pix_fmt1, enum PixelFormat dst_pix_fmt2,
-                                            enum PixelFormat src_pix_fmt, int has_alpha, int *loss_ptr);
-#endif
-
-=======
 enum AVPixelFormat avcodec_find_best_pix_fmt2(enum AVPixelFormat *pix_fmt_list,
                                               enum AVPixelFormat src_pix_fmt,
                                               int has_alpha, int *loss_ptr);
->>>>>>> 716d413c
+#else
+enum AVPixelFormat avcodec_find_best_pix_fmt2(enum AVPixelFormat dst_pix_fmt1, enum AVPixelFormat dst_pix_fmt2,
+                                            enum AVPixelFormat src_pix_fmt, int has_alpha, int *loss_ptr);
+#endif
+
 
 enum AVPixelFormat avcodec_default_get_format(struct AVCodecContext *s, const enum AVPixelFormat * fmt);
 
